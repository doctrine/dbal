--- conflicted
+++ resolved
@@ -893,11 +893,7 @@
         parent::testGetVariableLengthStringTypeDeclarationSQLNoLength();
     }
 
-<<<<<<< HEAD
     protected function getExpectedVariableLengthStringTypeDeclarationSQLWithLength(): string
-=======
-    public function testReturnsBinaryTypeLongerThanMaxDeclarationSQL(): void
->>>>>>> 4cc12da9
     {
         return 'NVARCHAR(16)';
     }
