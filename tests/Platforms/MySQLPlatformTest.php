<?php

declare(strict_types=1);

namespace Doctrine\DBAL\Tests\Platforms;

use Doctrine\DBAL\Platforms\AbstractPlatform;
use Doctrine\DBAL\Platforms\MySQLPlatform;
use Doctrine\DBAL\Schema\Table;
use Doctrine\DBAL\TransactionIsolationLevel;
<<<<<<< HEAD
use Doctrine\DBAL\Types\Types;
=======
use Doctrine\Deprecations\PHPUnit\VerifyDeprecations;
use InvalidArgumentException;
>>>>>>> dd19bab0

class MySQLPlatformTest extends AbstractMySQLPlatformTestCase
{
    use VerifyDeprecations;

    public function createPlatform(): AbstractPlatform
    {
        return new MySQLPlatform();
    }

    public function testHasNativeJsonType(): void
    {
        self::assertTrue($this->platform->hasNativeJsonType());
    }

    public function testReturnsJsonTypeDeclarationSQL(): void
    {
        self::assertSame('JSON', $this->platform->getJsonTypeDeclarationSQL([]));
    }

    public function testInitializesJsonTypeMapping(): void
    {
        self::assertTrue($this->platform->hasDoctrineTypeMappingFor('json'));
        self::assertSame(Types::JSON, $this->platform->getDoctrineTypeMapping('json'));
    }

    /**
     * @return string[]
     */
    protected function getAlterTableRenameIndexSQL(): array
    {
        return ['ALTER TABLE mytable RENAME INDEX idx_foo TO idx_bar'];
    }

    /**
     * @return string[]
     */
    protected function getQuotedAlterTableRenameIndexSQL(): array
    {
        return [
            'ALTER TABLE `table` RENAME INDEX `create` TO `select`',
            'ALTER TABLE `table` RENAME INDEX `foo` TO `bar`',
        ];
    }

    /**
     * @return string[]
     */
    protected function getAlterTableRenameIndexInSchemaSQL(): array
    {
        return ['ALTER TABLE myschema.mytable RENAME INDEX idx_foo TO idx_bar'];
    }

    /**
     * @return string[]
     */
    protected function getQuotedAlterTableRenameIndexInSchemaSQL(): array
    {
        return [
            'ALTER TABLE `schema`.`table` RENAME INDEX `create` TO `select`',
            'ALTER TABLE `schema`.`table` RENAME INDEX `foo` TO `bar`',
        ];
    }

    /**
     * {@inheritdoc}
     */
    protected function getGeneratesAlterTableRenameIndexUsedByForeignKeySQL(): array
    {
        return ['ALTER TABLE mytable RENAME INDEX idx_foo TO idx_foo_renamed'];
    }

    public function testHasCorrectDefaultTransactionIsolationLevel(): void
    {
        self::assertEquals(
            TransactionIsolationLevel::REPEATABLE_READ,
            $this->platform->getDefaultTransactionIsolationLevel()
        );
    }
<<<<<<< HEAD
=======

    public function testDropIndexSQLRequiresTable(): void
    {
        $this->expectException(InvalidArgumentException::class);
        $this->platform->getDropIndexSQL('foo');
    }

    public function testCollationOptionIsTakenIntoAccount(): void
    {
        $table = new Table('quotations');
        $table->addColumn('id', 'integer');
        $table->addOption('collation', 'my_collation');
        self::assertStringContainsString(
            'my_collation',
            $this->platform->getCreateTableSQL($table)[0]
        );
    }

    public function testCollateOptionIsStillSupportedButDeprecated(): void
    {
        $table = new Table('quotations');
        $table->addColumn('id', 'integer');
        $table->addOption('collate', 'my_collation');
        $this->expectDeprecationWithIdentifier('https://github.com/doctrine/dbal/issues/5214');
        self::assertStringContainsString(
            'my_collation',
            $this->platform->getCreateTableSQL($table)[0]
        );
    }
>>>>>>> dd19bab0
}<|MERGE_RESOLUTION|>--- conflicted
+++ resolved
@@ -8,12 +8,8 @@
 use Doctrine\DBAL\Platforms\MySQLPlatform;
 use Doctrine\DBAL\Schema\Table;
 use Doctrine\DBAL\TransactionIsolationLevel;
-<<<<<<< HEAD
 use Doctrine\DBAL\Types\Types;
-=======
 use Doctrine\Deprecations\PHPUnit\VerifyDeprecations;
-use InvalidArgumentException;
->>>>>>> dd19bab0
 
 class MySQLPlatformTest extends AbstractMySQLPlatformTestCase
 {
@@ -93,14 +89,6 @@
             $this->platform->getDefaultTransactionIsolationLevel()
         );
     }
-<<<<<<< HEAD
-=======
-
-    public function testDropIndexSQLRequiresTable(): void
-    {
-        $this->expectException(InvalidArgumentException::class);
-        $this->platform->getDropIndexSQL('foo');
-    }
 
     public function testCollationOptionIsTakenIntoAccount(): void
     {
@@ -124,5 +112,4 @@
             $this->platform->getCreateTableSQL($table)[0]
         );
     }
->>>>>>> dd19bab0
 }