--- conflicted
+++ resolved
@@ -12,23 +12,6 @@
 
 class StatementIteratorTest extends TestCase
 {
-<<<<<<< HEAD
-=======
-    /**
-     * @dataProvider statementProvider()
-     */
-    public function testGettingIteratorDoesNotCallFetch(string $class) : void
-    {
-        /** @var IteratorAggregate|MockObject $stmt */
-        $stmt = $this->createPartialMock($class, ['fetch', 'fetchAll', 'fetchColumn']);
-        $stmt->expects(self::never())->method('fetch');
-        $stmt->expects(self::never())->method('fetchAll');
-        $stmt->expects(self::never())->method('fetchColumn');
-
-        $stmt->getIterator();
-    }
-
->>>>>>> 4c258314
     public function testIteratorIterationCallsFetchOncePerStep() : void
     {
         $stmt = $this->createMock(Statement::class);
