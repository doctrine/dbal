--- conflicted
+++ resolved
@@ -9,20 +9,10 @@
 use Doctrine\DBAL\Driver\PDOPgSql\Driver;
 use Doctrine\DBAL\Tests\Driver\AbstractPostgreSQLDriverTest;
 use PDO;
-<<<<<<< HEAD
 
 class DriverTest extends AbstractPostgreSQLDriverTest
 {
-    protected function setUp() : void
-=======
-use PDOException;
-
-use function defined;
-
-class DriverTest extends AbstractPostgreSQLDriverTest
-{
-    public function testReturnsName(): void
->>>>>>> 66b1f3d2
+    protected function setUp(): void
     {
         parent::setUp();
 
@@ -36,11 +26,7 @@
     /**
      * @group DBAL-920
      */
-<<<<<<< HEAD
-    public function testConnectionDisablesPrepares() : void
-=======
-    public function testConnectionDisablesPreparesOnPhp56(): void
->>>>>>> 66b1f3d2
+    public function testConnectionDisablesPrepares(): void
     {
         $connection = $this->createDriver()->connect(
             [
@@ -60,11 +46,7 @@
     /**
      * @group DBAL-920
      */
-<<<<<<< HEAD
-    public function testConnectionDoesNotDisablePreparesWhenAttributeDefined() : void
-=======
-    public function testConnectionDoesNotDisablePreparesOnPhp56WhenAttributeDefined(): void
->>>>>>> 66b1f3d2
+    public function testConnectionDoesNotDisablePreparesWhenAttributeDefined(): void
     {
         $connection = $this->createDriver()->connect(
             [
@@ -85,11 +67,7 @@
     /**
      * @group DBAL-920
      */
-<<<<<<< HEAD
-    public function testConnectionDisablePreparesWhenDisablePreparesIsExplicitlyDefined() : void
-=======
-    public function testConnectionDisablePreparesOnPhp56WhenDisablePreparesIsExplicitlyDefined(): void
->>>>>>> 66b1f3d2
+    public function testConnectionDisablePreparesWhenDisablePreparesIsExplicitlyDefined(): void
     {
         $connection = $this->createDriver()->connect(
             [
@@ -111,20 +89,4 @@
     {
         return new Driver();
     }
-<<<<<<< HEAD
-=======
-
-    private function skipWhenNotUsingPhp56AndPdoPgsql(): void
-    {
-        if (! defined('PDO::PGSQL_ATTR_DISABLE_PREPARES')) {
-            $this->markTestSkipped('Test requires PHP 5.6+');
-        }
-
-        if (isset($GLOBALS['db_type']) && $GLOBALS['db_type'] === 'pdo_pgsql') {
-            return;
-        }
-
-        $this->markTestSkipped('Test enabled only when using pdo_pgsql specific phpunit.xml');
-    }
->>>>>>> 66b1f3d2
 }