--- conflicted
+++ resolved
@@ -48,30 +48,12 @@
     public static function platformVersionProvider(): array
     {
         return [
-<<<<<<< HEAD
-            ['5.7', MySQLPlatform::class],
-            ['8', MySQL80Platform::class],
-            ['8.0', MySQL80Platform::class],
+            ['5.7.0', MySQLPlatform::class],
             ['8.0.11', MySQL80Platform::class],
             ['5.5.40-MariaDB-1~wheezy', MariaDBPlatform::class],
             ['5.5.5-MariaDB-10.2.8+maria~xenial-log', MariaDBPlatform::class],
             ['10.2.8-MariaDB-10.2.8+maria~xenial-log', MariaDBPlatform::class],
             ['10.2.8-MariaDB-1~lenny-log', MariaDBPlatform::class],
-=======
-            ['5.6.9', MySQLPlatform::class],
-            ['5.7.0', MySQLPlatform::class],
-            ['5.7.8', MySQLPlatform::class],
-            ['5.7.9', MySQL57Platform::class],
-            ['5.7.10', MySQL57Platform::class],
-            ['8.0.11', MySQL80Platform::class],
-            ['10.0.15-MariaDB-1~wheezy', MySQLPlatform::class],
-            ['5.5.5-10.1.25-MariaDB', MySQLPlatform::class],
-            ['10.1.2a-MariaDB-a1~lenny-log', MySQLPlatform::class],
-            ['5.5.40-MariaDB-1~wheezy', MySQLPlatform::class],
-            ['5.5.5-10.2.8-MariaDB-1~xenial', MariaDb1027Platform::class],
-            ['5.5.5-10.2.8-MariaDB-10.2.8+maria~xenial-log', MariaDb1027Platform::class],
-            ['10.2.8-MariaDB-1~lenny-log', MariaDb1027Platform::class],
->>>>>>> b66f55c7
         ];
     }
 }