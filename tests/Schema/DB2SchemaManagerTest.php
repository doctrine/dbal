--- conflicted
+++ resolved
@@ -68,19 +68,11 @@
     public function testListTableNamesFiltersAssetNamesCorrectlyWithCallable(): void
     {
         $accepted = ['T_FOO', 'T_BAR'];
-<<<<<<< HEAD
-        $this->conn->getConfiguration()->setSchemaAssetsFilter(static function ($assetName) use ($accepted): bool {
-            return in_array($assetName, $accepted, true);
-        });
-
-=======
         $this->conn->getConfiguration()->setSchemaAssetsFilter(
             static function (string $assetName) use ($accepted): bool {
                 return in_array($assetName, $accepted, true);
             }
         );
-        $this->conn->expects(self::any())->method('quote');
->>>>>>> 7da29b1c
         $this->conn->expects(self::once())->method('fetchAllAssociative')->will(self::returnValue([
             ['name' => 'FOO'],
             ['name' => 'T_FOO'],
