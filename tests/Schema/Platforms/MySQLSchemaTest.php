--- conflicted
+++ resolved
@@ -35,12 +35,7 @@
         $tableNew->setPrimaryKey(['bar_id', 'foo_id']);
 
         $diff = $this->comparator->diffTable($tableOld, $tableNew);
-<<<<<<< HEAD
-
         self::assertNotNull($diff);
-=======
-        self::assertNotFalse($diff);
->>>>>>> 3c845853
 
         $sql = $this->platform->getAlterTableSQL($diff);
 
@@ -83,12 +78,7 @@
         $tableNew->setPrimaryKey(['id']);
 
         $diff = $this->comparator->diffTable($tableOld, $tableNew);
-<<<<<<< HEAD
-
         self::assertNotNull($diff);
-=======
-        self::assertNotFalse($diff);
->>>>>>> 3c845853
 
         $sql = $this->platform->getAlterTableSQL($diff);
 
