<?php

declare(strict_types=1);

namespace Doctrine\DBAL\Tests\Schema;

use Doctrine\DBAL\Schema\Column;
use Doctrine\DBAL\Schema\ColumnDiff;
use Doctrine\DBAL\Schema\Comparator;
use Doctrine\DBAL\Schema\ForeignKeyConstraint;
use Doctrine\DBAL\Schema\Index;
use Doctrine\DBAL\Schema\Schema;
use Doctrine\DBAL\Schema\SchemaConfig;
use Doctrine\DBAL\Schema\SchemaDiff;
use Doctrine\DBAL\Schema\Sequence;
use Doctrine\DBAL\Schema\Table;
use Doctrine\DBAL\Schema\TableDiff;
use Doctrine\DBAL\Types\Type;
use PHPUnit\Framework\TestCase;

use function array_keys;

abstract class ComparatorTest extends TestCase
{
    protected Comparator $comparator;

    public function testCompareSame1(): void
    {
        $schema1 = new Schema([
            'bugdb' => new Table(
                'bugdb',
                [
                    'integercolumn1' => new Column('integercolumn1', Type::getType('integer')),
                ]
            ),
        ]);
        $schema2 = new Schema([
            'bugdb' => new Table(
                'bugdb',
                [
                    'integercolumn1' => new Column('integercolumn1', Type::getType('integer')),
                ]
            ),
        ]);

        $expected             = new SchemaDiff();
        $expected->fromSchema = $schema1;
        self::assertEquals($expected, $this->comparator->compareSchemas($schema1, $schema2));
    }

    public function testCompareSame2(): void
    {
        $schema1 = new Schema([
            'bugdb' => new Table(
                'bugdb',
                [
                    'integercolumn1' => new Column('integercolumn1', Type::getType('integer')),
                    'integercolumn2' => new Column('integercolumn2', Type::getType('integer')),
                ]
            ),
        ]);
        $schema2 = new Schema([
            'bugdb' => new Table(
                'bugdb',
                [
                    'integercolumn2' => new Column('integercolumn2', Type::getType('integer')),
                    'integercolumn1' => new Column('integercolumn1', Type::getType('integer')),
                ]
            ),
        ]);

        $expected             = new SchemaDiff();
        $expected->fromSchema = $schema1;
        self::assertEquals($expected, $this->comparator->compareSchemas($schema1, $schema2));
    }

    public function testCompareMissingTable(): void
    {
        $schemaConfig = new SchemaConfig();

        $table = new Table('bugdb', ['integercolumn1' => new Column('integercolumn1', Type::getType('integer'))]);
        $table->setSchemaConfig($schemaConfig);

        $schema1 = new Schema([$table], [], $schemaConfig);
        $schema2 = new Schema([], [], $schemaConfig);

        $expected = new SchemaDiff([], [], ['bugdb' => $table], $schema1);

        self::assertEquals($expected, $this->comparator->compareSchemas($schema1, $schema2));
    }

    public function testCompareNewTable(): void
    {
        $schemaConfig = new SchemaConfig();

        $table = new Table('bugdb', ['integercolumn1' => new Column('integercolumn1', Type::getType('integer'))]);
        $table->setSchemaConfig($schemaConfig);

        $schema1 = new Schema([], [], $schemaConfig);
        $schema2 = new Schema([$table], [], $schemaConfig);

        $expected = new SchemaDiff(['bugdb' => $table], [], [], $schema1);

        self::assertEquals($expected, $this->comparator->compareSchemas($schema1, $schema2));
    }

    public function testCompareOnlyAutoincrementChanged(): void
    {
        $column1 = new Column('foo', Type::getType('integer'), ['autoincrement' => true]);
        $column2 = new Column('foo', Type::getType('integer'), ['autoincrement' => false]);

        $changedProperties = $this->comparator->diffColumn($column1, $column2);

        self::assertEquals(['autoincrement'], $changedProperties);
    }

    public function testCompareMissingField(): void
    {
        $missingColumn = new Column('integercolumn1', Type::getType('integer'));
        $schema1       = new Schema([
            'bugdb' => new Table(
                'bugdb',
                [
                    'integercolumn1' => $missingColumn,
                    'integercolumn2' => new Column('integercolumn2', Type::getType('integer')),
                ]
            ),
        ]);
        $schema2       = new Schema([
            'bugdb' => new Table(
                'bugdb',
                [
                    'integercolumn2' => new Column('integercolumn2', Type::getType('integer')),
                ]
            ),
        ]);

        $expected                                    = new SchemaDiff(
            [],
            [
                'bugdb' => new TableDiff(
                    'bugdb',
                    [],
                    [],
                    ['integercolumn1' => $missingColumn]
                ),
            ]
        );
        $expected->fromSchema                        = $schema1;
        $expected->changedTables['bugdb']->fromTable = $schema1->getTable('bugdb');

        self::assertEquals($expected, $this->comparator->compareSchemas($schema1, $schema2));
    }

    public function testCompareNewField(): void
    {
        $schema1 = new Schema([
            'bugdb' => new Table(
                'bugdb',
                [
                    'integercolumn1' => new Column('integercolumn1', Type::getType('integer')),
                ]
            ),
        ]);
        $schema2 = new Schema([
            'bugdb' => new Table(
                'bugdb',
                [
                    'integercolumn1' => new Column('integercolumn1', Type::getType('integer')),
                    'integercolumn2' => new Column('integercolumn2', Type::getType('integer')),
                ]
            ),
        ]);

        $expected                                    = new SchemaDiff(
            [],
            [
                'bugdb' => new TableDiff(
                    'bugdb',
                    [
                        'integercolumn2' => new Column('integercolumn2', Type::getType('integer')),
                    ]
                ),
            ]
        );
        $expected->fromSchema                        = $schema1;
        $expected->changedTables['bugdb']->fromTable = $schema1->getTable('bugdb');

        self::assertEquals($expected, $this->comparator->compareSchemas($schema1, $schema2));
    }

    public function testCompareChangedColumnsChangeType(): void
    {
        $column1 = new Column('charcolumn1', Type::getType('string'));
        $column2 = new Column('charcolumn1', Type::getType('integer'));

        self::assertEquals(['type'], $this->comparator->diffColumn($column1, $column2));
        self::assertEquals([], $this->comparator->diffColumn($column1, $column1));
    }

    public function testCompareColumnsMultipleTypeInstances(): void
    {
        $integerType1 = Type::getType('integer');
        Type::overrideType('integer', $integerType1::class);
        $integerType2 = Type::getType('integer');

        $column1 = new Column('integercolumn1', $integerType1);
        $column2 = new Column('integercolumn1', $integerType2);

        self::assertEquals([], $this->comparator->diffColumn($column1, $column2));
    }

    public function testCompareColumnsOverriddenType(): void
    {
        $oldStringInstance = Type::getType('string');
        $integerType       = Type::getType('integer');

        Type::overrideType('string', $integerType::class);
        $overriddenStringType = Type::getType('string');

        Type::overrideType('string', $oldStringInstance::class);

        $column1 = new Column('integercolumn1', $integerType);
        $column2 = new Column('integercolumn1', $overriddenStringType);

        self::assertEquals([], $this->comparator->diffColumn($column1, $column2));
    }

    public function testCompareChangedColumnsChangeCustomSchemaOption(): void
    {
        $column1 = new Column('charcolumn1', Type::getType('string'));
        $column2 = new Column('charcolumn1', Type::getType('string'));

        $column1->setCustomSchemaOption('foo', 'bar');
        $column2->setCustomSchemaOption('foo', 'bar');

        $column1->setCustomSchemaOption('foo1', 'bar1');
        $column2->setCustomSchemaOption('foo2', 'bar2');

        self::assertEquals(['foo1', 'foo2'], $this->comparator->diffColumn($column1, $column2));
        self::assertEquals([], $this->comparator->diffColumn($column1, $column1));
    }

    public function testCompareChangeColumnsMultipleNewColumnsRename(): void
    {
        $tableA = new Table('foo');
        $tableA->addColumn('datecolumn1', 'datetime');

        $tableB = new Table('foo');
        $tableB->addColumn('new_datecolumn1', 'datetime');
        $tableB->addColumn('new_datecolumn2', 'datetime');

        $tableDiff = $this->comparator->diffTable($tableA, $tableB);
        self::assertNotNull($tableDiff);

        self::assertCount(1, $tableDiff->renamedColumns);
        self::assertArrayHasKey('datecolumn1', $tableDiff->renamedColumns);
        self::assertCount(1, $tableDiff->addedColumns);
        self::assertArrayHasKey('new_datecolumn2', $tableDiff->addedColumns);
        self::assertCount(0, $tableDiff->removedColumns);
        self::assertCount(0, $tableDiff->changedColumns);
    }

    public function testCompareRemovedIndex(): void
    {
        $schema1 = new Schema([
            'bugdb' => new Table(
                'bugdb',
                [
                    'integercolumn1' => new Column('integercolumn1', Type::getType('integer')),
                    'integercolumn2' => new Column('integercolumn2', Type::getType('integer')),
                ],
                [
                    'primary' => new Index(
                        'primary',
                        ['integercolumn1'],
                        true
                    ),
                ]
            ),
        ]);
        $schema2 = new Schema([
            'bugdb' => new Table(
                'bugdb',
                [
                    'integercolumn1' => new Column('integercolumn1', Type::getType('integer')),
                    'integercolumn2' => new Column('integercolumn2', Type::getType('integer')),
                ]
            ),
        ]);

        $expected                                    = new SchemaDiff(
            [],
            [
                'bugdb' => new TableDiff(
                    'bugdb',
                    [],
                    [],
                    [],
                    [],
                    [],
                    [
                        'primary' => new Index(
                            'primary',
                            ['integercolumn1'],
                            true
                        ),
                    ]
                ),
            ]
        );
        $expected->fromSchema                        = $schema1;
        $expected->changedTables['bugdb']->fromTable = $schema1->getTable('bugdb');

        self::assertEquals($expected, $this->comparator->compareSchemas($schema1, $schema2));
    }

    public function testCompareNewIndex(): void
    {
        $schema1 = new Schema([
            'bugdb' => new Table(
                'bugdb',
                [
                    'integercolumn1' => new Column('integercolumn1', Type::getType('integer')),
                    'integercolumn2' => new Column('integercolumn2', Type::getType('integer')),
                ]
            ),
        ]);
        $schema2 = new Schema([
            'bugdb' => new Table(
                'bugdb',
                [
                    'integercolumn1' => new Column('integercolumn1', Type::getType('integer')),
                    'integercolumn2' => new Column('integercolumn2', Type::getType('integer')),
                ],
                [
                    'primary' => new Index(
                        'primary',
                        ['integercolumn1'],
                        true
                    ),
                ]
            ),
        ]);

        $expected                                    = new SchemaDiff(
            [],
            [
                'bugdb' => new TableDiff(
                    'bugdb',
                    [],
                    [],
                    [],
                    [
                        'primary' => new Index(
                            'primary',
                            ['integercolumn1'],
                            true
                        ),
                    ]
                ),
            ]
        );
        $expected->fromSchema                        = $schema1;
        $expected->changedTables['bugdb']->fromTable = $schema1->getTable('bugdb');

        self::assertEquals($expected, $this->comparator->compareSchemas($schema1, $schema2));
    }

    public function testCompareChangedIndex(): void
    {
        $schema1 = new Schema([
            'bugdb' => new Table(
                'bugdb',
                [
                    'integercolumn1' => new Column('integercolumn1', Type::getType('integer')),
                    'integercolumn2' => new Column('integercolumn2', Type::getType('integer')),
                ],
                [
                    'primary' => new Index(
                        'primary',
                        ['integercolumn1'],
                        true
                    ),
                ]
            ),
        ]);
        $schema2 = new Schema([
            'bugdb' => new Table(
                'bugdb',
                [
                    'integercolumn1' => new Column('integercolumn1', Type::getType('integer')),
                    'integercolumn2' => new Column('integercolumn2', Type::getType('integer')),
                ],
                [
                    'primary' => new Index(
                        'primary',
                        ['integercolumn1', 'integercolumn2'],
                        true
                    ),
                ]
            ),
        ]);

        $expected                                    = new SchemaDiff(
            [],
            [
                'bugdb' => new TableDiff(
                    'bugdb',
                    [],
                    [],
                    [],
                    [],
                    [
                        'primary' => new Index(
                            'primary',
                            [
                                'integercolumn1',
                                'integercolumn2',
                            ],
                            true
                        ),
                    ]
                ),
            ]
        );
        $expected->fromSchema                        = $schema1;
        $expected->changedTables['bugdb']->fromTable = $schema1->getTable('bugdb');

        self::assertEquals($expected, $this->comparator->compareSchemas($schema1, $schema2));
    }

    public function testCompareChangedIndexFieldPositions(): void
    {
        $schema1 = new Schema([
            'bugdb' => new Table(
                'bugdb',
                [
                    'integercolumn1' => new Column('integercolumn1', Type::getType('integer')),
                    'integercolumn2' => new Column('integercolumn2', Type::getType('integer')),
                ],
                [
                    'primary' => new Index('primary', ['integercolumn1', 'integercolumn2'], true),
                ]
            ),
        ]);
        $schema2 = new Schema([
            'bugdb' => new Table(
                'bugdb',
                [
                    'integercolumn1' => new Column('integercolumn1', Type::getType('integer')),
                    'integercolumn2' => new Column('integercolumn2', Type::getType('integer')),
                ],
                [
                    'primary' => new Index('primary', ['integercolumn2', 'integercolumn1'], true),
                ]
            ),
        ]);

        $expected                                    = new SchemaDiff(
            [],
            [
                'bugdb' => new TableDiff(
                    'bugdb',
                    [],
                    [],
                    [],
                    [],
                    [
                        'primary' => new Index('primary', ['integercolumn2', 'integercolumn1'], true),
                    ]
                ),
            ]
        );
        $expected->fromSchema                        = $schema1;
        $expected->changedTables['bugdb']->fromTable = $schema1->getTable('bugdb');

        self::assertEquals($expected, $this->comparator->compareSchemas($schema1, $schema2));
    }

    public function testCompareSequences(): void
    {
        $seq1 = new Sequence('foo', 1, 1);
        $seq2 = new Sequence('foo', 1, 2);
        $seq3 = new Sequence('foo', 2, 1);

        self::assertTrue($this->comparator->diffSequence($seq1, $seq2));
        self::assertTrue($this->comparator->diffSequence($seq1, $seq3));
    }

    public function testRemovedSequence(): void
    {
        $schema1 = new Schema();
        $seq     = $schema1->createSequence('foo');

        $schema2 = new Schema();

        $diffSchema = $this->comparator->compareSchemas($schema1, $schema2);

        self::assertCount(1, $diffSchema->removedSequences);
        self::assertSame($seq, $diffSchema->removedSequences[0]);
    }

    public function testAddedSequence(): void
    {
        $schema1 = new Schema();

        $schema2 = new Schema();
        $seq     = $schema2->createSequence('foo');

        $diffSchema = $this->comparator->compareSchemas($schema1, $schema2);

        self::assertCount(1, $diffSchema->newSequences);
        self::assertSame($seq, $diffSchema->newSequences[0]);
    }

    public function testTableAddForeignKey(): void
    {
        $tableForeign = new Table('bar');
        $tableForeign->addColumn('id', 'integer');

        $table1 = new Table('foo');
        $table1->addColumn('fk', 'integer');

        $table2 = new Table('foo');
        $table2->addColumn('fk', 'integer');
        $table2->addForeignKeyConstraint($tableForeign->getName(), ['fk'], ['id']);

        $tableDiff = $this->comparator->diffTable($table1, $table2);

        self::assertInstanceOf(TableDiff::class, $tableDiff);
        self::assertCount(1, $tableDiff->addedForeignKeys);
    }

    public function testTableRemoveForeignKey(): void
    {
        $tableForeign = new Table('bar');
        $tableForeign->addColumn('id', 'integer');

        $table1 = new Table('foo');
        $table1->addColumn('fk', 'integer');

        $table2 = new Table('foo');
        $table2->addColumn('fk', 'integer');
        $table2->addForeignKeyConstraint($tableForeign->getName(), ['fk'], ['id']);

        $tableDiff = $this->comparator->diffTable($table2, $table1);

        self::assertInstanceOf(TableDiff::class, $tableDiff);
        self::assertCount(1, $tableDiff->removedForeignKeys);
    }

    public function testTableUpdateForeignKey(): void
    {
        $tableForeign = new Table('bar');
        $tableForeign->addColumn('id', 'integer');

        $table1 = new Table('foo');
        $table1->addColumn('fk', 'integer');
        $table1->addForeignKeyConstraint($tableForeign->getName(), ['fk'], ['id']);

        $table2 = new Table('foo');
        $table2->addColumn('fk', 'integer');
        $table2->addForeignKeyConstraint($tableForeign->getName(), ['fk'], ['id'], ['onUpdate' => 'CASCADE']);

        $tableDiff = $this->comparator->diffTable($table1, $table2);

        self::assertInstanceOf(TableDiff::class, $tableDiff);
        self::assertCount(1, $tableDiff->changedForeignKeys);
    }

    public function testMovedForeignKeyForeignTable(): void
    {
        $tableForeign = new Table('bar');
        $tableForeign->addColumn('id', 'integer');

        $tableForeign2 = new Table('bar2');
        $tableForeign2->addColumn('id', 'integer');

        $table1 = new Table('foo');
        $table1->addColumn('fk', 'integer');
        $table1->addForeignKeyConstraint($tableForeign->getName(), ['fk'], ['id']);

        $table2 = new Table('foo');
        $table2->addColumn('fk', 'integer');
        $table2->addForeignKeyConstraint($tableForeign2->getName(), ['fk'], ['id']);

        $tableDiff = $this->comparator->diffTable($table1, $table2);

        self::assertInstanceOf(TableDiff::class, $tableDiff);
        self::assertCount(1, $tableDiff->changedForeignKeys);
    }

    public function testTablesCaseInsensitive(): void
    {
        $schemaA = new Schema();
        $schemaA->createTable('foo');
        $schemaA->createTable('bAr');
        $schemaA->createTable('BAZ');
        $schemaA->createTable('new');

        $schemaB = new Schema();
        $schemaB->createTable('FOO');
        $schemaB->createTable('bar');
        $schemaB->createTable('Baz');
        $schemaB->createTable('old');

        $diff = $this->comparator->compareSchemas($schemaA, $schemaB);

        $this->assertSchemaTableChangeCount($diff, 1, 0, 1);
    }

    public function testSequencesCaseInsensitive(): void
    {
        $schemaA = new Schema();
        $schemaA->createSequence('foo');
        $schemaA->createSequence('BAR');
        $schemaA->createSequence('Baz');
        $schemaA->createSequence('new');

        $schemaB = new Schema();
        $schemaB->createSequence('FOO');
        $schemaB->createSequence('Bar');
        $schemaB->createSequence('baz');
        $schemaB->createSequence('old');

        $diff = $this->comparator->compareSchemas($schemaA, $schemaB);

        $this->assertSchemaSequenceChangeCount($diff, 1, 0, 1);
    }

    public function testCompareColumnCompareCaseInsensitive(): void
    {
        $tableA = new Table('foo');
        $tableA->addColumn('id', 'integer');

        $tableB = new Table('foo');
        $tableB->addColumn('ID', 'integer');

        $tableDiff = $this->comparator->diffTable($tableA, $tableB);

        self::assertNull($tableDiff);
    }

    public function testCompareIndexBasedOnPropertiesNotName(): void
    {
        $tableA = new Table('foo');
        $tableA->addColumn('id', 'integer');
        $tableA->addIndex(['id'], 'foo_bar_idx');

        $tableB = new Table('foo');
        $tableB->addColumn('ID', 'integer');
        $tableB->addIndex(['id'], 'bar_foo_idx');

        $tableDiff                                = new TableDiff('foo');
        $tableDiff->fromTable                     = $tableA;
        $tableDiff->renamedIndexes['foo_bar_idx'] = new Index('bar_foo_idx', ['id']);

        self::assertEquals(
            $tableDiff,
            $this->comparator->diffTable($tableA, $tableB)
        );
    }

    public function testCompareForeignKeyBasedOnPropertiesNotName(): void
    {
        $tableA = new Table('foo');
        $tableA->addColumn('id', 'integer');
        $tableA->addForeignKeyConstraint('bar', ['id'], ['id'], [], 'foo_constraint');

        $tableB = new Table('foo');
        $tableB->addColumn('ID', 'integer');
        $tableB->addForeignKeyConstraint('bar', ['id'], ['id'], [], 'bar_constraint');

        $tableDiff = $this->comparator->diffTable($tableA, $tableB);

        self::assertNull($tableDiff);
    }

    public function testCompareForeignKeyRestrictNoActionAreTheSame(): void
    {
        $fk1 = new ForeignKeyConstraint(['foo'], 'bar', ['baz'], 'fk1', ['onDelete' => 'NO ACTION']);
        $fk2 = new ForeignKeyConstraint(['foo'], 'bar', ['baz'], 'fk1', ['onDelete' => 'RESTRICT']);

        self::assertFalse($this->comparator->diffForeignKey($fk1, $fk2));
    }

    public function testCompareForeignKeyNamesUnqualifiedAsNoSchemaInformationIsAvailable(): void
    {
        $fk1 = new ForeignKeyConstraint(['foo'], 'foo.bar', ['baz'], 'fk1');
        $fk2 = new ForeignKeyConstraint(['foo'], 'baz.bar', ['baz'], 'fk1');

        self::assertFalse($this->comparator->diffForeignKey($fk1, $fk2));
    }

    public function testDetectRenameColumn(): void
    {
        $tableA = new Table('foo');
        $tableA->addColumn('foo', 'integer');

        $tableB = new Table('foo');
        $tableB->addColumn('bar', 'integer');

        $tableDiff = $this->comparator->diffTable($tableA, $tableB);
        self::assertNotNull($tableDiff);

        self::assertCount(0, $tableDiff->addedColumns);
        self::assertCount(0, $tableDiff->removedColumns);
        self::assertArrayHasKey('foo', $tableDiff->renamedColumns);
        self::assertEquals('bar', $tableDiff->renamedColumns['foo']->getName());
    }

    /**
     * You can easily have ambiguities in the column renaming. If these
     * are detected no renaming should take place, instead adding and dropping
     * should be used exclusively.
     */
    public function testDetectRenameColumnAmbiguous(): void
    {
        $tableA = new Table('foo');
        $tableA->addColumn('foo', 'integer');
        $tableA->addColumn('bar', 'integer');

        $tableB = new Table('foo');
        $tableB->addColumn('baz', 'integer');

        $tableDiff = $this->comparator->diffTable($tableA, $tableB);
        self::assertNotNull($tableDiff);

        self::assertCount(1, $tableDiff->addedColumns);
        self::assertArrayHasKey('baz', $tableDiff->addedColumns);
        self::assertCount(2, $tableDiff->removedColumns);
        self::assertArrayHasKey('foo', $tableDiff->removedColumns);
        self::assertArrayHasKey('bar', $tableDiff->removedColumns);
        self::assertCount(0, $tableDiff->renamedColumns);
    }

    public function testDetectRenameIndex(): void
    {
        $table1 = new Table('foo');
        $table1->addColumn('foo', 'integer');

        $table2 = clone $table1;

        $table1->addIndex(['foo'], 'idx_foo');

        $table2->addIndex(['foo'], 'idx_bar');

        $tableDiff = $this->comparator->diffTable($table1, $table2);
        self::assertNotNull($tableDiff);

        self::assertCount(0, $tableDiff->addedIndexes);
        self::assertCount(0, $tableDiff->removedIndexes);
        self::assertArrayHasKey('idx_foo', $tableDiff->renamedIndexes);
        self::assertEquals('idx_bar', $tableDiff->renamedIndexes['idx_foo']->getName());
    }

    /**
     * You can easily have ambiguities in the index renaming. If these
     * are detected no renaming should take place, instead adding and dropping
     * should be used exclusively.
     */
    public function testDetectRenameIndexAmbiguous(): void
    {
        $table1 = new Table('foo');
        $table1->addColumn('foo', 'integer');

        $table2 = clone $table1;

        $table1->addIndex(['foo'], 'idx_foo');
        $table1->addIndex(['foo'], 'idx_bar');

        $table2->addIndex(['foo'], 'idx_baz');

        $tableDiff = $this->comparator->diffTable($table1, $table2);
        self::assertNotNull($tableDiff);

        self::assertCount(1, $tableDiff->addedIndexes);
        self::assertArrayHasKey('idx_baz', $tableDiff->addedIndexes);
        self::assertCount(2, $tableDiff->removedIndexes);
        self::assertArrayHasKey('idx_foo', $tableDiff->removedIndexes);
        self::assertArrayHasKey('idx_bar', $tableDiff->removedIndexes);
        self::assertCount(0, $tableDiff->renamedIndexes);
    }

    public function testDetectChangeIdentifierType(): void
    {
        $tableA = new Table('foo');
        $tableA->addColumn('id', 'integer', ['autoincrement' => false]);

        $tableB = new Table('foo');
        $tableB->addColumn('id', 'integer', ['autoincrement' => true]);

        $tableDiff = $this->comparator->diffTable($tableA, $tableB);

        self::assertInstanceOf(TableDiff::class, $tableDiff);
        self::assertArrayHasKey('id', $tableDiff->changedColumns);
    }

    public function testDiff(): void
    {
        $table = new Table('twitter_users');
        $table->addColumn('id', 'integer', ['autoincrement' => true]);
        $table->addColumn('twitterId', 'integer');
        $table->addColumn('displayName', 'string', ['length' => 32]);
        $table->setPrimaryKey(['id']);

        $newtable = new Table('twitter_users');
        $newtable->addColumn('id', 'integer', ['autoincrement' => true]);
        $newtable->addColumn('twitter_id', 'integer');
        $newtable->addColumn('display_name', 'string', ['length' => 32]);
        $newtable->addColumn('logged_in_at', 'datetime');
        $newtable->setPrimaryKey(['id']);

        $tableDiff = $this->comparator->diffTable($table, $newtable);

        self::assertInstanceOf(TableDiff::class, $tableDiff);
        self::assertEquals(['twitterId', 'displayName'], array_keys($tableDiff->renamedColumns));
        self::assertEquals(['logged_in_at'], array_keys($tableDiff->addedColumns));
        self::assertCount(0, $tableDiff->removedColumns);
    }

    public function testChangedSequence(): void
    {
        $schema = new Schema();
        $schema->createSequence('baz');

        $schemaNew = clone $schema;
        $schemaNew->getSequence('baz')->setAllocationSize(20);

        $diff = $this->comparator->compareSchemas($schema, $schemaNew);

        self::assertSame($diff->changedSequences[0], $schemaNew->getSequence('baz'));
    }

    /**
     * @psalm-suppress NullArgument
     */
    public function testDiffDecimalWithNullPrecision(): void
    {
        $column = new Column('foo', Type::getType('decimal'));
        $column->setPrecision(null);

        $column2 = new Column('foo', Type::getType('decimal'));

        self::assertEquals([], $this->comparator->diffColumn($column, $column2));
    }

    public function testFqnSchemaComparison(): void
    {
        $config = new SchemaConfig();
        $config->setName('foo');

        $oldSchema = new Schema([], [], $config);
        $oldSchema->createTable('bar');

        $newSchema = new Schema([], [], $config);
        $newSchema->createTable('foo.bar');

        $expected             = new SchemaDiff();
        $expected->fromSchema = $oldSchema;

        self::assertEquals($expected, $this->comparator->compareSchemas($oldSchema, $newSchema));
    }

    public function testNamespacesComparison(): void
    {
        $config = new SchemaConfig();
        $config->setName('schemaName');

        $oldSchema = new Schema([], [], $config);
        $oldSchema->createTable('taz');
        $oldSchema->createTable('war.tab');

        $newSchema = new Schema([], [], $config);
        $newSchema->createTable('bar.tab');
        $newSchema->createTable('baz.tab');
        $newSchema->createTable('war.tab');

        $expected                = new SchemaDiff();
        $expected->fromSchema    = $oldSchema;
        $expected->newNamespaces = ['bar' => 'bar', 'baz' => 'baz'];

        $diff = $this->comparator->compareSchemas($oldSchema, $newSchema);

        self::assertEquals(['bar' => 'bar', 'baz' => 'baz'], $diff->newNamespaces);
        self::assertCount(2, $diff->newTables);
    }

    public function testFqnSchemaComparisonDifferentSchemaNameButSameTableNoDiff(): void
    {
        $config = new SchemaConfig();
        $config->setName('foo');

        $oldSchema = new Schema([], [], $config);
        $oldSchema->createTable('foo.bar');

        $newSchema = new Schema();
        $newSchema->createTable('bar');

        $expected             = new SchemaDiff();
        $expected->fromSchema = $oldSchema;

        self::assertEquals($expected, $this->comparator->compareSchemas($oldSchema, $newSchema));
    }

    public function testFqnSchemaComparisonNoSchemaSame(): void
    {
        $config = new SchemaConfig();
        $config->setName('foo');
        $oldSchema = new Schema([], [], $config);
        $oldSchema->createTable('bar');

        $newSchema = new Schema();
        $newSchema->createTable('bar');

        $expected             = new SchemaDiff();
        $expected->fromSchema = $oldSchema;

        self::assertEquals($expected, $this->comparator->compareSchemas($oldSchema, $newSchema));
    }

    public function testAutoIncrementSequences(): void
    {
        $oldSchema = new Schema();
        $table     = $oldSchema->createTable('foo');
        $table->addColumn('id', 'integer', ['autoincrement' => true]);
        $table->setPrimaryKey(['id']);
        $oldSchema->createSequence('foo_id_seq');

        $newSchema = new Schema();
        $table     = $newSchema->createTable('foo');
        $table->addColumn('id', 'integer', ['autoincrement' => true]);
        $table->setPrimaryKey(['id']);

        $diff = $this->comparator->compareSchemas($oldSchema, $newSchema);

        self::assertCount(0, $diff->removedSequences);
    }

    /**
     * Check that added autoincrement sequence is not populated in newSequences
     */
    public function testAutoIncrementNoSequences(): void
    {
        $oldSchema = new Schema();
        $table     = $oldSchema->createTable('foo');
        $table->addColumn('id', 'integer', ['autoincrement' => true]);
        $table->setPrimaryKey(['id']);

        $newSchema = new Schema();
        $table     = $newSchema->createTable('foo');
        $table->addColumn('id', 'integer', ['autoincrement' => true]);
        $table->setPrimaryKey(['id']);
        $newSchema->createSequence('foo_id_seq');

        $diff = $this->comparator->compareSchemas($oldSchema, $newSchema);

        self::assertCount(0, $diff->newSequences);
    }

    /**
     * You can get multiple drops for a FK when a table referenced by a foreign
     * key is deleted, as this FK is referenced twice, once on the orphanedForeignKeys
     * array because of the dropped table, and once on changedTables array. We
     * now check that the key is present once.
     */
    public function testAvoidMultipleDropForeignKey(): void
    {
        $oldSchema = new Schema();

        $tableA = $oldSchema->createTable('table_a');
        $tableA->addColumn('id', 'integer');

        $tableB = $oldSchema->createTable('table_b');
        $tableB->addColumn('id', 'integer');

        $tableC = $oldSchema->createTable('table_c');
        $tableC->addColumn('id', 'integer');
        $tableC->addColumn('table_a_id', 'integer');
        $tableC->addColumn('table_b_id', 'integer');

        $tableC->addForeignKeyConstraint($tableA->getName(), ['table_a_id'], ['id']);
        $tableC->addForeignKeyConstraint($tableB->getName(), ['table_b_id'], ['id']);

        $newSchema = new Schema();

        $tableB = $newSchema->createTable('table_b');
        $tableB->addColumn('id', 'integer');

        $tableC = $newSchema->createTable('table_c');
        $tableC->addColumn('id', 'integer');

        $schemaDiff = $this->comparator->compareSchemas($oldSchema, $newSchema);

        self::assertCount(1, $schemaDiff->changedTables['table_c']->removedForeignKeys);
        self::assertCount(1, $schemaDiff->orphanedForeignKeys);
    }

    public function testCompareChangedColumn(): void
    {
        $oldSchema = new Schema();

        $tableFoo = $oldSchema->createTable('foo');
        $tableFoo->addColumn('id', 'integer');

        $newSchema = new Schema();
        $table     = $newSchema->createTable('foo');
        $table->addColumn('id', 'string', ['length' => 32]);

        $expected             = new SchemaDiff();
        $expected->fromSchema = $oldSchema;

        $tableDiff            = $expected->changedTables['foo'] = new TableDiff('foo');
        $tableDiff->fromTable = $tableFoo;

        $tableDiff->changedColumns['id'] = new ColumnDiff(
            'id',
            $table->getColumn('id'),
            ['type'],
            $tableFoo->getColumn('id')
        );

        self::assertEquals($expected, $this->comparator->compareSchemas($oldSchema, $newSchema));
    }

    public function testCompareChangedBinaryColumn(): void
    {
        $oldSchema = new Schema();

        $tableFoo = $oldSchema->createTable('foo');
        $tableFoo->addColumn('id', 'binary', ['length' => 32]);

        $newSchema = new Schema();
        $table     = $newSchema->createTable('foo');
        $table->addColumn('id', 'binary', ['length' => 42, 'fixed' => true]);

        $expected             = new SchemaDiff();
        $expected->fromSchema = $oldSchema;

        $tableDiff            = $expected->changedTables['foo'] = new TableDiff('foo');
        $tableDiff->fromTable = $tableFoo;

        $tableDiff->changedColumns['id'] = new ColumnDiff(
            'id',
            $table->getColumn('id'),
            ['length', 'fixed'],
            $tableFoo->getColumn('id')
        );

        self::assertEquals($expected, $this->comparator->compareSchemas($oldSchema, $newSchema));
    }

    public function testCompareQuotedAndUnquotedForeignKeyColumns(): void
    {
        $fk1 = new ForeignKeyConstraint(['foo'], 'bar', ['baz'], 'fk1', ['onDelete' => 'NO ACTION']);
        $fk2 = new ForeignKeyConstraint(['`foo`'], 'bar', ['`baz`'], 'fk1', ['onDelete' => 'NO ACTION']);

        $diff = $this->comparator->diffForeignKey($fk1, $fk2);

        self::assertFalse($diff);
    }

    public function assertSchemaTableChangeCount(
        SchemaDiff $diff,
        int $newTableCount = 0,
        int $changeTableCount = 0,
        int $removeTableCount = 0
    ): void {
        self::assertCount($newTableCount, $diff->newTables);
        self::assertCount($changeTableCount, $diff->changedTables);
        self::assertCount($removeTableCount, $diff->removedTables);
    }

    public function assertSchemaSequenceChangeCount(
        SchemaDiff $diff,
        int $newSequenceCount = 0,
        int $changeSequenceCount = 0,
        int $removeSequenceCount = 0
    ): void {
        self::assertCount($newSequenceCount, $diff->newSequences);
        self::assertCount($changeSequenceCount, $diff->changedSequences);
        self::assertCount($removeSequenceCount, $diff->removedSequences);
    }

    public function testDiffColumnPlatformOptions(): void
    {
        $column1 = new Column('foo', Type::getType('string'), [
            'platformOptions' => [
                'foo' => 'foo',
                'bar' => 'bar',
            ],
        ]);

        $column2 = new Column('foo', Type::getType('string'), [
            'platformOptions' => [
                'foo' => 'foo',
                'foobar' => 'foobar',
            ],
        ]);

        $column3 = new Column('foo', Type::getType('string'), [
            'platformOptions' => [
                'foo' => 'foo',
                'bar' => 'rab',
            ],
        ]);

        $column4 = new Column('foo', Type::getType('string'));

        self::assertEquals([], $this->comparator->diffColumn($column1, $column2));
        self::assertEquals([], $this->comparator->diffColumn($column2, $column1));
        self::assertEquals(['bar'], $this->comparator->diffColumn($column1, $column3));
        self::assertEquals(['bar'], $this->comparator->diffColumn($column3, $column1));
        self::assertEquals([], $this->comparator->diffColumn($column1, $column4));
        self::assertEquals([], $this->comparator->diffColumn($column4, $column1));
    }

    public function testComplexDiffColumn(): void
    {
        $column1 = new Column('foo', Type::getType('string'), [
            'platformOptions' => ['foo' => 'foo'],
            'customSchemaOptions' => ['foo' => 'bar'],
        ]);

        $column2 = new Column('foo', Type::getType('string'), [
            'platformOptions' => ['foo' => 'bar'],
        ]);

        self::assertEquals([], $this->comparator->diffColumn($column1, $column2));
        self::assertEquals([], $this->comparator->diffColumn($column2, $column1));
    }

    public function testComparesNamespaces(): void
    {
        $fromSchema = $this->getMockBuilder(Schema::class)
            ->onlyMethods(['getNamespaces', 'hasNamespace'])
            ->getMock();
        $toSchema   = $this->getMockBuilder(Schema::class)
            ->onlyMethods(['getNamespaces', 'hasNamespace'])
            ->getMock();

        $fromSchema->expects(self::once())
            ->method('getNamespaces')
            ->willReturn(['foo', 'bar']);

        $fromSchema->method('hasNamespace')
            ->withConsecutive(['bar'], ['baz'])
            ->willReturnOnConsecutiveCalls(true, false);

        $toSchema->expects(self::once())
            ->method('getNamespaces')
            ->willReturn(['bar', 'baz']);

        $toSchema->method('hasNamespace')
            ->withConsecutive(['foo'], ['bar'])
            ->willReturnOnConsecutiveCalls(false, true);

        $expected                    = new SchemaDiff();
        $expected->fromSchema        = $fromSchema;
        $expected->newNamespaces     = ['baz' => 'baz'];
        $expected->removedNamespaces = ['foo' => 'foo'];

        self::assertEquals($expected, $this->comparator->compareSchemas($fromSchema, $toSchema));
    }

    public function testCompareGuidColumns(): void
    {
        $column1 = new Column('foo', Type::getType('guid'), ['comment' => 'GUID 1']);
        $column2 = new Column(
            'foo',
            Type::getType('guid'),
            ['notnull' => false, 'length' => 36, 'fixed' => true, 'default' => 'NEWID()', 'comment' => 'GUID 2.']
        );

        self::assertEquals(['notnull', 'default', 'comment'], $this->comparator->diffColumn($column1, $column2));
        self::assertEquals(['notnull', 'default', 'comment'], $this->comparator->diffColumn($column2, $column1));
    }

    /**
     * @dataProvider getCompareColumnComments
     */
    public function testCompareColumnComments(string $comment1, string $comment2, bool $equals): void
    {
        $column1 = new Column('foo', Type::getType('integer'), ['comment' => $comment1]);
        $column2 = new Column('foo', Type::getType('integer'), ['comment' => $comment2]);

        $expectedDiff = $equals ? [] : ['comment'];

        $actualDiff = $this->comparator->diffColumn($column1, $column2);

        self::assertSame($expectedDiff, $actualDiff);

        $actualDiff = $this->comparator->diffColumn($column2, $column1);

        self::assertSame($expectedDiff, $actualDiff);
    }

    /**
     * @return mixed[][]
     */
    public static function getCompareColumnComments(): iterable
    {
        return [
            ['', '', true],
            [' ', ' ', true],
            ['0', '0', true],
            ['foo', 'foo', true],

            ['', ' ', false],
            ['', '0', false],
            ['', 'foo', false],

            [' ', '0', false],
            [' ', 'foo', false],

            ['0', 'foo', false],
        ];
    }

    public function testForeignKeyRemovalWithRenamedLocalColumn(): void
    {
        $fromSchema = new Schema([
            'table1' => new Table(
                'table1',
                [
                    'id' => new Column('id', Type::getType('integer')),
                ]
            ),
            'table2' => new Table(
                'table2',
                [
                    'id' => new Column('id', Type::getType('integer')),
                    'id_table1' => new Column('id_table1', Type::getType('integer')),
                ],
                [],
                [],
                [
                    new ForeignKeyConstraint(['id_table1'], 'table1', ['id'], 'fk_table2_table1'),
                ]
            ),
        ]);
        $toSchema   = new Schema([
            'table2' => new Table(
                'table2',
                [
                    'id' => new Column('id', Type::getType('integer')),
                    'id_table3' => new Column('id_table3', Type::getType('integer')),
                ],
                [],
                [],
                [
                    new ForeignKeyConstraint(['id_table3'], 'table3', ['id'], 'fk_table2_table3'),
                ]
            ),
            'table3' => new Table(
                'table3',
                [
                    'id' => new Column('id', Type::getType('integer')),
                ]
            ),
        ]);
        $actual     = $this->comparator->compareSchemas($fromSchema, $toSchema);

        self::assertArrayHasKey('table2', $actual->changedTables);
        self::assertCount(1, $actual->orphanedForeignKeys);
        self::assertEquals('fk_table2_table1', $actual->orphanedForeignKeys['table1'][0]->getName());
        self::assertCount(1, $actual->changedTables['table2']->addedForeignKeys, 'FK to table3 should be added.');
        self::assertEquals('table3', $actual->changedTables['table2']->addedForeignKeys[0]->getForeignTableName());
    }
<<<<<<< HEAD
=======

    public function testCallingCompareSchemasStaticallyIsDeprecated(): void
    {
        $this->expectDeprecationWithIdentifier('https://github.com/doctrine/dbal/pull/4707');
        Comparator::compareSchemas(new Schema(), new Schema());
    }

    public function testWillNotProduceSchemaDiffOnTableWithAddedCustomSchemaDefinition(): void
    {
        $fromSchema = new Schema(
            [
                new Table(
                    'a_table',
                    [
                        new Column('is_default', Type::getType('string')),
                    ]
                ),
            ]
        );
        $toSchema   = new Schema(
            [
                new Table(
                    'a_table',
                    [
                        new Column('is_default', Type::getType('string'), ['columnDefinition' => 'ENUM(\'default\')']),
                    ]
                ),
            ]
        );

        self::assertEmpty(
            $this->comparator->compareSchemas($fromSchema, $toSchema)
                ->changedTables,
            'Schema diff is empty, since only `columnDefinition` changed from `null` (not detected) to a defined one'
        );
    }
>>>>>>> dd19bab0
}<|MERGE_RESOLUTION|>--- conflicted
+++ resolved
@@ -1268,14 +1268,6 @@
         self::assertCount(1, $actual->changedTables['table2']->addedForeignKeys, 'FK to table3 should be added.');
         self::assertEquals('table3', $actual->changedTables['table2']->addedForeignKeys[0]->getForeignTableName());
     }
-<<<<<<< HEAD
-=======
-
-    public function testCallingCompareSchemasStaticallyIsDeprecated(): void
-    {
-        $this->expectDeprecationWithIdentifier('https://github.com/doctrine/dbal/pull/4707');
-        Comparator::compareSchemas(new Schema(), new Schema());
-    }
 
     public function testWillNotProduceSchemaDiffOnTableWithAddedCustomSchemaDefinition(): void
     {
@@ -1284,7 +1276,11 @@
                 new Table(
                     'a_table',
                     [
-                        new Column('is_default', Type::getType('string')),
+                        new Column(
+                            'is_default',
+                            Type::getType('string'),
+                            ['length' => 32]
+                        ),
                     ]
                 ),
             ]
@@ -1294,7 +1290,10 @@
                 new Table(
                     'a_table',
                     [
-                        new Column('is_default', Type::getType('string'), ['columnDefinition' => 'ENUM(\'default\')']),
+                        new Column('is_default', Type::getType('string'), [
+                            'columnDefinition' => 'ENUM(\'default\')',
+                            'length' => 32,
+                        ]),
                     ]
                 ),
             ]
@@ -1306,5 +1305,4 @@
             'Schema diff is empty, since only `columnDefinition` changed from `null` (not detected) to a defined one'
         );
     }
->>>>>>> dd19bab0
 }