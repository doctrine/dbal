<?php

declare(strict_types=1);

namespace Doctrine\DBAL\Tests\Schema;

use Doctrine\DBAL\Schema\AbstractAsset;
use Doctrine\DBAL\Schema\Column;
use Doctrine\DBAL\Schema\ColumnDiff;
use Doctrine\DBAL\Schema\Comparator;
use Doctrine\DBAL\Schema\ForeignKeyConstraint;
use Doctrine\DBAL\Schema\Index;
use Doctrine\DBAL\Schema\Schema;
use Doctrine\DBAL\Schema\SchemaConfig;
use Doctrine\DBAL\Schema\SchemaDiff;
use Doctrine\DBAL\Schema\Sequence;
use Doctrine\DBAL\Schema\Table;
use Doctrine\DBAL\Schema\TableDiff;
use Doctrine\DBAL\Types\Type;
use Doctrine\DBAL\Types\Types;
use PHPUnit\Framework\Attributes\DataProvider;
use PHPUnit\Framework\TestCase;

use function array_keys;

abstract class AbstractComparatorTestCase extends TestCase
{
    protected Comparator $comparator;

    public function testCompareSame1(): void
    {
        $schema1 = new Schema([
            'bugdb' => new Table(
                'bugdb',
                [
                    'integercolumn1' => new Column('integercolumn1', Type::getType(Types::INTEGER)),
                ],
            ),
        ]);
        $schema2 = new Schema([
            'bugdb' => new Table(
                'bugdb',
                [
                    'integercolumn1' => new Column('integercolumn1', Type::getType(Types::INTEGER)),
                ],
            ),
        ]);

        self::assertEquals(
            new SchemaDiff([], [], [], [], [], [], [], []),
            $this->comparator->compareSchemas($schema1, $schema2),
        );
    }

    public function testCompareSame2(): void
    {
        $schema1 = new Schema([
            'bugdb' => new Table(
                'bugdb',
                [
                    'integercolumn1' => new Column('integercolumn1', Type::getType(Types::INTEGER)),
                    'integercolumn2' => new Column('integercolumn2', Type::getType(Types::INTEGER)),
                ],
            ),
        ]);
        $schema2 = new Schema([
            'bugdb' => new Table(
                'bugdb',
                [
                    'integercolumn2' => new Column('integercolumn2', Type::getType(Types::INTEGER)),
                    'integercolumn1' => new Column('integercolumn1', Type::getType(Types::INTEGER)),
                ],
            ),
        ]);

        self::assertEquals(
            new SchemaDiff([], [], [], [], [], [], [], []),
            $this->comparator->compareSchemas($schema1, $schema2),
        );
    }

    public function testCompareMissingTable(): void
    {
        $schemaConfig = new SchemaConfig();

        $table = new Table('bugdb', ['integercolumn1' => new Column('integercolumn1', Type::getType(Types::INTEGER))]);
        $table->setSchemaConfig($schemaConfig);

        $schema1 = new Schema([$table], [], $schemaConfig);
        $schema2 = new Schema([], [], $schemaConfig);

        self::assertEquals(
            new SchemaDiff([], [], [], [], [$table], [], [], []),
            $this->comparator->compareSchemas($schema1, $schema2),
        );
    }

    public function testCompareNewTable(): void
    {
        $schemaConfig = new SchemaConfig();

        $table = new Table('bugdb', ['integercolumn1' => new Column('integercolumn1', Type::getType(Types::INTEGER))]);
        $table->setSchemaConfig($schemaConfig);

        $schema1 = new Schema([], [], $schemaConfig);
        $schema2 = new Schema([$table], [], $schemaConfig);

        $expected = new SchemaDiff([], [], [$table], [], [], [], [], []);

        self::assertEquals($expected, $this->comparator->compareSchemas($schema1, $schema2));
    }

    public function testCompareAutoIncrementChanged(): void
    {
        $column1 = new Column('foo', Type::getType(Types::INTEGER), ['autoincrement' => true]);
        $column2 = new Column('foo', Type::getType(Types::INTEGER), ['autoincrement' => false]);

        $diff = new ColumnDiff($column2, $column1);

        self::assertTrue($diff->hasAutoIncrementChanged());
    }

    public function testCompareChangedColumnsChangeType(): void
    {
        $column1 = new Column('id', Type::getType(Types::STRING));
        $column2 = new Column('id', Type::getType(Types::INTEGER));

        $diff12 = new ColumnDiff($column2, $column1);
        self::assertTrue($diff12->hasTypeChanged());

        $diff11 = new ColumnDiff($column1, $column1);
        self::assertFalse($diff11->hasTypeChanged());
    }

    public function testDifferentTypeInstancesOfTheSameType(): void
    {
        $type1 = Type::getType(Types::INTEGER);
        $type2 = clone $type1;

        self::assertNotSame($type1, $type2);

        $column1 = new Column('id', $type1);
        $column2 = new Column('id', $type2);

        $diff = new ColumnDiff($column2, $column1);
        self::assertFalse($diff->hasTypeChanged());
    }

    public function testOverriddenType(): void
    {
        $defaultStringType = Type::getType(Types::STRING);
        $integerType       = Type::getType(Types::INTEGER);

        Type::overrideType(Types::STRING, $integerType::class);
        $overriddenStringType = Type::getType(Types::STRING);

        Type::overrideType(Types::STRING, $defaultStringType::class);

        $column1 = new Column('id', $integerType);
        $column2 = new Column('id', $overriddenStringType);

        $diff = new ColumnDiff($column2, $column1);
        self::assertFalse($diff->hasTypeChanged());
    }

    public function testCompareChangeColumnsMultipleNewColumnsRename(): void
    {
        $tableA = new Table('foo');
        $tableA->addColumn('datecolumn1', Types::DATETIME_MUTABLE);

        $tableB = new Table('foo');
        $tableB->addColumn('new_datecolumn1', Types::DATETIME_MUTABLE);
        $tableB->addColumn('new_datecolumn2', Types::DATETIME_MUTABLE);

        $tableDiff = $this->comparator->compareTables($tableA, $tableB);

        $renamedColumns = $tableDiff->getRenamedColumns();
        self::assertCount(1, $renamedColumns);
        self::assertArrayHasKey('datecolumn1', $renamedColumns);
        self::assertEquals(['new_datecolumn2'], $this->getAssetNames($tableDiff->getAddedColumns()));

        self::assertCount(0, $tableDiff->getDroppedColumns());
        self::assertCount(0, $tableDiff->getModifiedColumns());
    }

    public function testCompareSequences(): void
    {
        $seq1 = new Sequence('foo', 1, 1);
        $seq2 = new Sequence('foo', 1, 2);
        $seq3 = new Sequence('foo', 2, 1);

        self::assertTrue($this->comparator->diffSequence($seq1, $seq2));
        self::assertTrue($this->comparator->diffSequence($seq1, $seq3));
    }

    public function testRemovedSequence(): void
    {
        $schema1 = new Schema();
        $seq     = $schema1->createSequence('foo');

        $schema2 = new Schema();

        $diffSchema = $this->comparator->compareSchemas($schema1, $schema2);

        self::assertSame([$seq], $diffSchema->getDroppedSequences());
    }

    public function testAddedSequence(): void
    {
        $schema1 = new Schema();

        $schema2 = new Schema();
        $seq     = $schema2->createSequence('foo');

        $diffSchema = $this->comparator->compareSchemas($schema1, $schema2);

        self::assertSame([$seq], $diffSchema->getCreatedSequences());
    }

    public function testTableAddForeignKey(): void
    {
        $tableForeign = new Table('bar');
        $tableForeign->addColumn('id', Types::INTEGER);

        $table1 = new Table('foo');
        $table1->addColumn('fk', Types::INTEGER);

        $table2 = new Table('foo');
        $table2->addColumn('fk', Types::INTEGER);
        $table2->addForeignKeyConstraint($tableForeign->getName(), ['fk'], ['id']);

        $tableDiff = $this->comparator->compareTables($table1, $table2);

        self::assertCount(1, $tableDiff->getAddedForeignKeys());
    }

    public function testTableRemoveForeignKey(): void
    {
        $tableForeign = new Table('bar');
        $tableForeign->addColumn('id', Types::INTEGER);

        $table1 = new Table('foo');
        $table1->addColumn('fk', Types::INTEGER);

        $table2 = new Table('foo');
        $table2->addColumn('fk', Types::INTEGER);
        $table2->addForeignKeyConstraint($tableForeign->getName(), ['fk'], ['id']);

        $tableDiff = $this->comparator->compareTables($table2, $table1);

        self::assertCount(1, $tableDiff->getDroppedForeignKeys());
    }

    public function testTableUpdateForeignKey(): void
    {
        $tableForeign = new Table('bar');
        $tableForeign->addColumn('id', Types::INTEGER);

        $table1 = new Table('foo');
        $table1->addColumn('fk', Types::INTEGER);
        $table1->addForeignKeyConstraint($tableForeign->getName(), ['fk'], ['id']);

        $table2 = new Table('foo');
        $table2->addColumn('fk', Types::INTEGER);
        $table2->addForeignKeyConstraint($tableForeign->getName(), ['fk'], ['id'], ['onUpdate' => 'CASCADE']);

        $tableDiff = $this->comparator->compareTables($table1, $table2);

        self::assertCount(1, $tableDiff->getModifiedForeignKeys());
    }

    public function testMovedForeignKeyForeignTable(): void
    {
        $tableForeign = new Table('bar');
        $tableForeign->addColumn('id', Types::INTEGER);

        $tableForeign2 = new Table('bar2');
        $tableForeign2->addColumn('id', Types::INTEGER);

        $table1 = new Table('foo');
        $table1->addColumn('fk', Types::INTEGER);
        $table1->addForeignKeyConstraint($tableForeign->getName(), ['fk'], ['id']);

        $table2 = new Table('foo');
        $table2->addColumn('fk', Types::INTEGER);
        $table2->addForeignKeyConstraint($tableForeign2->getName(), ['fk'], ['id']);

        $tableDiff = $this->comparator->compareTables($table1, $table2);

        self::assertCount(1, $tableDiff->getModifiedForeignKeys());
    }

    public function testTablesCaseInsensitive(): void
    {
        $schemaA = new Schema();
        $schemaA->createTable('foo');
        $schemaA->createTable('bAr');
        $schemaA->createTable('BAZ');
        $schemaA->createTable('new');

        $schemaB = new Schema();
        $schemaB->createTable('FOO');
        $schemaB->createTable('bar');
        $schemaB->createTable('Baz');
        $schemaB->createTable('old');

        $diff = $this->comparator->compareSchemas($schemaA, $schemaB);

        self::assertCount(1, $diff->getCreatedTables());
        self::assertCount(0, $diff->getAlteredTables());
        self::assertCount(1, $diff->getDroppedTables());
    }

    public function testSequencesCaseInsensitive(): void
    {
        $schemaA = new Schema();
        $schemaA->createSequence('foo');
        $schemaA->createSequence('BAR');
        $schemaA->createSequence('Baz');
        $schemaA->createSequence('new');

        $schemaB = new Schema();
        $schemaB->createSequence('FOO');
        $schemaB->createSequence('Bar');
        $schemaB->createSequence('baz');
        $schemaB->createSequence('old');

        $diff = $this->comparator->compareSchemas($schemaA, $schemaB);

        self::assertCount(1, $diff->getCreatedSequences());
        self::assertCount(0, $diff->getAlteredSequences());
        self::assertCount(1, $diff->getDroppedSequences());
    }

    public function testCompareColumnCompareCaseInsensitive(): void
    {
        $tableA = new Table('foo');
        $tableA->addColumn('id', Types::INTEGER);

        $tableB = new Table('foo');
        $tableB->addColumn('ID', Types::INTEGER);

        $tableDiff = $this->comparator->compareTables($tableA, $tableB);

        self::assertTrue($tableDiff->isEmpty());
    }

    public function testCompareIndexBasedOnPropertiesNotName(): void
    {
        $tableA = new Table('foo');
        $tableA->addColumn('id', Types::INTEGER);
        $tableA->addIndex(['id'], 'foo_bar_idx');

        $tableB = new Table('foo');
        $tableB->addColumn('ID', Types::INTEGER);
        $tableB->addIndex(['id'], 'bar_foo_idx');

        self::assertEquals(
            new TableDiff($tableA, [], [], [], [], [], [], [], [
                'foo_bar_idx' => new Index('bar_foo_idx', ['id']),
            ], [], [], []),
            $this->comparator->compareTables($tableA, $tableB),
        );
    }

    public function testCompareForeignKeyBasedOnPropertiesNotName(): void
    {
        $tableA = new Table('foo');
        $tableA->addColumn('id', Types::INTEGER);
        $tableA->addForeignKeyConstraint('bar', ['id'], ['id'], [], 'foo_constraint');

        $tableB = new Table('foo');
        $tableB->addColumn('ID', Types::INTEGER);
        $tableB->addForeignKeyConstraint('bar', ['id'], ['id'], [], 'bar_constraint');

<<<<<<< HEAD
        self::assertEquals(
            new TableDiff($tableA, [], [], [], [], [], [], [], [], [
                new ForeignKeyConstraint(['id'], 'bar', ['id'], 'bar_constraint'),
            ], [], [
                new ForeignKeyConstraint(['id'], 'bar', ['id'], 'foo_constraint'),
            ]),
            $this->comparator->compareTables($tableA, $tableB),
        );
=======
        $tableDiff = $this->comparator->diffTable($tableA, $tableB);

        self::assertFalse($tableDiff);
    }

    public function testCompareForeignKeyRestrictNoActionAreTheSame(): void
    {
        $fk1 = new ForeignKeyConstraint(['foo'], 'bar', ['baz'], 'fk1', ['onDelete' => 'NO ACTION']);
        $fk2 = new ForeignKeyConstraint(['foo'], 'bar', ['baz'], 'fk1', ['onDelete' => 'RESTRICT']);

        self::assertFalse($this->comparator->diffForeignKey($fk1, $fk2));
    }

    public function testCompareForeignKeyNamesUnqualifiedAsNoSchemaInformationIsAvailable(): void
    {
        $fk1 = new ForeignKeyConstraint(['foo'], 'foo.bar', ['baz'], 'fk1');
        $fk2 = new ForeignKeyConstraint(['foo'], 'baz.bar', ['baz'], 'fk1');

        self::assertFalse($this->comparator->diffForeignKey($fk1, $fk2));
>>>>>>> a0c9416b
    }

    public function testDetectRenameColumn(): void
    {
        $tableA = new Table('foo');
        $tableA->addColumn('foo', Types::INTEGER);

        $tableB = new Table('foo');
        $tableB->addColumn('bar', Types::INTEGER);

        $tableDiff = $this->comparator->compareTables($tableA, $tableB);

        self::assertCount(0, $tableDiff->getAddedColumns());
        self::assertCount(0, $tableDiff->getDroppedColumns());

        $renamedColumns = $tableDiff->getRenamedColumns();
        self::assertArrayHasKey('foo', $renamedColumns);
        self::assertEquals('bar', $renamedColumns['foo']->getName());
    }

    /**
     * You can easily have ambiguities in the column renaming. If these
     * are detected no renaming should take place, instead adding and dropping
     * should be used exclusively.
     */
    public function testDetectRenameColumnAmbiguous(): void
    {
        $tableA = new Table('foo');
        $tableA->addColumn('foo', Types::INTEGER);
        $tableA->addColumn('bar', Types::INTEGER);

        $tableB = new Table('foo');
        $tableB->addColumn('baz', Types::INTEGER);

        $tableDiff = $this->comparator->compareTables($tableA, $tableB);

        self::assertEquals(['baz'], $this->getAssetNames($tableDiff->getAddedColumns()));
        self::assertEquals(['foo', 'bar'], $this->getAssetNames($tableDiff->getDroppedColumns()));
        self::assertCount(0, $tableDiff->getRenamedColumns());
    }

    public function testDetectRenameIndex(): void
    {
        $table1 = new Table('foo');
        $table1->addColumn('foo', Types::INTEGER);

        $table2 = clone $table1;

        $table1->addIndex(['foo'], 'idx_foo');

        $table2->addIndex(['foo'], 'idx_bar');

        $tableDiff = $this->comparator->compareTables($table1, $table2);

        self::assertCount(0, $tableDiff->getAddedColumns());
        self::assertCount(0, $tableDiff->getDroppedIndexes());

        $renamedIndexes = $tableDiff->getRenamedIndexes();
        self::assertArrayHasKey('idx_foo', $renamedIndexes);
        self::assertEquals('idx_bar', $renamedIndexes['idx_foo']->getName());
    }

    /**
     * You can easily have ambiguities in the index renaming. If these
     * are detected no renaming should take place, instead adding and dropping
     * should be used exclusively.
     */
    public function testDetectRenameIndexAmbiguous(): void
    {
        $table1 = new Table('foo');
        $table1->addColumn('foo', Types::INTEGER);

        $table2 = clone $table1;

        $table1->addIndex(['foo'], 'idx_foo');
        $table1->addIndex(['foo'], 'idx_bar');

        $table2->addIndex(['foo'], 'idx_baz');

        $tableDiff = $this->comparator->compareTables($table1, $table2);

        self::assertEquals(['idx_baz'], $this->getAssetNames($tableDiff->getAddedIndexes()));
        self::assertEquals(['idx_foo', 'idx_bar'], $this->getAssetNames($tableDiff->getDroppedIndexes()));
        self::assertCount(0, $tableDiff->getRenamedIndexes());
    }

    public function testDetectChangeIdentifierType(): void
    {
        $tableA = new Table('foo');
        $tableA->addColumn('id', Types::INTEGER, ['autoincrement' => false]);

        $tableB = new Table('foo');
        $tableB->addColumn('id', Types::INTEGER, ['autoincrement' => true]);

        $tableDiff = $this->comparator->compareTables($tableA, $tableB);

        $modifiedColumns = $tableDiff->getModifiedColumns();
        self::assertCount(1, $modifiedColumns);
        self::assertEquals('id', $modifiedColumns[0]->getOldColumn()->getName());
    }

    public function testDiff(): void
    {
        $table = new Table('twitter_users');
        $table->addColumn('id', Types::INTEGER, ['autoincrement' => true]);
        $table->addColumn('twitterId', Types::INTEGER);
        $table->addColumn('displayName', Types::STRING, ['length' => 32]);
        $table->setPrimaryKey(['id']);

        $newtable = new Table('twitter_users');
        $newtable->addColumn('id', Types::INTEGER, ['autoincrement' => true]);
        $newtable->addColumn('twitter_id', Types::INTEGER);
        $newtable->addColumn('display_name', Types::STRING, ['length' => 32]);
        $newtable->addColumn('logged_in_at', Types::DATETIME_MUTABLE);
        $newtable->setPrimaryKey(['id']);

        $tableDiff = $this->comparator->compareTables($table, $newtable);

        self::assertEquals(['twitterId', 'displayName'], array_keys($tableDiff->getRenamedColumns()));
        self::assertEquals(['logged_in_at'], $this->getAssetNames($tableDiff->getAddedColumns()));
        self::assertCount(0, $tableDiff->getDroppedColumns());
    }

    public function testAlteredSequence(): void
    {
        $oldSchema = new Schema();
        $oldSchema->createSequence('baz');

        $newSchema = clone $oldSchema;
        $newSchema->getSequence('baz')->setAllocationSize(20);

        $diff = $this->comparator->compareSchemas($oldSchema, $newSchema);

        self::assertSame([$newSchema->getSequence('baz')], $diff->getAlteredSequences());
    }

    public function testFqnSchemaComparison(): void
    {
        $config = new SchemaConfig();
        $config->setName('foo');

        $oldSchema = new Schema([], [], $config);
        $oldSchema->createTable('bar');

        $newSchema = new Schema([], [], $config);
        $newSchema->createTable('foo.bar');

        self::assertEquals(
            new SchemaDiff([], [], [], [], [], [], [], []),
            $this->comparator->compareSchemas($oldSchema, $newSchema),
        );
    }

    public function testNamespacesComparison(): void
    {
        $config = new SchemaConfig();
        $config->setName('schemaName');

        $oldSchema = new Schema([], [], $config);
        $oldSchema->createTable('taz');
        $oldSchema->createTable('war.tab');

        $newSchema = new Schema([], [], $config);
        $newSchema->createTable('bar.tab');
        $newSchema->createTable('baz.tab');
        $newSchema->createTable('war.tab');

        $diff = $this->comparator->compareSchemas($oldSchema, $newSchema);

        self::assertEquals(['bar', 'baz'], $diff->getCreatedSchemas());
        self::assertCount(2, $diff->getCreatedTables());
    }

    public function testFqnSchemaComparisonDifferentSchemaNameButSameTableNoDiff(): void
    {
        $config = new SchemaConfig();
        $config->setName('foo');

        $oldSchema = new Schema([], [], $config);
        $oldSchema->createTable('foo.bar');

        $newSchema = new Schema();
        $newSchema->createTable('bar');

        self::assertEquals(
            new SchemaDiff([], [], [], [], [], [], [], []),
            $this->comparator->compareSchemas($oldSchema, $newSchema),
        );
    }

    public function testFqnSchemaComparisonNoSchemaSame(): void
    {
        $config = new SchemaConfig();
        $config->setName('foo');
        $oldSchema = new Schema([], [], $config);
        $oldSchema->createTable('bar');

        $newSchema = new Schema();
        $newSchema->createTable('bar');

        self::assertEquals(
            new SchemaDiff([], [], [], [], [], [], [], []),
            $this->comparator->compareSchemas($oldSchema, $newSchema),
        );
    }

    public function testAutoIncrementSequences(): void
    {
        $oldSchema = new Schema();
        $table     = $oldSchema->createTable('foo');
        $table->addColumn('id', Types::INTEGER, ['autoincrement' => true]);
        $table->setPrimaryKey(['id']);
        $oldSchema->createSequence('foo_id_seq');

        $newSchema = new Schema();
        $table     = $newSchema->createTable('foo');
        $table->addColumn('id', Types::INTEGER, ['autoincrement' => true]);
        $table->setPrimaryKey(['id']);

        $diff = $this->comparator->compareSchemas($oldSchema, $newSchema);

        self::assertCount(0, $diff->getDroppedSequences());
    }

    /**
     * Check that added autoincrement sequence is not populated in newSequences
     */
    public function testAutoIncrementNoSequences(): void
    {
        $oldSchema = new Schema();
        $table     = $oldSchema->createTable('foo');
        $table->addColumn('id', Types::INTEGER, ['autoincrement' => true]);
        $table->setPrimaryKey(['id']);

        $newSchema = new Schema();
        $table     = $newSchema->createTable('foo');
        $table->addColumn('id', Types::INTEGER, ['autoincrement' => true]);
        $table->setPrimaryKey(['id']);
        $newSchema->createSequence('foo_id_seq');

        $diff = $this->comparator->compareSchemas($oldSchema, $newSchema);

        self::assertCount(0, $diff->getCreatedSequences());
    }

    public function testComparesNamespaces(): void
    {
        $oldSchema = new Schema([], [], null, ['foo', 'bar']);
        $newSchema = new Schema([], [], null, ['bar', 'baz']);

        $diff = $this->comparator->compareSchemas($oldSchema, $newSchema);

        self::assertEquals(['baz'], $diff->getCreatedSchemas());
        self::assertEquals(['foo'], $diff->getDroppedSchemas());
    }

    #[DataProvider('getCompareColumnComments')]
    public function testCompareColumnComments(string $comment1, string $comment2, bool $equals): void
    {
        $column1 = new Column('foo', Type::getType(Types::INTEGER), ['comment' => $comment1]);
        $column2 = new Column('foo', Type::getType(Types::INTEGER), ['comment' => $comment2]);

        $diff1 = new ColumnDiff($column2, $column1);
        $diff2 = new ColumnDiff($column1, $column2);

        self::assertSame(! $equals, $diff1->hasCommentChanged());
        self::assertSame(! $equals, $diff2->hasCommentChanged());
    }

    /** @return mixed[][] */
    public static function getCompareColumnComments(): iterable
    {
        return [
            ['', '', true],
            [' ', ' ', true],
            ['0', '0', true],
            ['foo', 'foo', true],

            ['', ' ', false],
            ['', '0', false],
            ['', 'foo', false],

            [' ', '0', false],
            [' ', 'foo', false],

            ['0', 'foo', false],
        ];
    }

    public function testForeignKeyRemovalWithRenamedLocalColumn(): void
    {
        $oldSchema = new Schema([
            'table1' => new Table(
                'table1',
                [
                    'id' => new Column('id', Type::getType(Types::INTEGER)),
                ],
            ),
            'table2' => new Table(
                'table2',
                [
                    'id' => new Column('id', Type::getType(Types::INTEGER)),
                    'id_table1' => new Column('id_table1', Type::getType(Types::INTEGER)),
                ],
                [],
                [],
                [
                    new ForeignKeyConstraint(['id_table1'], 'table1', ['id'], 'fk_table2_table1'),
                ],
            ),
        ]);
        $newSchema = new Schema([
            'table2' => new Table(
                'table2',
                [
                    'id' => new Column('id', Type::getType(Types::INTEGER)),
                    'id_table3' => new Column('id_table3', Type::getType(Types::INTEGER)),
                ],
                [],
                [],
                [
                    new ForeignKeyConstraint(['id_table3'], 'table3', ['id'], 'fk_table2_table3'),
                ],
            ),
            'table3' => new Table(
                'table3',
                [
                    'id' => new Column('id', Type::getType(Types::INTEGER)),
                ],
            ),
        ]);

        $schemaDiff = $this->comparator->compareSchemas($oldSchema, $newSchema);

        $alteredTables = $schemaDiff->getAlteredTables();
        self::assertCount(1, $alteredTables);

        $addedForeignKeys = $alteredTables[0]->getAddedForeignKeys();
        self::assertCount(1, $addedForeignKeys, 'FK to table3 should be added.');
        self::assertEquals('table3', $addedForeignKeys[0]->getForeignTableName());
    }

    public function testWillNotProduceSchemaDiffOnTableWithAddedCustomSchemaDefinition(): void
    {
        $oldSchema = new Schema(
            [
                new Table(
                    'a_table',
                    [
                        new Column(
                            'is_default',
                            Type::getType(Types::STRING),
                            ['length' => 32],
                        ),
                    ],
                ),
            ],
        );
        $newSchema = new Schema(
            [
                new Table(
                    'a_table',
                    [
                        new Column(
                            'is_default',
                            Type::getType(Types::STRING),
                            [
                                'columnDefinition' => 'ENUM(\'default\')',
                                'length' => 32,
                            ],
                        ),
                    ],
                ),
            ],
        );

        self::assertEmpty(
            $this->comparator->compareSchemas($oldSchema, $newSchema)
                ->getAlteredTables(),
            'Schema diff is empty, since only `columnDefinition` changed from `null` (not detected) to a defined one',
        );
    }

    /**
     * @param array<AbstractAsset> $assets
     *
     * @return array<string>
     */
    protected function getAssetNames(array $assets): array
    {
        $names = [];

        foreach ($assets as $asset) {
            $names[] = $asset->getName();
        }

        return $names;
    }
}<|MERGE_RESOLUTION|>--- conflicted
+++ resolved
@@ -373,36 +373,10 @@
         $tableB->addColumn('ID', Types::INTEGER);
         $tableB->addForeignKeyConstraint('bar', ['id'], ['id'], [], 'bar_constraint');
 
-<<<<<<< HEAD
         self::assertEquals(
-            new TableDiff($tableA, [], [], [], [], [], [], [], [], [
-                new ForeignKeyConstraint(['id'], 'bar', ['id'], 'bar_constraint'),
-            ], [], [
-                new ForeignKeyConstraint(['id'], 'bar', ['id'], 'foo_constraint'),
-            ]),
+            new TableDiff($tableA, [], [], [], [], [], [], [], [], [], [], []),
             $this->comparator->compareTables($tableA, $tableB),
         );
-=======
-        $tableDiff = $this->comparator->diffTable($tableA, $tableB);
-
-        self::assertFalse($tableDiff);
-    }
-
-    public function testCompareForeignKeyRestrictNoActionAreTheSame(): void
-    {
-        $fk1 = new ForeignKeyConstraint(['foo'], 'bar', ['baz'], 'fk1', ['onDelete' => 'NO ACTION']);
-        $fk2 = new ForeignKeyConstraint(['foo'], 'bar', ['baz'], 'fk1', ['onDelete' => 'RESTRICT']);
-
-        self::assertFalse($this->comparator->diffForeignKey($fk1, $fk2));
-    }
-
-    public function testCompareForeignKeyNamesUnqualifiedAsNoSchemaInformationIsAvailable(): void
-    {
-        $fk1 = new ForeignKeyConstraint(['foo'], 'foo.bar', ['baz'], 'fk1');
-        $fk2 = new ForeignKeyConstraint(['foo'], 'baz.bar', ['baz'], 'fk1');
-
-        self::assertFalse($this->comparator->diffForeignKey($fk1, $fk2));
->>>>>>> a0c9416b
     }
 
     public function testDetectRenameColumn(): void
