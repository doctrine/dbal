<?php

declare(strict_types=1);

namespace Doctrine\DBAL\Tests\Schema;

use Doctrine\DBAL\Platforms\AbstractPlatform;
use Doctrine\DBAL\Schema\ForeignKeyConstraint;
use Doctrine\DBAL\Schema\SchemaDiff;
use Doctrine\DBAL\Schema\Sequence;
use Doctrine\DBAL\Schema\Table;
use Doctrine\DBAL\Schema\TableDiff;
use PHPUnit\Framework\MockObject\MockObject;
use PHPUnit\Framework\TestCase;

class SchemaDiffTest extends TestCase
{
    public function testSchemaDiffToSql() : void
    {
        $diff     = $this->createSchemaDiff();
        $platform = $this->createPlatform(true);

        $sql = $diff->toSql($platform);

        $expected = ['create_schema', 'drop_orphan_fk', 'alter_seq', 'drop_seq', 'create_seq', 'create_table', 'create_foreign_key', 'drop_table', 'alter_table'];

        self::assertEquals($expected, $sql);
    }

    public function testSchemaDiffToSaveSql() : void
    {
        $diff     = $this->createSchemaDiff();
        $platform = $this->createPlatform(false);

        $sql = $diff->toSaveSql($platform);

        $expected = ['create_schema', 'alter_seq', 'create_seq', 'create_table', 'create_foreign_key', 'alter_table'];

        self::assertEquals($expected, $sql);
    }

    /**
     * @return AbstractPlatform|MockObject
     */
    private function createPlatform(bool $unsafe)
    {
        /** @var AbstractPlatform|MockObject $platform */
        $platform = $this->createMock(AbstractPlatform::class);
        $platform->expects(self::exactly(1))
            ->method('getCreateSchemaSQL')
            ->with('foo_ns')
            ->will(self::returnValue('create_schema'));
        if ($unsafe) {
            $platform->expects(self::exactly(1))
                 ->method('getDropSequenceSql')
                 ->with(self::isInstanceOf(Sequence::class))
                 ->will(self::returnValue('drop_seq'));
        }
<<<<<<< HEAD

        $platform->expects($this->exactly(1))
=======
        $platform->expects(self::exactly(1))
>>>>>>> 4c258314
                 ->method('getAlterSequenceSql')
                 ->with(self::isInstanceOf(Sequence::class))
                 ->will(self::returnValue('alter_seq'));
        $platform->expects(self::exactly(1))
                 ->method('getCreateSequenceSql')
                 ->with(self::isInstanceOf(Sequence::class))
                 ->will(self::returnValue('create_seq'));
        if ($unsafe) {
            $platform->expects(self::exactly(1))
                     ->method('getDropTableSql')
                     ->with(self::isInstanceOf(Table::class))
                     ->will(self::returnValue('drop_table'));
        }
<<<<<<< HEAD

        $platform->expects($this->exactly(1))
=======
        $platform->expects(self::exactly(1))
>>>>>>> 4c258314
                 ->method('getCreateTableSql')
                 ->with(self::isInstanceOf(Table::class))
                 ->will(self::returnValue(['create_table']));
        $platform->expects(self::exactly(1))
                 ->method('getCreateForeignKeySQL')
                 ->with(self::isInstanceOf(ForeignKeyConstraint::class))
                 ->will(self::returnValue('create_foreign_key'));
        $platform->expects(self::exactly(1))
                 ->method('getAlterTableSql')
                 ->with(self::isInstanceOf(TableDiff::class))
                 ->will(self::returnValue(['alter_table']));
        if ($unsafe) {
            $platform->expects(self::exactly(1))
                     ->method('getDropForeignKeySql')
                     ->with(
                         self::isInstanceOf(ForeignKeyConstraint::class),
                         self::isInstanceOf(Table::class)
                     )
                     ->will(self::returnValue('drop_orphan_fk'));
        }
<<<<<<< HEAD

        $platform->expects($this->exactly(1))
=======
        $platform->expects(self::exactly(1))
>>>>>>> 4c258314
                ->method('supportsSchemas')
                ->will(self::returnValue(true));
        $platform->expects(self::exactly(1))
                ->method('supportsSequences')
                ->will(self::returnValue(true));
        $platform->expects(self::exactly(2))
                ->method('supportsForeignKeyConstraints')
                ->will(self::returnValue(true));

        return $platform;
    }

    public function createSchemaDiff() : SchemaDiff
    {
        $diff                              = new SchemaDiff();
        $diff->newNamespaces['foo_ns']     = 'foo_ns';
        $diff->removedNamespaces['bar_ns'] = 'bar_ns';
        $diff->changedSequences[]          = new Sequence('foo_seq');
        $diff->newSequences[]              = new Sequence('bar_seq');
        $diff->removedSequences[]          = new Sequence('baz_seq');
        $diff->newTables['foo_table']      = new Table('foo_table');
        $diff->removedTables['bar_table']  = new Table('bar_table');
        $diff->changedTables['baz_table']  = new TableDiff('baz_table');
        $diff->newTables['foo_table']->addColumn('foreign_id', 'integer');
        $diff->newTables['foo_table']->addForeignKeyConstraint('foreign_table', ['foreign_id'], ['id']);
        $fk = new ForeignKeyConstraint(['id'], 'foreign_table', ['id']);
        $fk->setLocalTable(new Table('local_table'));
        $diff->orphanedForeignKeys[] = $fk;

        return $diff;
    }
}<|MERGE_RESOLUTION|>--- conflicted
+++ resolved
@@ -56,12 +56,8 @@
                  ->with(self::isInstanceOf(Sequence::class))
                  ->will(self::returnValue('drop_seq'));
         }
-<<<<<<< HEAD
 
-        $platform->expects($this->exactly(1))
-=======
         $platform->expects(self::exactly(1))
->>>>>>> 4c258314
                  ->method('getAlterSequenceSql')
                  ->with(self::isInstanceOf(Sequence::class))
                  ->will(self::returnValue('alter_seq'));
@@ -75,12 +71,8 @@
                      ->with(self::isInstanceOf(Table::class))
                      ->will(self::returnValue('drop_table'));
         }
-<<<<<<< HEAD
 
-        $platform->expects($this->exactly(1))
-=======
         $platform->expects(self::exactly(1))
->>>>>>> 4c258314
                  ->method('getCreateTableSql')
                  ->with(self::isInstanceOf(Table::class))
                  ->will(self::returnValue(['create_table']));
@@ -101,12 +93,8 @@
                      )
                      ->will(self::returnValue('drop_orphan_fk'));
         }
-<<<<<<< HEAD
 
-        $platform->expects($this->exactly(1))
-=======
         $platform->expects(self::exactly(1))
->>>>>>> 4c258314
                 ->method('supportsSchemas')
                 ->will(self::returnValue(true));
         $platform->expects(self::exactly(1))
