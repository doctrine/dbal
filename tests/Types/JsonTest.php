<?php

declare(strict_types=1);

namespace Doctrine\DBAL\Tests\Types;

use Doctrine\DBAL\ParameterType;
use Doctrine\DBAL\Platforms\AbstractPlatform;
use Doctrine\DBAL\Types\ConversionException;
use Doctrine\DBAL\Types\JsonType;
use Doctrine\DBAL\Types\Types;
use PHPUnit\Framework\MockObject\MockObject;
use PHPUnit\Framework\TestCase;

use function base64_encode;
use function fopen;
<<<<<<< HEAD
=======
use function json_encode;

use const JSON_PRESERVE_ZERO_FRACTION;
use const JSON_THROW_ON_ERROR;
>>>>>>> e839cecc

class JsonTest extends TestCase
{
    /** @var AbstractPlatform&MockObject */
    protected $platform;

    protected JsonType $type;

    protected function setUp(): void
    {
        $this->platform = $this->createMock(AbstractPlatform::class);
        $this->type     = new JsonType();
    }

    public function testReturnsBindingType(): void
    {
        self::assertSame(ParameterType::STRING, $this->type->getBindingType());
    }

    public function testReturnsName(): void
    {
        self::assertSame(Types::JSON, $this->type->getName());
    }

    public function testReturnsSQLDeclaration(): void
    {
        $this->platform->expects(self::once())
            ->method('getJsonTypeDeclarationSQL')
            ->willReturn('TEST_JSON');

        self::assertSame('TEST_JSON', $this->type->getSQLDeclaration([], $this->platform));
    }

    public function testJsonNullConvertsToPHPValue(): void
    {
        self::assertNull($this->type->convertToPHPValue(null, $this->platform));
    }

    public function testJsonEmptyStringConvertsToPHPValue(): void
    {
        self::assertNull($this->type->convertToPHPValue('', $this->platform));
    }

    public function testJsonStringConvertsToPHPValue(): void
    {
<<<<<<< HEAD
        $value = ['foo' => 'bar', 'bar' => 'foo'];

        $databaseValue = '{"foo":"bar","bar":"foo"}';

        $phpValue = $this->type->convertToPHPValue($databaseValue, $this->platform);
=======
        $value         = ['foo' => 'bar', 'bar' => 'foo'];
        $databaseValue = json_encode($value, 0, JSON_THROW_ON_ERROR | JSON_PRESERVE_ZERO_FRACTION);
        $phpValue      = $this->type->convertToPHPValue($databaseValue, $this->platform);
>>>>>>> e839cecc

        self::assertEquals($value, $phpValue);
    }

    /** @dataProvider providerFailure */
    public function testConversionFailure(string $data): void
    {
        $this->expectException(ConversionException::class);
        $this->type->convertToPHPValue($data, $this->platform);
    }

    /**
     * @return mixed[][]
     */
    public static function providerFailure(): iterable
    {
        return [['a'], ['{']];
    }

    public function testJsonResourceConvertsToPHPValue(): void
    {
<<<<<<< HEAD
        $value = ['foo' => 'bar', 'bar' => 'foo'];

        $json = '{"foo":"bar","bar":"foo"}';

        $databaseValue = fopen('data://text/plain;base64,' . base64_encode($json), 'r');
=======
        $value         = ['foo' => 'bar', 'bar' => 'foo'];
        $databaseValue = fopen(
            'data://text/plain;base64,' . base64_encode(json_encode(
                $value,
                JSON_THROW_ON_ERROR | JSON_PRESERVE_ZERO_FRACTION
            )),
            'r'
        );
>>>>>>> e839cecc
        $phpValue      = $this->type->convertToPHPValue($databaseValue, $this->platform);

        self::assertSame($value, $phpValue);
    }

    public function testRequiresSQLCommentHint(): void
    {
        self::assertTrue($this->type->requiresSQLCommentHint($this->platform));
    }

    public function testPHPNullValueConvertsToJsonNull(): void
    {
        self::assertNull($this->type->convertToDatabaseValue(null, $this->platform));
    }

    public function testPHPValueConvertsToJsonString(): void
    {
        $source        = ['foo' => 'bar', 'bar' => 'foo'];
        $databaseValue = $this->type->convertToDatabaseValue($source, $this->platform);

        self::assertSame('{"foo":"bar","bar":"foo"}', $databaseValue);
    }

    public function testPHPFloatValueConvertsToJsonString(): void
    {
        $source        = ['foo' => 11.4, 'bar' => 10.0];
        $databaseValue = $this->type->convertToDatabaseValue($source, $this->platform);

        self::assertSame('{"foo":11.4,"bar":10.0}', $databaseValue);
    }

    public function testSerializationFailure(): void
    {
        $object            = (object) [];
        $object->recursion = $object;

        $this->expectException(ConversionException::class);
        $this->expectExceptionMessage(
            'Could not convert PHP type "stdClass" to "json". '
            . 'An error was triggered by the serialization: Recursion detected'
        );
        $this->type->convertToDatabaseValue($object, $this->platform);
    }
}<|MERGE_RESOLUTION|>--- conflicted
+++ resolved
@@ -14,13 +14,6 @@
 
 use function base64_encode;
 use function fopen;
-<<<<<<< HEAD
-=======
-use function json_encode;
-
-use const JSON_PRESERVE_ZERO_FRACTION;
-use const JSON_THROW_ON_ERROR;
->>>>>>> e839cecc
 
 class JsonTest extends TestCase
 {
@@ -66,17 +59,11 @@
 
     public function testJsonStringConvertsToPHPValue(): void
     {
-<<<<<<< HEAD
         $value = ['foo' => 'bar', 'bar' => 'foo'];
 
         $databaseValue = '{"foo":"bar","bar":"foo"}';
 
         $phpValue = $this->type->convertToPHPValue($databaseValue, $this->platform);
-=======
-        $value         = ['foo' => 'bar', 'bar' => 'foo'];
-        $databaseValue = json_encode($value, 0, JSON_THROW_ON_ERROR | JSON_PRESERVE_ZERO_FRACTION);
-        $phpValue      = $this->type->convertToPHPValue($databaseValue, $this->platform);
->>>>>>> e839cecc
 
         self::assertEquals($value, $phpValue);
     }
@@ -98,22 +85,11 @@
 
     public function testJsonResourceConvertsToPHPValue(): void
     {
-<<<<<<< HEAD
         $value = ['foo' => 'bar', 'bar' => 'foo'];
 
         $json = '{"foo":"bar","bar":"foo"}';
 
         $databaseValue = fopen('data://text/plain;base64,' . base64_encode($json), 'r');
-=======
-        $value         = ['foo' => 'bar', 'bar' => 'foo'];
-        $databaseValue = fopen(
-            'data://text/plain;base64,' . base64_encode(json_encode(
-                $value,
-                JSON_THROW_ON_ERROR | JSON_PRESERVE_ZERO_FRACTION
-            )),
-            'r'
-        );
->>>>>>> e839cecc
         $phpValue      = $this->type->convertToPHPValue($databaseValue, $this->platform);
 
         self::assertSame($value, $phpValue);
