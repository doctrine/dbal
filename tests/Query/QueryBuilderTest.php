<?php

declare(strict_types=1);

namespace Doctrine\DBAL\Tests\Query;

use Doctrine\DBAL\Connection;
use Doctrine\DBAL\ParameterType;
use Doctrine\DBAL\Query\Expression\ExpressionBuilder;
use Doctrine\DBAL\Query\QueryBuilder;
use Doctrine\DBAL\Query\QueryException;
use Doctrine\DBAL\Result;
use Doctrine\DBAL\Types\Type;
use Doctrine\DBAL\Types\Types;
use PHPUnit\Framework\MockObject\MockObject;
use PHPUnit\Framework\TestCase;

class QueryBuilderTest extends TestCase
{
    /** @var Connection&MockObject */
    protected $conn;

    protected function setUp(): void
    {
        $this->conn = $this->createMock(Connection::class);

        $expressionBuilder = new ExpressionBuilder($this->conn);

        $this->conn->expects(self::any())
<<<<<<< HEAD
                   ->method('createExpressionBuilder')
                   ->will(self::returnValue($expressionBuilder));
=======
                   ->method('getExpressionBuilder')
                   ->willReturn($expressionBuilder);
>>>>>>> c355101a
    }

    public function testSimpleSelectWithoutFrom(): void
    {
        $qb = new QueryBuilder($this->conn);

        $qb->select('some_function()');

        self::assertEquals('SELECT some_function()', (string) $qb);
    }

    public function testSimpleSelect(): void
    {
        $qb = new QueryBuilder($this->conn);

        $qb->select('u.id')
           ->from('users', 'u');

        self::assertEquals('SELECT u.id FROM users u', (string) $qb);
    }

    public function testSimpleSelectWithDistinct(): void
    {
        $qb = new QueryBuilder($this->conn);

        $qb->select('u.id')
           ->distinct()
           ->from('users', 'u');

        self::assertEquals('SELECT DISTINCT u.id FROM users u', (string) $qb);
    }

    public function testSelectWithSimpleWhere(): void
    {
        $qb   = new QueryBuilder($this->conn);
        $expr = $qb->expr();

        $qb->select('u.id')
           ->from('users', 'u')
           ->where($expr->and($expr->eq('u.nickname', '?')));

        self::assertEquals('SELECT u.id FROM users u WHERE u.nickname = ?', (string) $qb);
    }

    public function testSelectWithLeftJoin(): void
    {
        $qb   = new QueryBuilder($this->conn);
        $expr = $qb->expr();

        $qb->select('u.*', 'p.*')
           ->from('users', 'u')
           ->leftJoin('u', 'phones', 'p', $expr->eq('p.user_id', 'u.id'));

        self::assertEquals('SELECT u.*, p.* FROM users u LEFT JOIN phones p ON p.user_id = u.id', (string) $qb);
    }

    public function testSelectWithJoin(): void
    {
        $qb   = new QueryBuilder($this->conn);
        $expr = $qb->expr();

        $qb->select('u.*', 'p.*')
           ->from('users', 'u')
           ->join('u', 'phones', 'p', $expr->eq('p.user_id', 'u.id'));

        self::assertEquals('SELECT u.*, p.* FROM users u INNER JOIN phones p ON p.user_id = u.id', (string) $qb);
    }

    public function testSelectWithJoinNoCondition(): void
    {
        $qb = new QueryBuilder($this->conn);

        $qb->select('u.*', 'p.*')
            ->from('users', 'u')
            ->join('u', 'phones', 'p');

        self::assertEquals('SELECT u.*, p.* FROM users u INNER JOIN phones p', (string) $qb);
    }

    public function testSelectWithInnerJoin(): void
    {
        $qb   = new QueryBuilder($this->conn);
        $expr = $qb->expr();

        $qb->select('u.*', 'p.*')
           ->from('users', 'u')
           ->innerJoin('u', 'phones', 'p', $expr->eq('p.user_id', 'u.id'));

        self::assertEquals('SELECT u.*, p.* FROM users u INNER JOIN phones p ON p.user_id = u.id', (string) $qb);
    }

    public function testSelectWithRightJoin(): void
    {
        $qb   = new QueryBuilder($this->conn);
        $expr = $qb->expr();

        $qb->select('u.*', 'p.*')
           ->from('users', 'u')
           ->rightJoin('u', 'phones', 'p', $expr->eq('p.user_id', 'u.id'));

        self::assertEquals('SELECT u.*, p.* FROM users u RIGHT JOIN phones p ON p.user_id = u.id', (string) $qb);
    }

    public function testSelectWithAndWhereConditions(): void
    {
        $qb = new QueryBuilder($this->conn);

        $qb->select('u.*', 'p.*')
           ->from('users', 'u')
           ->where('u.username = ?')
           ->andWhere('u.name = ?');

        self::assertEquals('SELECT u.*, p.* FROM users u WHERE (u.username = ?) AND (u.name = ?)', (string) $qb);
    }

    public function testSelectWithOrWhereConditions(): void
    {
        $qb = new QueryBuilder($this->conn);

        $qb->select('u.*', 'p.*')
           ->from('users', 'u')
           ->where('u.username = ?')
           ->orWhere('u.name = ?');

        self::assertEquals('SELECT u.*, p.* FROM users u WHERE (u.username = ?) OR (u.name = ?)', (string) $qb);
    }

    public function testSelectWithOrOrWhereConditions(): void
    {
        $qb = new QueryBuilder($this->conn);

        $qb->select('u.*', 'p.*')
           ->from('users', 'u')
           ->orWhere('u.username = ?')
           ->orWhere('u.name = ?');

        self::assertEquals('SELECT u.*, p.* FROM users u WHERE (u.username = ?) OR (u.name = ?)', (string) $qb);
    }

    public function testSelectWithAndOrWhereConditions(): void
    {
        $qb = new QueryBuilder($this->conn);

        $qb->select('u.*', 'p.*')
           ->from('users', 'u')
           ->where('u.username = ?')
           ->andWhere('u.username = ?')
           ->orWhere('u.name = ?')
           ->andWhere('u.name = ?');

        self::assertEquals(
            'SELECT u.*, p.* FROM users u'
                . ' WHERE (((u.username = ?) AND (u.username = ?)) OR (u.name = ?)) AND (u.name = ?)',
            (string) $qb
        );
    }

    public function testSelectGroupBy(): void
    {
        $qb = new QueryBuilder($this->conn);

        $qb->select('u.*', 'p.*')
           ->from('users', 'u')
           ->groupBy('u.id');

        self::assertEquals('SELECT u.*, p.* FROM users u GROUP BY u.id', (string) $qb);
    }

    public function testSelectAddGroupBy(): void
    {
        $qb = new QueryBuilder($this->conn);

        $qb->select('u.*', 'p.*')
           ->from('users', 'u')
           ->groupBy('u.id')
           ->addGroupBy('u.foo');

        self::assertEquals('SELECT u.*, p.* FROM users u GROUP BY u.id, u.foo', (string) $qb);
    }

    public function testSelectAddGroupBys(): void
    {
        $qb = new QueryBuilder($this->conn);

        $qb->select('u.*', 'p.*')
           ->from('users', 'u')
           ->groupBy('u.id')
           ->addGroupBy('u.foo', 'u.bar');

        self::assertEquals('SELECT u.*, p.* FROM users u GROUP BY u.id, u.foo, u.bar', (string) $qb);
    }

    public function testSelectHaving(): void
    {
        $qb = new QueryBuilder($this->conn);

        $qb->select('u.*', 'p.*')
           ->from('users', 'u')
           ->groupBy('u.id')
           ->having('u.name = ?');

        self::assertEquals('SELECT u.*, p.* FROM users u GROUP BY u.id HAVING u.name = ?', (string) $qb);
    }

    public function testSelectAndHaving(): void
    {
        $qb = new QueryBuilder($this->conn);

        $qb->select('u.*', 'p.*')
           ->from('users', 'u')
           ->groupBy('u.id')
           ->andHaving('u.name = ?');

        self::assertEquals('SELECT u.*, p.* FROM users u GROUP BY u.id HAVING u.name = ?', (string) $qb);
    }

    public function testSelectHavingAndHaving(): void
    {
        $qb = new QueryBuilder($this->conn);

        $qb->select('u.*', 'p.*')
           ->from('users', 'u')
           ->groupBy('u.id')
           ->having('u.name = ?')
           ->andHaving('u.username = ?');

        self::assertEquals(
            'SELECT u.*, p.* FROM users u GROUP BY u.id HAVING (u.name = ?) AND (u.username = ?)',
            (string) $qb
        );
    }

    public function testSelectHavingOrHaving(): void
    {
        $qb = new QueryBuilder($this->conn);

        $qb->select('u.*', 'p.*')
           ->from('users', 'u')
           ->groupBy('u.id')
           ->having('u.name = ?')
           ->orHaving('u.username = ?');

        self::assertEquals(
            'SELECT u.*, p.* FROM users u GROUP BY u.id HAVING (u.name = ?) OR (u.username = ?)',
            (string) $qb
        );
    }

    public function testSelectOrHavingOrHaving(): void
    {
        $qb = new QueryBuilder($this->conn);

        $qb->select('u.*', 'p.*')
           ->from('users', 'u')
           ->groupBy('u.id')
           ->orHaving('u.name = ?')
           ->orHaving('u.username = ?');

        self::assertEquals(
            'SELECT u.*, p.* FROM users u GROUP BY u.id HAVING (u.name = ?) OR (u.username = ?)',
            (string) $qb
        );
    }

    public function testSelectHavingAndOrHaving(): void
    {
        $qb = new QueryBuilder($this->conn);

        $qb->select('u.*', 'p.*')
           ->from('users', 'u')
           ->groupBy('u.id')
           ->having('u.name = ?')
           ->orHaving('u.username = ?')
           ->andHaving('u.username = ?');

        self::assertEquals(
            'SELECT u.*, p.* FROM users u GROUP BY u.id HAVING ((u.name = ?) OR (u.username = ?)) AND (u.username = ?)',
            (string) $qb
        );
    }

    public function testSelectOrderBy(): void
    {
        $qb = new QueryBuilder($this->conn);

        $qb->select('u.*', 'p.*')
           ->from('users', 'u')
           ->orderBy('u.name');

        self::assertEquals('SELECT u.*, p.* FROM users u ORDER BY u.name', (string) $qb);
    }

    public function testSelectAddOrderBy(): void
    {
        $qb = new QueryBuilder($this->conn);

        $qb->select('u.*', 'p.*')
           ->from('users', 'u')
           ->orderBy('u.name')
           ->addOrderBy('u.username', 'DESC');

        self::assertEquals('SELECT u.*, p.* FROM users u ORDER BY u.name, u.username DESC', (string) $qb);
    }

    public function testSelectAddAddOrderBy(): void
    {
        $qb = new QueryBuilder($this->conn);

        $qb->select('u.*', 'p.*')
           ->from('users', 'u')
           ->addOrderBy('u.name')
           ->addOrderBy('u.username', 'DESC');

        self::assertEquals('SELECT u.*, p.* FROM users u ORDER BY u.name, u.username DESC', (string) $qb);
    }

    public function testEmptySelect(): void
    {
        $qb  = new QueryBuilder($this->conn);
        $qb2 = $qb->select();

        self::assertSame($qb, $qb2);
        self::assertEquals(QueryBuilder::SELECT, $qb->getType());

        $this->expectException(QueryException::class);
        $qb->getSQL();
    }

    public function testSelectAddSelect(): void
    {
        $qb = new QueryBuilder($this->conn);

        $qb->select('u.*')
           ->addSelect('p.*')
           ->from('users', 'u');

        self::assertEquals('SELECT u.*, p.* FROM users u', (string) $qb);
    }

    public function testSelectMultipleFrom(): void
    {
        $qb = new QueryBuilder($this->conn);

        $qb->select('u.*')
           ->addSelect('p.*')
           ->from('users', 'u')
           ->from('phonenumbers', 'p');

        self::assertEquals('SELECT u.*, p.* FROM users u, phonenumbers p', (string) $qb);
    }

    public function testUpdate(): void
    {
        $qb = new QueryBuilder($this->conn);
        $qb->update('users')
           ->set('foo', '?')
           ->set('bar', '?');

        self::assertEquals(QueryBuilder::UPDATE, $qb->getType());
        self::assertEquals('UPDATE users SET foo = ?, bar = ?', (string) $qb);
    }

    public function testUpdateWhere(): void
    {
        $qb = new QueryBuilder($this->conn);
        $qb->update('users')
           ->set('foo', '?')
           ->where('foo = ?');

        self::assertEquals('UPDATE users SET foo = ? WHERE foo = ?', (string) $qb);
    }

    public function testDelete(): void
    {
        $qb = new QueryBuilder($this->conn);
        $qb->delete('users');

        self::assertEquals(QueryBuilder::DELETE, $qb->getType());
        self::assertEquals('DELETE FROM users', (string) $qb);
    }

    public function testDeleteWhere(): void
    {
        $qb = new QueryBuilder($this->conn);
        $qb->delete('users')
           ->where('u.foo = ?');

        self::assertEquals('DELETE FROM users WHERE u.foo = ?', (string) $qb);
    }

    public function testInsertValues(): void
    {
        $qb = new QueryBuilder($this->conn);
        $qb->insert('users')
            ->values(
                [
                    'foo' => '?',
                    'bar' => '?',
                ]
            );

        self::assertEquals(QueryBuilder::INSERT, $qb->getType());
        self::assertEquals('INSERT INTO users (foo, bar) VALUES(?, ?)', (string) $qb);
    }

    public function testInsertReplaceValues(): void
    {
        $qb = new QueryBuilder($this->conn);
        $qb->insert('users')
            ->values(
                [
                    'foo' => '?',
                    'bar' => '?',
                ]
            )
            ->values(
                [
                    'bar' => '?',
                    'foo' => '?',
                ]
            );

        self::assertEquals(QueryBuilder::INSERT, $qb->getType());
        self::assertEquals('INSERT INTO users (bar, foo) VALUES(?, ?)', (string) $qb);
    }

    public function testInsertSetValue(): void
    {
        $qb = new QueryBuilder($this->conn);
        $qb->insert('users')
            ->setValue('foo', 'bar')
            ->setValue('bar', '?')
            ->setValue('foo', '?');

        self::assertEquals(QueryBuilder::INSERT, $qb->getType());
        self::assertEquals('INSERT INTO users (foo, bar) VALUES(?, ?)', (string) $qb);
    }

    public function testInsertValuesSetValue(): void
    {
        $qb = new QueryBuilder($this->conn);
        $qb->insert('users')
            ->values(
                ['foo' => '?']
            )
            ->setValue('bar', '?');

        self::assertEquals(QueryBuilder::INSERT, $qb->getType());
        self::assertEquals('INSERT INTO users (foo, bar) VALUES(?, ?)', (string) $qb);
    }

    public function testGetConnection(): void
    {
        $qb = new QueryBuilder($this->conn);
        self::assertSame($this->conn, $qb->getConnection());
    }

    public function testGetState(): void
    {
        $qb = new QueryBuilder($this->conn);

        self::assertEquals(QueryBuilder::STATE_CLEAN, $qb->getState());

        $qb->select('u.*')->from('users', 'u');

        self::assertEquals(QueryBuilder::STATE_DIRTY, $qb->getState());

        $sql1 = $qb->getSQL();

        self::assertEquals(QueryBuilder::STATE_CLEAN, $qb->getState());
        self::assertEquals($sql1, $qb->getSQL());
    }

    /**
     * @dataProvider maxResultsProvider
     */
    public function testSetMaxResults(?int $maxResults): void
    {
        $qb = new QueryBuilder($this->conn);
        $qb->setMaxResults($maxResults);

        self::assertEquals(QueryBuilder::STATE_DIRTY, $qb->getState());
        self::assertEquals($maxResults, $qb->getMaxResults());
    }

    /**
     * @return mixed[][]
     */
    public static function maxResultsProvider(): iterable
    {
        return [
            'non-null' => [10],
            'null' => [null],
        ];
    }

    public function testSetFirstResult(): void
    {
        $qb = new QueryBuilder($this->conn);
        $qb->setFirstResult(10);

        self::assertEquals(QueryBuilder::STATE_DIRTY, $qb->getState());
        self::assertEquals(10, $qb->getFirstResult());
    }

    public function testCreateNamedParameter(): void
    {
        $qb = new QueryBuilder($this->conn);

        $qb->select('u.*')->from('users', 'u')->where(
            $qb->expr()->eq('u.name', $qb->createNamedParameter(10, ParameterType::INTEGER))
        );

        self::assertEquals('SELECT u.* FROM users u WHERE u.name = :dcValue1', (string) $qb);
        self::assertEquals(10, $qb->getParameter('dcValue1'));
        self::assertEquals(ParameterType::INTEGER, $qb->getParameterType('dcValue1'));
    }

    public function testCreateNamedParameterCustomPlaceholder(): void
    {
        $qb = new QueryBuilder($this->conn);

        $qb->select('u.*')->from('users', 'u')->where(
            $qb->expr()->eq('u.name', $qb->createNamedParameter(10, ParameterType::INTEGER, ':test'))
        );

        self::assertEquals('SELECT u.* FROM users u WHERE u.name = :test', (string) $qb);
        self::assertEquals(10, $qb->getParameter('test'));
        self::assertEquals(ParameterType::INTEGER, $qb->getParameterType('test'));
    }

    public function testCreatePositionalParameter(): void
    {
        $qb = new QueryBuilder($this->conn);

        $qb->select('u.*')->from('users', 'u')->where(
            $qb->expr()->eq('u.name', $qb->createPositionalParameter(10, ParameterType::INTEGER))
        );

        self::assertEquals('SELECT u.* FROM users u WHERE u.name = ?', (string) $qb);
        self::assertEquals(10, $qb->getParameter(0));
        self::assertEquals(ParameterType::INTEGER, $qb->getParameterType(0));
    }

    public function testReferenceJoinFromJoin(): void
    {
        $qb = new QueryBuilder($this->conn);

        $qb->select('COUNT(DISTINCT news.id)')
            ->from('cb_newspages', 'news')
            ->innerJoin('news', 'nodeversion', 'nv', 'nv.refId = news.id AND nv.refEntityname=\'News\'')
            ->innerJoin('invalid', 'nodetranslation', 'nt', 'nv.nodetranslation = nt.id')
            ->innerJoin('nt', 'node', 'n', 'nt.node = n.id')
            ->where('nt.lang = :lang AND n.deleted != 1');

        $this->expectException(QueryException::class);
        $this->expectExceptionMessage(
            'The given alias "invalid" is not part of any FROM or JOIN clause table. '
                . 'The currently registered aliases are: news, nv.'
        );
        self::assertEquals('', $qb->getSQL());
    }

    public function testSelectFromMasterWithWhereOnJoinedTables(): void
    {
        $qb = new QueryBuilder($this->conn);

        $qb->select('COUNT(DISTINCT news.id)')
            ->from('newspages', 'news')
            ->innerJoin('news', 'nodeversion', 'nv', "nv.refId = news.id AND nv.refEntityname='Entity\\News'")
            ->innerJoin('nv', 'nodetranslation', 'nt', 'nv.nodetranslation = nt.id')
            ->innerJoin('nt', 'node', 'n', 'nt.node = n.id')
            ->where('nt.lang = ?')
            ->andWhere('n.deleted = 0');

        self::assertEquals(
            'SELECT COUNT(DISTINCT news.id) FROM newspages news'
                . " INNER JOIN nodeversion nv ON nv.refId = news.id AND nv.refEntityname='Entity\\News'"
                . ' INNER JOIN nodetranslation nt ON nv.nodetranslation = nt.id'
                . ' INNER JOIN node n ON nt.node = n.id WHERE (nt.lang = ?) AND (n.deleted = 0)',
            $qb->getSQL()
        );
    }

    public function testSelectWithMultipleFromAndJoins(): void
    {
        $qb = new QueryBuilder($this->conn);

        $qb->select('DISTINCT u.id')
            ->from('users', 'u')
            ->from('articles', 'a')
            ->innerJoin('u', 'permissions', 'p', 'p.user_id = u.id')
            ->innerJoin('a', 'comments', 'c', 'c.article_id = a.id')
            ->where('u.id = a.user_id')
            ->andWhere('p.read = 1');

        self::assertEquals(
            'SELECT DISTINCT u.id FROM users u'
            . ' INNER JOIN permissions p ON p.user_id = u.id, articles a'
            . ' INNER JOIN comments c ON c.article_id = a.id'
            . ' WHERE (u.id = a.user_id) AND (p.read = 1)',
            $qb->getSQL()
        );
    }

    public function testSelectWithJoinsWithMultipleOnConditionsParseOrder(): void
    {
        $qb = new QueryBuilder($this->conn);

        $qb->select('a.id')
            ->from('table_a', 'a')
            ->join('a', 'table_b', 'b', 'a.fk_b = b.id')
            ->join('b', 'table_c', 'c', 'c.fk_b = b.id AND b.language = ?')
            ->join('a', 'table_d', 'd', 'a.fk_d = d.id')
            ->join('c', 'table_e', 'e', 'e.fk_c = c.id AND e.fk_d = d.id');

        self::assertEquals(
            'SELECT a.id ' .
            'FROM table_a a ' .
            'INNER JOIN table_b b ON a.fk_b = b.id ' .
            'INNER JOIN table_d d ON a.fk_d = d.id ' .
            'INNER JOIN table_c c ON c.fk_b = b.id AND b.language = ? ' .
            'INNER JOIN table_e e ON e.fk_c = c.id AND e.fk_d = d.id',
            (string) $qb
        );
    }

    public function testSelectWithMultipleFromsAndJoinsWithMultipleOnConditionsParseOrder(): void
    {
        $qb = new QueryBuilder($this->conn);

        $qb->select('a.id')
            ->from('table_a', 'a')
            ->from('table_f', 'f')
            ->join('a', 'table_b', 'b', 'a.fk_b = b.id')
            ->join('b', 'table_c', 'c', 'c.fk_b = b.id AND b.language = ?')
            ->join('a', 'table_d', 'd', 'a.fk_d = d.id')
            ->join('c', 'table_e', 'e', 'e.fk_c = c.id AND e.fk_d = d.id')
            ->join('f', 'table_g', 'g', 'f.fk_g = g.id');

        self::assertEquals(
            'SELECT a.id ' .
            'FROM table_a a ' .
            'INNER JOIN table_b b ON a.fk_b = b.id ' .
            'INNER JOIN table_d d ON a.fk_d = d.id ' .
            'INNER JOIN table_c c ON c.fk_b = b.id AND b.language = ? ' .
            'INNER JOIN table_e e ON e.fk_c = c.id AND e.fk_d = d.id, ' .
            'table_f f ' .
            'INNER JOIN table_g g ON f.fk_g = g.id',
            (string) $qb
        );
    }

    public function testClone(): void
    {
        $qb = new QueryBuilder($this->conn);

        $qb->select('u.id')
            ->from('users', 'u')
            ->where('u.id = :test');

        $qb->setParameter(':test', (object) 1);

        $clone = clone $qb;

        self::assertEquals((string) $qb, (string) $clone);

        $qb->andWhere('u.id = 1');

        self::assertNotSame($qb->getParameters(), $clone->getParameters());
    }

    public function testSimpleSelectWithoutTableAlias(): void
    {
        $qb = new QueryBuilder($this->conn);

        $qb->select('id')
            ->from('users');

        self::assertEquals('SELECT id FROM users', (string) $qb);
    }

    public function testSimpleSelectWithMatchingTableAlias(): void
    {
        $qb = new QueryBuilder($this->conn);

        $qb->select('id')
            ->from('users', 'users');

        self::assertEquals('SELECT id FROM users', (string) $qb);
    }

    public function testSelectWithSimpleWhereWithoutTableAlias(): void
    {
        $qb = new QueryBuilder($this->conn);

        $qb->select('id', 'name')
            ->from('users')
            ->where('awesome=9001');

        self::assertEquals('SELECT id, name FROM users WHERE awesome=9001', (string) $qb);
    }

    public function testComplexSelectWithoutTableAliases(): void
    {
        $qb = new QueryBuilder($this->conn);

        $qb->select('DISTINCT users.id')
            ->from('users')
            ->from('articles')
            ->innerJoin('users', 'permissions', 'p', 'p.user_id = users.id')
            ->innerJoin('articles', 'comments', 'c', 'c.article_id = articles.id')
            ->where('users.id = articles.user_id')
            ->andWhere('p.read = 1');

        self::assertEquals(
            'SELECT DISTINCT users.id FROM users'
                . ' INNER JOIN permissions p ON p.user_id = users.id, articles'
                . ' INNER JOIN comments c ON c.article_id = articles.id'
                . ' WHERE (users.id = articles.user_id) AND (p.read = 1)',
            $qb->getSQL()
        );
    }

    public function testComplexSelectWithSomeTableAliases(): void
    {
        $qb = new QueryBuilder($this->conn);

        $qb->select('u.id')
            ->from('users', 'u')
            ->from('articles')
            ->innerJoin('u', 'permissions', 'p', 'p.user_id = u.id')
            ->innerJoin('articles', 'comments', 'c', 'c.article_id = articles.id');

        self::assertEquals(
            'SELECT u.id FROM users u'
                . ' INNER JOIN permissions p ON p.user_id = u.id, articles'
                . ' INNER JOIN comments c ON c.article_id = articles.id',
            $qb->getSQL()
        );
    }

    public function testSelectAllFromTableWithoutTableAlias(): void
    {
        $qb = new QueryBuilder($this->conn);

        $qb->select('users.*')
            ->from('users');

        self::assertEquals('SELECT users.* FROM users', (string) $qb);
    }

    public function testSelectAllWithoutTableAlias(): void
    {
        $qb = new QueryBuilder($this->conn);

        $qb->select('*')
            ->from('users');

        self::assertEquals('SELECT * FROM users', (string) $qb);
    }

    public function testGetParameterType(): void
    {
        $qb = new QueryBuilder($this->conn);

        $qb->select('*')->from('users');

        self::assertNull($qb->getParameterType('name'));

        $qb->where('name = :name');
        $qb->setParameter('name', 'foo');

        self::assertNull($qb->getParameterType('name'));

        $qb->setParameter('name', 'foo', ParameterType::STRING);

        self::assertSame(ParameterType::STRING, $qb->getParameterType('name'));
    }

    public function testGetParameterTypes(): void
    {
        $qb = new QueryBuilder($this->conn);

        $qb->select('*')->from('users');

        self::assertSame([], $qb->getParameterTypes());

        $qb->where('name = :name');
        $qb->setParameter('name', 'foo');

        self::assertSame([], $qb->getParameterTypes());

        $qb->setParameter('name', 'foo', ParameterType::STRING);

        $qb->where('is_active = :isActive');
        $qb->setParameter('isActive', true, ParameterType::BOOLEAN);

        self::assertSame([
            'name'     => ParameterType::STRING,
            'isActive' => ParameterType::BOOLEAN,
        ], $qb->getParameterTypes());
    }

    public function testJoinWithNonUniqueAliasThrowsException(): void
    {
        $qb = new QueryBuilder($this->conn);

        $qb->select('a.id')
            ->from('table_a', 'a')
            ->join('a', 'table_b', 'a', 'a.fk_b = a.id');

        $this->expectException(QueryException::class);
        $this->expectExceptionMessage(
            'The given alias "a" is not unique in FROM and JOIN clause table. The currently registered aliases are: a.'
        );

        $qb->getSQL();
    }

    /**
     * @param list<mixed>|array<string, mixed>                                     $parameters
     * @param array<int, int|string|Type|null>|array<string, int|string|Type|null> $parameterTypes
     *
     * @dataProvider fetchProvider
     */
    public function testFetchAssociative(
        string $select,
        string $from,
        string $where,
        array $parameters,
        array $parameterTypes,
        string $expectedSql
    ): void {
        $qb = new QueryBuilder($this->conn);

        $this->conn->expects(self::once())
            ->method('fetchAssociative')
            ->with($expectedSql, $parameters, $parameterTypes)
            ->willReturn(['username' => 'jwage', 'password' => 'changeme']);

        $row = $qb->select($select)
            ->from($from)
            ->where($where)
            ->setParameters($parameters, $parameterTypes)
            ->fetchAssociative();

        self::assertEquals(['username' => 'jwage', 'password' => 'changeme'], $row);
    }

    /**
     * @param list<mixed>|array<string, mixed>                                     $parameters
     * @param array<int, int|string|Type|null>|array<string, int|string|Type|null> $parameterTypes
     *
     * @dataProvider fetchProvider
     */
    public function testFetchNumeric(
        string $select,
        string $from,
        string $where,
        array $parameters,
        array $parameterTypes,
        string $expectedSql
    ): void {
        $qb = new QueryBuilder($this->conn);

        $this->conn->expects(self::once())
            ->method('fetchNumeric')
            ->with($expectedSql, $parameters, $parameterTypes)
            ->willReturn(['jwage', 'changeme']);

        $row = $qb->select($select)
            ->from($from)
            ->where($where)
            ->setParameters($parameters, $parameterTypes)
            ->fetchNumeric();

        self::assertEquals(['jwage', 'changeme'], $row);
    }

    /**
     * @param list<mixed>|array<string, mixed>                                     $parameters
     * @param array<int, int|string|Type|null>|array<string, int|string|Type|null> $parameterTypes
     *
     * @dataProvider fetchProvider
     */
    public function testFetchOne(
        string $select,
        string $from,
        string $where,
        array $parameters,
        array $parameterTypes,
        string $expectedSql
    ): void {
        $qb = new QueryBuilder($this->conn);

        $this->conn->expects(self::once())
            ->method('fetchOne')
            ->with($expectedSql, $parameters, $parameterTypes)
            ->willReturn('jwage');

        $username = $qb->select($select)
            ->from($from)
            ->where($where)
            ->setParameters($parameters, $parameterTypes)
            ->fetchOne();

        self::assertEquals('jwage', $username);
    }

    /**
     * @param list<mixed>|array<string, mixed>                                     $parameters
     * @param array<int, int|string|Type|null>|array<string, int|string|Type|null> $parameterTypes
     *
     * @dataProvider fetchProvider
     */
    public function testFetchAllAssociative(
        string $select,
        string $from,
        string $where,
        array $parameters,
        array $parameterTypes,
        string $expectedSql
    ): void {
        $qb = new QueryBuilder($this->conn);

        $this->conn->expects(self::once())
            ->method('fetchAllAssociative')
            ->with($expectedSql, $parameters, $parameterTypes)
            ->willReturn(
                [
                    ['username' => 'jwage', 'password' => 'changeme'],
                    ['username' => 'support', 'password' => 'p@ssword'],
                ]
            );

        $results = $qb->select($select)
            ->from($from)
            ->where($where)
            ->setParameters($parameters, $parameterTypes)
            ->fetchAllAssociative();

        self::assertEquals(
            [
                ['username' => 'jwage', 'password' => 'changeme'],
                ['username' => 'support', 'password' => 'p@ssword'],
            ],
            $results
        );
    }

    /**
     * @param list<mixed>|array<string, mixed>                                     $parameters
     * @param array<int, int|string|Type|null>|array<string, int|string|Type|null> $parameterTypes
     *
     * @dataProvider fetchProvider
     */
    public function testFetchAllNumeric(
        string $select,
        string $from,
        string $where,
        array $parameters,
        array $parameterTypes,
        string $expectedSql
    ): void {
        $qb = new QueryBuilder($this->conn);

        $this->conn->expects(self::once())
            ->method('fetchAllNumeric')
            ->with($expectedSql, $parameters, $parameterTypes)
            ->willReturn(
                [
                    ['jwage', 'changeme'],
                    ['support', 'p@ssword'],
                ]
            );

        $results = $qb->select($select)
            ->from($from)
            ->where($where)
            ->setParameters($parameters, $parameterTypes)
            ->fetchAllNumeric();

        self::assertEquals(
            [
                ['jwage', 'changeme'],
                ['support', 'p@ssword'],
            ],
            $results
        );
    }

    /**
     * @param list<mixed>|array<string, mixed>                                     $parameters
     * @param array<int, int|string|Type|null>|array<string, int|string|Type|null> $parameterTypes
     *
     * @dataProvider fetchProvider
     */
    public function testFetchAllKeyValue(
        string $select,
        string $from,
        string $where,
        array $parameters,
        array $parameterTypes,
        string $expectedSql
    ): void {
        $qb = new QueryBuilder($this->conn);

        $this->conn->expects(self::once())
            ->method('fetchAllKeyValue')
            ->with($expectedSql, $parameters, $parameterTypes)
            ->willReturn(
                [
                    'jwage' => 'changeme',
                    'support' => 'p@ssw0rd',
                ]
            );

        $results = $qb->select($select)
            ->from($from)
            ->where($where)
            ->setParameters($parameters, $parameterTypes)
            ->fetchAllKeyValue();

        self::assertEquals(
            [
                'jwage' => 'changeme',
                'support' => 'p@ssw0rd',
            ],
            $results
        );
    }

    /**
     * @param list<mixed>|array<string, mixed>                                     $parameters
     * @param array<int, int|string|Type|null>|array<string, int|string|Type|null> $parameterTypes
     *
     * @dataProvider fetchProvider
     */
    public function testFetchAllAssociativeIndexed(
        string $select,
        string $from,
        string $where,
        array $parameters,
        array $parameterTypes,
        string $expectedSql
    ): void {
        $qb = new QueryBuilder($this->conn);

        $this->conn->expects(self::once())
            ->method('fetchAllAssociativeIndexed')
            ->with($expectedSql, $parameters, $parameterTypes)
            ->willReturn(
                [
                    1 => [
                        'username' => 'jwage',
                        'password' => 'changeme',
                    ],
                ]
            );

        $results = $qb->select($select)
            ->from($from)
            ->where($where)
            ->setParameters($parameters, $parameterTypes)
            ->fetchAllAssociativeIndexed();

        self::assertEquals(
            [
                1 => [
                    'username' => 'jwage',
                    'password' => 'changeme',
                ],
            ],
            $results
        );
    }

    /**
     * @param list<mixed>|array<string, mixed>                                     $parameters
     * @param array<int, int|string|Type|null>|array<string, int|string|Type|null> $parameterTypes
     *
     * @dataProvider fetchProvider
     */
    public function testFetchFirstColumn(
        string $select,
        string $from,
        string $where,
        array $parameters,
        array $parameterTypes,
        string $expectedSql
    ): void {
        $qb = new QueryBuilder($this->conn);

        $this->conn->expects(self::once())
            ->method('fetchFirstColumn')
            ->with($expectedSql, $parameters, $parameterTypes)
            ->willReturn(
                [
                    'jwage',
                    'support',
                ]
            );

        $results = $qb->select($select)
            ->from($from)
            ->where($where)
            ->setParameters($parameters, $parameterTypes)
            ->fetchFirstColumn();

        self::assertEquals(
            [
                'jwage',
                'support',
            ],
            $results
        );
    }

    /**
     * @return iterable<
     *     string,
     *     array{
     *          string,
     *          string,
     *          string,
     *          list<mixed>|array<string, mixed>,
     *          array<int, int|string|Type|null>|array<string, int|string|Type|null>,
     *          string
     *  }>
     */
    public static function fetchProvider(): iterable
    {
        yield 'select *, no parameters' => [
            '*',
            'user',
            'username LIKE "jw*"',
            [],
            [],
            'SELECT * FROM user WHERE username LIKE "jw*"',
        ];

        yield 'select *, positional parameter' => [
            '*',
            'user',
            'username = ?',
            ['jwage'],
            ['username' => Types::STRING],
            'SELECT * FROM user WHERE username = ?',
        ];

        yield 'select multiple, named parameter' => [
            'id, username, password',
            'user',
            'username = :username',
            ['username' => 'jwage'],
            ['username' => Types::STRING],
            'SELECT id, username, password FROM user WHERE username = :username',
        ];

        yield 'select multiple, named parameters' => [
            'id, username',
            'user',
            'password = :password AND username != :username AND id != :id',
            ['password' => 'changeme', 'username' => 'support', 'id' => 42],
            ['password' => Types::STRING, 'username' => Types::STRING, 'id' => Types::INTEGER],
            'SELECT id, username FROM user WHERE password = :password AND username != :username AND id != :id',
        ];
    }

    /**
     * @param list<mixed>|array<string, mixed>                                     $parameters
     * @param array<int, int|string|Type|null>|array<string, int|string|Type|null> $parameterTypes
     *
     * @dataProvider fetchProvider
     */
    public function testExecuteQuery(
        string $select,
        string $from,
        string $where,
        array $parameters,
        array $parameterTypes,
        string $expectedSql
    ): void {
        $qb           = new QueryBuilder($this->conn);
        $mockedResult = $this->createMock(Result::class);

        $this->conn->expects(self::once())
            ->method('executeQuery')
            ->with($expectedSql, $parameters, $parameterTypes)
            ->willReturn($mockedResult);

        $results = $qb->select($select)
            ->from($from)
            ->where($where)
            ->setParameters($parameters, $parameterTypes)
            ->executeQuery();

        self::assertSame(
            $mockedResult,
            $results
        );
    }

    public function testExecuteStatement(): void
    {
        $qb           = new QueryBuilder($this->conn);
        $mockedResult = 123;
        $expectedSql  = 'UPDATE users SET foo = ?, bar = ? WHERE bar = 1';

        $parameters = [
            'foo' => 'jwage',
            'bar' => false,
        ];

        $parameterTypes = [
            'foo' => Types::STRING,
            'bar' => Types::BOOLEAN,
        ];

        $this->conn->expects(self::once())
            ->method('executeStatement')
            ->with($expectedSql, $parameters, $parameterTypes)
            ->willReturn($mockedResult);

        $results = $qb->update('users')
            ->set('foo', '?')
            ->set('bar', '?')
            ->where('bar = 1')
            ->setParameters($parameters, $parameterTypes)
            ->executeStatement();

        self::assertSame(
            $mockedResult,
            $results
        );
    }
}<|MERGE_RESOLUTION|>--- conflicted
+++ resolved
@@ -27,13 +27,8 @@
         $expressionBuilder = new ExpressionBuilder($this->conn);
 
         $this->conn->expects(self::any())
-<<<<<<< HEAD
                    ->method('createExpressionBuilder')
-                   ->will(self::returnValue($expressionBuilder));
-=======
-                   ->method('getExpressionBuilder')
                    ->willReturn($expressionBuilder);
->>>>>>> c355101a
     }
 
     public function testSimpleSelectWithoutFrom(): void
