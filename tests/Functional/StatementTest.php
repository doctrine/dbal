<?php

declare(strict_types=1);

namespace Doctrine\DBAL\Tests\Functional;

<<<<<<< HEAD
use Doctrine\DBAL\Driver;
use Doctrine\DBAL\Driver\IBMDB2;
use Doctrine\DBAL\Driver\Mysqli;
use Doctrine\DBAL\Driver\PDO;
use Doctrine\DBAL\Driver\SQLSrv;
use Doctrine\DBAL\Exception;
=======
>>>>>>> db3ad9c1
use Doctrine\DBAL\Exception\DriverException;
use Doctrine\DBAL\ParameterType;
use Doctrine\DBAL\Schema\Table;
use Doctrine\DBAL\Tests\FunctionalTestCase;
use Doctrine\DBAL\Tests\TestUtil;
use Doctrine\DBAL\Types\Type;
use Error;

use function base64_decode;
use function get_debug_type;
use function sprintf;
use function stream_get_contents;

class StatementTest extends FunctionalTestCase
{
    protected function setUp(): void
    {
        $table = new Table('stmt_test');
        $table->addColumn('id', 'integer');
        $table->addColumn('name', 'text', ['notnull' => false]);
        $this->dropAndCreateTable($table);
    }

    public function testStatementIsReusableAfterFreeingResult(): void
    {
        if (TestUtil::isDriverOneOf('pdo_oci')) {
            self::markTestIncomplete('See https://bugs.php.net/bug.php?id=77181');
        }

        $this->connection->insert('stmt_test', ['id' => 1]);
        $this->connection->insert('stmt_test', ['id' => 2]);

        $stmt = $this->connection->prepare('SELECT id FROM stmt_test ORDER BY id');

        $result = $stmt->executeQuery();

        $id = $result->fetchOne();
        self::assertEquals(1, $id);

        $result->free();

        $result = $stmt->executeQuery();
        self::assertEquals(1, $result->fetchOne());
        self::assertEquals(2, $result->fetchOne());
    }

    public function testReuseStatementWithLongerResults(): void
    {
        if (TestUtil::isDriverOneOf('pdo_oci')) {
            self::markTestIncomplete("PDO_OCI doesn't support fetching blobs via PDOStatement::fetchAll()");
        }

        $table = new Table('stmt_longer_results');
        $table->addColumn('param', 'string', ['length' => 24]);
        $table->addColumn('val', 'text');
        $this->dropAndCreateTable($table);

        $row1 = [
            'param' => 'param1',
            'val' => 'X',
        ];
        $this->connection->insert('stmt_longer_results', $row1);

        $stmt   = $this->connection->prepare('SELECT param, val FROM stmt_longer_results ORDER BY param');
        $result = $stmt->executeQuery();
        self::assertEquals([
            ['param1', 'X'],
        ], $result->fetchAllNumeric());

        $row2 = [
            'param' => 'param2',
            'val' => 'A bit longer value',
        ];
        $this->connection->insert('stmt_longer_results', $row2);

        $result = $stmt->executeQuery();
        self::assertEquals([
            ['param1', 'X'],
            ['param2', 'A bit longer value'],
        ], $result->fetchAllNumeric());
    }

    public function testFetchLongBlob(): void
    {
        if (TestUtil::isDriverOneOf('pdo_oci')) {
            // inserting BLOBs as streams on Oracle requires Oracle-specific SQL syntax which is currently not supported
            // see http://php.net/manual/en/pdo.lobs.php#example-1035
            self::markTestSkipped("DBAL doesn't support storing LOBs represented as streams using PDO_OCI");
        }

        // make sure memory limit is large enough to not cause false positives,
        // but is still not enough to store a LONGBLOB of the max possible size
        $this->iniSet('memory_limit', '4G');

        $table = new Table('stmt_long_blob');
        $table->addColumn('contents', 'blob', ['length' => 0xFFFFFFFF]);
        $this->dropAndCreateTable($table);

        $contents = base64_decode(<<<'EOF'
H4sICJRACVgCA2RvY3RyaW5lLmljbwDtVNtLFHEU/ia1i9fVzVWxvJSrZmoXS6pd0zK7QhdNc03z
lrpppq1pWqJCFERZkUFEDybYBQqJhB6iUOqhh+whgl4qkF6MfGh+s87O7GVmO6OlBfUfdIZvznxn
fpzznW9gAI4unQ50XwirH2AAkEygEuIwU58ODnPBzXGv14sEq4BrwzKKL4sY++SGTz6PodcutN5x
IPvsFCa+K9CXMfS/cOL5OxesN0Wceygho0WAXVLwcUJBdDVDaqOAij4Rrz640XlXQmAxQ16PHU63
iqdvXbg4JOHLpILBUSdM7XZEVDDcfuZEbI2ASaYguUGAroSh97GMngcSeFFFerMdI+/dyGy1o+GW
Ax5FxfAbFwoviajuc+DCIwn+RTwGRmRIThXxdQJyu+z4/NUDYz2DKCsILuERWsoQfoQhqpLhyhMZ
XfcknBmU0NLvQArpTm0SsI5mqKqKuFoGc8cUcjrtqLohom1AgtujQnapmJJU+BbwCLIwhJXyiKlh
MB4TkFgvIK3JjrRmAefJm+77Eiqvi+SvCq/qJahQyWuVuEpcIa7QLh7Kbsourb9b66/pZdAd1voz
fCNfwsp46OnZQPojSX9UFcNy+mYJNDeJPHtJfqeR/nSaPTzmwlXar5dQ1adpd+B//I9/hi0xuCPQ
Nkvb5um37Wtc+auQXZsVxEVYD5hnCilxTaYYjsuxLlsxXUitzd2hs3GWHLM5UOM7Fy8t3xiat4fb
sneNxmNb/POO1pRXc7vnF2nc13Rq0cFWiyXkuHmzxuOtzUYfC7fEmK/3mx4QZd5u4E7XJWz6+dey
Za4tXHUiPyB8Vm781oaT+3fN6Y/eUFDfPkcNWetNxb+tlxEZsPqPdZMOzS4rxwJ8CDC+ABj1+Tu0
d+N0hqezcjblboJ3Bj8ARJilHX4FAAA=
EOF
        , true);

        $this->connection->insert('stmt_long_blob', ['contents' => $contents], [ParameterType::LARGE_OBJECT]);

        $result = $this->connection->prepare('SELECT contents FROM stmt_long_blob')
            ->executeQuery();

        $stream = Type::getType('blob')
            ->convertToPHPValue(
                $result->fetchOne(),
                $this->connection->getDatabasePlatform(),
            );

        self::assertSame($contents, stream_get_contents($stream));
    }

    public function testIncompletelyFetchedStatementDoesNotBlockConnection(): void
    {
        $this->connection->insert('stmt_test', ['id' => 1]);
        $this->connection->insert('stmt_test', ['id' => 2]);

        $stmt1  = $this->connection->prepare('SELECT id FROM stmt_test');
        $result = $stmt1->executeQuery();
        $result->fetchAssociative();

        $result = $stmt1->executeQuery();
        // fetching only one record out of two
        $result->fetchAssociative();

        self::assertEquals(1, $this->connection->fetchOne('SELECT id FROM stmt_test WHERE id = ?', [1]));
    }

    public function testReuseStatementAfterFreeingResult(): void
    {
        if (TestUtil::isDriverOneOf('pdo_oci')) {
            self::markTestIncomplete('See https://bugs.php.net/bug.php?id=77181');
        }

        $this->connection->insert('stmt_test', ['id' => 1]);
        $this->connection->insert('stmt_test', ['id' => 2]);

        $stmt = $this->connection->prepare('SELECT id FROM stmt_test WHERE id = ?');
        $stmt->bindValue(1, 1);

        $result = $stmt->executeQuery();

        $id = $result->fetchOne();
        self::assertEquals(1, $id);

        $result->free();

        $stmt->bindValue(1, 2);
        $result = $stmt->executeQuery();

        $id = $result->fetchOne();
        self::assertEquals(2, $id);
    }

    public function testReuseStatementWithReboundValue(): void
    {
        $this->connection->insert('stmt_test', ['id' => 1]);
        $this->connection->insert('stmt_test', ['id' => 2]);

        $stmt = $this->connection->prepare('SELECT id FROM stmt_test WHERE id = ?');

        $stmt->bindValue(1, 1);
        $result = $stmt->executeQuery();
        self::assertEquals(1, $result->fetchOne());

        $stmt->bindValue(1, 2);
        $result = $stmt->executeQuery();
        self::assertEquals(2, $result->fetchOne());
    }

    public function testBindInvalidNamedParameter(): void
    {
        if (TestUtil::isDriverOneOf('ibm_db2', 'mysqli', 'sqlsrv')) {
            self::markTestSkipped('The driver does not support named statement parameters');
        }

        if (TestUtil::isDriverOneOf('sqlite3')) {
            self::markTestSkipped('SQLite3 does not report this error');
        }

        $platform  = $this->connection->getDatabasePlatform();
        $statement = $this->connection->prepare($platform->getDummySelectSQL(':foo'));

        $this->expectException(DriverException::class);

        $statement->bindValue('bar', 'baz');
        $statement->executeQuery();
    }

    public function testParameterBindingOrder(): void
    {
        $platform = $this->connection->getDatabasePlatform();

        // some supported drivers don't support selecting an untyped literal
        // from a dummy table, so we wrap it into a function that assumes its type
        $query = $platform->getDummySelectSQL(
            $platform->getLengthExpression('?')
                . ', '
                . $platform->getLengthExpression('?'),
        );

        $stmt = $this->connection->prepare($query);
        $stmt->bindValue(2, 'banana');
        $stmt->bindValue(1, 'apple');

        self::assertEquals([5, 6], $stmt->executeQuery()->fetchNumeric());
    }

<<<<<<< HEAD
    /** @dataProvider emptyFetchProvider */
    public function testFetchFromExecutedStatementWithFreedResult(callable $fetch, mixed $expected): void
    {
        $this->connection->insert('stmt_test', ['id' => 1]);

        $stmt   = $this->connection->prepare('SELECT id FROM stmt_test');
        $result = $stmt->executeQuery();
        $result->free();

        try {
            // some drivers will trigger a PHP error here which, if not suppressed,
            // would be converted to a PHPUnit exception prior to DBAL throwing its own one
            $value = @$fetch($result);
        } catch (Driver\Exception) {
            // The drivers that enforce the command sequencing internally will throw an exception
            $this->expectNotToPerformAssertions();

            return;
        }

        // Other drivers will silently return an empty result
        self::assertSame($expected, $value);
    }

    /** @return mixed[][] */
    public static function emptyFetchProvider(): iterable
    {
        return [
            'fetch' => [
                static function (Result $result): array|false {
                    return $result->fetchAssociative();
                },
                false,
            ],
            'fetch-column' => [
                static function (Result $result): mixed {
                    return $result->fetchOne();
                },
                false,
            ],
            'fetch-all' => [
                /** @return mixed[] */
                static function (Result $result): array {
                    return $result->fetchAllAssociative();
                },
                [],
            ],
        ];
    }

=======
>>>>>>> db3ad9c1
    public function testFetchInColumnMode(): void
    {
        $platform = $this->connection->getDatabasePlatform();
        $query    = $platform->getDummySelectSQL();
        $result   = $this->connection->executeQuery($query)->fetchOne();

        self::assertEquals(1, $result);
    }

    /**
     * The purpose of this test is to ensure that the DBAL doesn't implicitly omit the prepared statement parameters,
     * if they are passed by the caller.
     *
     * If the number of passed parameters does not match the number expected by the statement,
     * the DBAL deliberately does not handle this case in a unified way for the following reasons:
     *
     * 1. Not all underlying drivers report this as an error.
     * 2. It is a logical error which requires a code change and should not be handled at runtime.
     */
    public function testExecWithRedundantParameters(): void
    {
        $driver = $this->connection->getDriver();

        if (
            $driver instanceof PDO\MySQL\Driver
            || $driver instanceof PDO\OCI\Driver
            || $driver instanceof PDO\SQLSrv\Driver
        ) {
            self::markTestSkipped(sprintf(
                'The underlying implementation of the "%s" driver does not report redundant parameters',
                get_debug_type($driver),
            ));
        }

        if ($driver instanceof IBMDB2\Driver) {
            self::markTestSkipped('db2_execute() does not report redundant parameters');
        }

        if ($driver instanceof SQLSrv\Driver) {
            self::markTestSkipped('sqlsrv_prepare() does not report redundant parameters');
        }

        $platform = $this->connection->getDatabasePlatform();
        $query    = $platform->getDummySelectSQL();
        $stmt     = $this->connection->prepare($query);

        if ($driver instanceof Mysqli\Driver) {
            $this->expectException(Error::class);
        } else {
            // we want to make sure the exception is thrown by the DBAL code, not by PHPUnit due to a PHP-level error,
            // but the wrapper connection wraps everything in a DBAL exception
            $this->iniSet('error_reporting', '0');

            $this->expectException(Exception::class);
        }

        $stmt->bindValue(1, null);
        $stmt->executeQuery();
    }

    public function testExecuteQuery(): void
    {
        $platform = $this->connection->getDatabasePlatform();
        $query    = $platform->getDummySelectSQL();
        $result   = $this->connection->prepare($query)->executeQuery()->fetchOne();

        self::assertEquals(1, $result);
    }

    public function testExecuteStatement(): void
    {
        $this->connection->insert('stmt_test', ['id' => 1]);

        $query = 'UPDATE stmt_test SET name = ? WHERE id = 1';
        $stmt  = $this->connection->prepare($query);

        $stmt->bindValue(1, 'bar');

        $result = $stmt->executeStatement();

        self::assertEquals(1, $result);

        $query = 'UPDATE stmt_test SET name = ? WHERE id = ?';
        $stmt  = $this->connection->prepare($query);
        $stmt->bindValue(1, 'foo');
        $stmt->bindValue(2, 1);
        $result = $stmt->executeStatement();

        self::assertEquals(1, $result);
    }
}<|MERGE_RESOLUTION|>--- conflicted
+++ resolved
@@ -4,15 +4,11 @@
 
 namespace Doctrine\DBAL\Tests\Functional;
 
-<<<<<<< HEAD
-use Doctrine\DBAL\Driver;
 use Doctrine\DBAL\Driver\IBMDB2;
 use Doctrine\DBAL\Driver\Mysqli;
 use Doctrine\DBAL\Driver\PDO;
 use Doctrine\DBAL\Driver\SQLSrv;
 use Doctrine\DBAL\Exception;
-=======
->>>>>>> db3ad9c1
 use Doctrine\DBAL\Exception\DriverException;
 use Doctrine\DBAL\ParameterType;
 use Doctrine\DBAL\Schema\Table;
@@ -238,59 +234,6 @@
         self::assertEquals([5, 6], $stmt->executeQuery()->fetchNumeric());
     }
 
-<<<<<<< HEAD
-    /** @dataProvider emptyFetchProvider */
-    public function testFetchFromExecutedStatementWithFreedResult(callable $fetch, mixed $expected): void
-    {
-        $this->connection->insert('stmt_test', ['id' => 1]);
-
-        $stmt   = $this->connection->prepare('SELECT id FROM stmt_test');
-        $result = $stmt->executeQuery();
-        $result->free();
-
-        try {
-            // some drivers will trigger a PHP error here which, if not suppressed,
-            // would be converted to a PHPUnit exception prior to DBAL throwing its own one
-            $value = @$fetch($result);
-        } catch (Driver\Exception) {
-            // The drivers that enforce the command sequencing internally will throw an exception
-            $this->expectNotToPerformAssertions();
-
-            return;
-        }
-
-        // Other drivers will silently return an empty result
-        self::assertSame($expected, $value);
-    }
-
-    /** @return mixed[][] */
-    public static function emptyFetchProvider(): iterable
-    {
-        return [
-            'fetch' => [
-                static function (Result $result): array|false {
-                    return $result->fetchAssociative();
-                },
-                false,
-            ],
-            'fetch-column' => [
-                static function (Result $result): mixed {
-                    return $result->fetchOne();
-                },
-                false,
-            ],
-            'fetch-all' => [
-                /** @return mixed[] */
-                static function (Result $result): array {
-                    return $result->fetchAllAssociative();
-                },
-                [],
-            ],
-        ];
-    }
-
-=======
->>>>>>> db3ad9c1
     public function testFetchInColumnMode(): void
     {
         $platform = $this->connection->getDatabasePlatform();
