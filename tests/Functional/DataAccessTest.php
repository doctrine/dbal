<?php

declare(strict_types=1);

namespace Doctrine\DBAL\Tests\Functional;

use DateTime;
use Doctrine\DBAL\Connection;
use Doctrine\DBAL\DBALException;
use Doctrine\DBAL\Driver\Mysqli\Driver as MySQLiDriver;
use Doctrine\DBAL\Driver\SQLSrv\Driver as SQLSrvDriver;
use Doctrine\DBAL\ParameterType;
use Doctrine\DBAL\Platforms\AbstractPlatform;
use Doctrine\DBAL\Platforms\SqlitePlatform;
use Doctrine\DBAL\Platforms\TrimMode;
use Doctrine\DBAL\Schema\Table;
use Doctrine\DBAL\Statement;
use Doctrine\DBAL\Tests\FunctionalTestCase;
use Doctrine\DBAL\Types\Types;
<<<<<<< HEAD
use InvalidArgumentException;
=======

>>>>>>> 66b1f3d2
use function array_change_key_case;
use function assert;
use function count;
use function date;
use function is_array;
use function json_encode;
use function sprintf;
use function strtotime;

use const CASE_LOWER;

class DataAccessTest extends FunctionalTestCase
{
    /** @var bool */
    private static $generated = false;

    protected function setUp(): void
    {
        parent::setUp();

        if (self::$generated !== false) {
            return;
        }

        $table = new Table('fetch_table');
        $table->addColumn('test_int', 'integer');
        $table->addColumn('test_string', 'string', ['length' => 32]);
        $table->addColumn('test_datetime', 'datetime', ['notnull' => false]);
        $table->setPrimaryKey(['test_int']);

        $sm = $this->connection->getSchemaManager();
        $sm->createTable($table);

        $this->connection->insert('fetch_table', ['test_int' => 1, 'test_string' => 'foo', 'test_datetime' => '2010-01-01 10:10:10']);
        self::$generated = true;
    }

    public function testPrepareWithBindValue(): void
    {
        $sql  = 'SELECT test_int, test_string FROM fetch_table WHERE test_int = ? AND test_string = ?';
        $stmt = $this->connection->prepare($sql);
        self::assertInstanceOf(Statement::class, $stmt);

        $stmt->bindValue(1, 1);
        $stmt->bindValue(2, 'foo');

        $row = $stmt->execute()->fetchAssociative();

        self::assertIsArray($row);
        $row = array_change_key_case($row, CASE_LOWER);
        self::assertEquals(['test_int' => 1, 'test_string' => 'foo'], $row);
    }

    public function testPrepareWithBindParam(): void
    {
        $paramInt = 1;
        $paramStr = 'foo';

        $sql  = 'SELECT test_int, test_string FROM fetch_table WHERE test_int = ? AND test_string = ?';
        $stmt = $this->connection->prepare($sql);
        self::assertInstanceOf(Statement::class, $stmt);

        $stmt->bindParam(1, $paramInt);
        $stmt->bindParam(2, $paramStr);

        $row = $stmt->execute()->fetchAssociative();

        self::assertIsArray($row);
        $row = array_change_key_case($row, CASE_LOWER);
        self::assertEquals(['test_int' => 1, 'test_string' => 'foo'], $row);
    }

    public function testPrepareWithFetchAllAssociative(): void
    {
        $paramInt = 1;
        $paramStr = 'foo';

        $sql  = 'SELECT test_int, test_string FROM fetch_table WHERE test_int = ? AND test_string = ?';
        $stmt = $this->connection->prepare($sql);
        self::assertInstanceOf(Statement::class, $stmt);

        $stmt->bindParam(1, $paramInt);
        $stmt->bindParam(2, $paramStr);

        $rows    = $stmt->execute()->fetchAllAssociative();
        $rows[0] = array_change_key_case($rows[0], CASE_LOWER);
        self::assertEquals(['test_int' => 1, 'test_string' => 'foo'], $rows[0]);
    }

    public function testPrepareWithFetchOne(): void
    {
        $paramInt = 1;
        $paramStr = 'foo';

        $sql  = 'SELECT test_int FROM fetch_table WHERE test_int = ? AND test_string = ?';
        $stmt = $this->connection->prepare($sql);
        self::assertInstanceOf(Statement::class, $stmt);

        $stmt->bindParam(1, $paramInt);
        $stmt->bindParam(2, $paramStr);

        $column = $stmt->execute()->fetchOne();
        self::assertEquals(1, $column);
    }

    public function testPrepareWithQuoted(): void
    {
        $table    = 'fetch_table';
        $paramInt = 1;
        $paramStr = 'foo';

        $stmt = $this->connection->prepare(sprintf(
            'SELECT test_int, test_string FROM %s WHERE test_int = %d AND test_string = %s',
            $this->connection->quoteIdentifier($table),
            $paramInt,
            $this->connection->quote($paramStr)
        ));
        self::assertInstanceOf(Statement::class, $stmt);
    }

    public function testPrepareWithExecuteParams(): void
    {
        $paramInt = 1;
        $paramStr = 'foo';

        $sql  = 'SELECT test_int, test_string FROM fetch_table WHERE test_int = ? AND test_string = ?';
        $stmt = $this->connection->prepare($sql);
        self::assertInstanceOf(Statement::class, $stmt);
        $result = $stmt->execute([$paramInt, $paramStr]);

        $row = $result->fetchAssociative();
        self::assertNotFalse($row);
        $row = array_change_key_case($row, CASE_LOWER);
        self::assertEquals(['test_int' => 1, 'test_string' => 'foo'], $row);
    }

    public function testFetchAllAssociative(): void
    {
        $sql  = 'SELECT test_int, test_string FROM fetch_table WHERE test_int = ? AND test_string = ?';
        $data = $this->connection->fetchAllAssociative($sql, [1, 'foo']);

        self::assertCount(1, $data);

        $row = $data[0];
        self::assertCount(2, $row);

        $row = array_change_key_case($row, CASE_LOWER);
        self::assertEquals(1, $row['test_int']);
        self::assertEquals('foo', $row['test_string']);
    }

    /**
     * @group DBAL-209
     */
    public function testFetchAllWithTypes(): void
    {
        $datetimeString = '2010-01-01 10:10:10';
        $datetime       = new DateTime($datetimeString);

        $sql  = 'SELECT test_int, test_datetime FROM fetch_table WHERE test_int = ? AND test_datetime = ?';
        $data = $this->connection->fetchAllAssociative(
            $sql,
            [1, $datetime],
            [ParameterType::STRING, Types::DATETIME_MUTABLE]
        );

        self::assertCount(1, $data);

        $row = $data[0];
        self::assertCount(2, $row);

        $row = array_change_key_case($row, CASE_LOWER);
        self::assertEquals(1, $row['test_int']);
        self::assertStringStartsWith($datetimeString, $row['test_datetime']);
    }

    /**
     * @group DBAL-209
     */
    public function testFetchAllWithMissingTypes(): void
    {
        if (
            $this->connection->getDriver() instanceof MySQLiDriver ||
            $this->connection->getDriver() instanceof SQLSrvDriver
        ) {
            self::markTestSkipped('mysqli and sqlsrv actually supports this');
        }

        $datetimeString = '2010-01-01 10:10:10';
        $datetime       = new DateTime($datetimeString);
        $sql            = 'SELECT test_int, test_datetime FROM fetch_table WHERE test_int = ? AND test_datetime = ?';

        $this->expectException(DBALException::class);

        $this->connection->fetchAllAssociative($sql, [1, $datetime]);
    }

    public function testFetchNoResult(): void
    {
        self::assertFalse(
            $this->connection->executeQuery('SELECT test_int FROM fetch_table WHERE test_int = ?', [-1])->fetchAssociative()
        );
    }

    public function testFetchAssociative(): void
    {
        $sql = 'SELECT test_int, test_string FROM fetch_table WHERE test_int = ? AND test_string = ?';
        $row = $this->connection->fetchAssociative($sql, [1, 'foo']);

        self::assertNotFalse($row);

        $row = array_change_key_case($row, CASE_LOWER);

        self::assertEquals(1, $row['test_int']);
        self::assertEquals('foo', $row['test_string']);
    }

    public function testFetchAssocWithTypes(): void
    {
        $datetimeString = '2010-01-01 10:10:10';
        $datetime       = new DateTime($datetimeString);

        $sql = 'SELECT test_int, test_datetime FROM fetch_table WHERE test_int = ? AND test_datetime = ?';
        $row = $this->connection->fetchAssociative(
            $sql,
            [1, $datetime],
            [ParameterType::STRING, Types::DATETIME_MUTABLE]
        );

        self::assertNotFalse($row);

        $row = array_change_key_case($row, CASE_LOWER);

        self::assertEquals(1, $row['test_int']);
        self::assertStringStartsWith($datetimeString, $row['test_datetime']);
    }

    public function testFetchAssocWithMissingTypes(): void
    {
        if (
            $this->connection->getDriver() instanceof MySQLiDriver ||
            $this->connection->getDriver() instanceof SQLSrvDriver
        ) {
            self::markTestSkipped('mysqli and sqlsrv actually supports this');
        }

        $datetimeString = '2010-01-01 10:10:10';
        $datetime       = new DateTime($datetimeString);
        $sql            = 'SELECT test_int, test_datetime FROM fetch_table WHERE test_int = ? AND test_datetime = ?';

        $this->expectException(DBALException::class);

        $this->connection->fetchAssociative($sql, [1, $datetime]);
    }

    public function testFetchArray(): void
    {
        $sql = 'SELECT test_int, test_string FROM fetch_table WHERE test_int = ? AND test_string = ?';
        $row = $this->connection->fetchNumeric($sql, [1, 'foo']);

        self::assertIsArray($row);
        self::assertEquals(1, $row[0]);
        self::assertEquals('foo', $row[1]);
    }

    public function testFetchArrayWithTypes(): void
    {
        $datetimeString = '2010-01-01 10:10:10';
        $datetime       = new DateTime($datetimeString);

        $sql = 'SELECT test_int, test_datetime FROM fetch_table WHERE test_int = ? AND test_datetime = ?';
        $row = $this->connection->fetchNumeric(
            $sql,
            [1, $datetime],
            [ParameterType::STRING, Types::DATETIME_MUTABLE]
        );

        self::assertNotFalse($row);

        $row = array_change_key_case($row, CASE_LOWER);

        self::assertEquals(1, $row[0]);
        self::assertStringStartsWith($datetimeString, $row[1]);
    }

    public function testFetchArrayWithMissingTypes(): void
    {
        if (
            $this->connection->getDriver() instanceof MySQLiDriver ||
            $this->connection->getDriver() instanceof SQLSrvDriver
        ) {
            self::markTestSkipped('mysqli and sqlsrv actually supports this');
        }

        $datetimeString = '2010-01-01 10:10:10';
        $datetime       = new DateTime($datetimeString);
        $sql            = 'SELECT test_int, test_datetime FROM fetch_table WHERE test_int = ? AND test_datetime = ?';

        $this->expectException(DBALException::class);

        $this->connection->fetchNumeric($sql, [1, $datetime]);
    }

    public function testFetchOne(): void
    {
        $sql     = 'SELECT test_int FROM fetch_table WHERE test_int = ? AND test_string = ?';
        $testInt = $this->connection->fetchOne($sql, [1, 'foo']);

        self::assertEquals(1, $testInt);

        $sql        = 'SELECT test_string FROM fetch_table WHERE test_int = ? AND test_string = ?';
        $testString = $this->connection->fetchOne($sql, [1, 'foo']);

        self::assertEquals('foo', $testString);
    }

    public function testFetchOneWithTypes(): void
    {
        $datetimeString = '2010-01-01 10:10:10';
        $datetime       = new DateTime($datetimeString);

        $sql    = 'SELECT test_datetime FROM fetch_table WHERE test_int = ? AND test_datetime = ?';
        $column = $this->connection->fetchOne(
            $sql,
            [1, $datetime],
            [ParameterType::STRING, Types::DATETIME_MUTABLE]
        );

        self::assertIsString($column);

        self::assertStringStartsWith($datetimeString, $column);
    }

    public function testFetchOneWithMissingTypes(): void
    {
        if (
            $this->connection->getDriver() instanceof MySQLiDriver ||
            $this->connection->getDriver() instanceof SQLSrvDriver
        ) {
            self::markTestSkipped('mysqli and sqlsrv actually supports this');
        }

        $datetimeString = '2010-01-01 10:10:10';
        $datetime       = new DateTime($datetimeString);
        $sql            = 'SELECT test_int, test_datetime FROM fetch_table WHERE test_int = ? AND test_datetime = ?';

        $this->expectException(DBALException::class);

        $this->connection->fetchOne($sql, [1, $datetime]);
    }

    /**
     * @group DDC-697
     */
    public function testExecuteQueryBindDateTimeType(): void
    {
        $value = $this->connection->fetchOne(
            'SELECT count(*) AS c FROM fetch_table WHERE test_datetime = ?',
            [1 => new DateTime('2010-01-01 10:10:10')],
            [1 => Types::DATETIME_MUTABLE]
        );

        self::assertEquals(1, $value);
    }

    /**
     * @group DDC-697
     */
    public function testExecuteUpdateBindDateTimeType(): void
    {
        $datetime = new DateTime('2010-02-02 20:20:20');

        $sql          = 'INSERT INTO fetch_table (test_int, test_string, test_datetime) VALUES (?, ?, ?)';
        $affectedRows = $this->connection->executeUpdate($sql, [
            1 => 50,
            2 => 'foo',
            3 => $datetime,
        ], [
            1 => ParameterType::INTEGER,
            2 => ParameterType::STRING,
            3 => Types::DATETIME_MUTABLE,
        ]);

        self::assertEquals(1, $affectedRows);
        self::assertEquals(1, $this->connection->executeQuery(
            'SELECT count(*) AS c FROM fetch_table WHERE test_datetime = ?',
            [1 => $datetime],
            [1 => Types::DATETIME_MUTABLE]
        )->fetchOne());
    }

    /**
     * @group DDC-697
     */
    public function testPrepareQueryBindValueDateTimeType(): void
    {
        $sql  = 'SELECT count(*) AS c FROM fetch_table WHERE test_datetime = ?';
        $stmt = $this->connection->prepare($sql);
        self::assertInstanceOf(Statement::class, $stmt);
        $stmt->bindValue(1, new DateTime('2010-01-01 10:10:10'), Types::DATETIME_MUTABLE);
        $result = $stmt->execute();

        self::assertEquals(1, $result->fetchOne());
    }

    /**
     * @group DBAL-78
     */
    public function testNativeArrayListSupport(): void
    {
        for ($i = 100; $i < 110; $i++) {
            $this->connection->insert('fetch_table', ['test_int' => $i, 'test_string' => 'foo' . $i, 'test_datetime' => '2010-01-01 10:10:10']);
        }

        $result = $this->connection->executeQuery(
            'SELECT test_int FROM fetch_table WHERE test_int IN (?)',
            [[100, 101, 102, 103, 104]],
            [Connection::PARAM_INT_ARRAY]
        );

        $data = $result->fetchAllNumeric();
        self::assertCount(5, $data);
        self::assertEquals([[100], [101], [102], [103], [104]], $data);

        $result = $this->connection->executeQuery(
            'SELECT test_int FROM fetch_table WHERE test_string IN (?)',
            [['foo100', 'foo101', 'foo102', 'foo103', 'foo104']],
            [Connection::PARAM_STR_ARRAY]
        );

        $data = $result->fetchAllNumeric();
        self::assertCount(5, $data);
        self::assertEquals([[100], [101], [102], [103], [104]], $data);
    }

    /**
     * @dataProvider getTrimExpressionData
     */
<<<<<<< HEAD
    public function testTrimExpression(string $value, int $position, ?string $char, string $expectedResult) : void
=======
    public function testTrimExpression(string $value, int $position, $char, string $expectedResult): void
>>>>>>> 66b1f3d2
    {
        $sql = 'SELECT ' .
            $this->connection->getDatabasePlatform()->getTrimExpression($value, $position, $char) . ' AS trimmed ' .
            'FROM fetch_table';

        $row = $this->connection->fetchAssociative($sql);
        self::assertIsArray($row);
        $row = array_change_key_case($row, CASE_LOWER);

        self::assertEquals($expectedResult, $row['trimmed']);
    }

    /**
     * @return array<int, array<int, mixed>>
     */
    public static function getTrimExpressionData(): iterable
    {
        return [
            ['test_string', TrimMode::UNSPECIFIED, null, 'foo'],
            ['test_string', TrimMode::LEADING, null, 'foo'],
            ['test_string', TrimMode::TRAILING, null, 'foo'],
            ['test_string', TrimMode::BOTH, null, 'foo'],
            ['test_string', TrimMode::UNSPECIFIED, "'f'", 'oo'],
            ['test_string', TrimMode::UNSPECIFIED, "'o'", 'f'],
            ['test_string', TrimMode::UNSPECIFIED, "'.'", 'foo'],
            ['test_string', TrimMode::LEADING, "'f'", 'oo'],
            ['test_string', TrimMode::LEADING, "'o'", 'foo'],
            ['test_string', TrimMode::LEADING, "'.'", 'foo'],
            ['test_string', TrimMode::TRAILING, "'f'", 'foo'],
            ['test_string', TrimMode::TRAILING, "'o'", 'f'],
            ['test_string', TrimMode::TRAILING, "'.'", 'foo'],
            ['test_string', TrimMode::BOTH, "'f'", 'oo'],
            ['test_string', TrimMode::BOTH, "'o'", 'f'],
            ['test_string', TrimMode::BOTH, "'.'", 'foo'],
            ["' foo '", TrimMode::UNSPECIFIED, null, 'foo'],
            ["' foo '", TrimMode::LEADING, null, 'foo '],
            ["' foo '", TrimMode::TRAILING, null, ' foo'],
            ["' foo '", TrimMode::BOTH, null, 'foo'],
            ["' foo '", TrimMode::UNSPECIFIED, "'f'", ' foo '],
            ["' foo '", TrimMode::UNSPECIFIED, "'o'", ' foo '],
            ["' foo '", TrimMode::UNSPECIFIED, "'.'", ' foo '],
            ["' foo '", TrimMode::UNSPECIFIED, "' '", 'foo'],
            ["' foo '", TrimMode::LEADING, "'f'", ' foo '],
            ["' foo '", TrimMode::LEADING, "'o'", ' foo '],
            ["' foo '", TrimMode::LEADING, "'.'", ' foo '],
            ["' foo '", TrimMode::LEADING, "' '", 'foo '],
            ["' foo '", TrimMode::TRAILING, "'f'", ' foo '],
            ["' foo '", TrimMode::TRAILING, "'o'", ' foo '],
            ["' foo '", TrimMode::TRAILING, "'.'", ' foo '],
            ["' foo '", TrimMode::TRAILING, "' '", ' foo'],
            ["' foo '", TrimMode::BOTH, "'f'", ' foo '],
            ["' foo '", TrimMode::BOTH, "'o'", ' foo '],
            ["' foo '", TrimMode::BOTH, "'.'", ' foo '],
            ["' foo '", TrimMode::BOTH, "' '", 'foo'],
        ];
    }

    public function testTrimExpressionInvalidMode() : void
    {
        $this->expectException(InvalidArgumentException::class);
        $this->connection->getDatabasePlatform()->getTrimExpression('Trim me!', 0xBEEF);
    }

    /**
     * @dataProvider modeProvider
     */
<<<<<<< HEAD
    public function testDateAddSeconds(callable $buildQuery, callable $bindParams) : void
=======
    public function testDateArithmetics(): void
>>>>>>> 66b1f3d2
    {
        $this->assertDateExpression(
            $buildQuery,
            $bindParams,
            static function (AbstractPlatform $platform, string $interval) : string {
                return $platform->getDateAddSecondsExpression('test_datetime', $interval);
            },
            1,
            '2010-01-01 10:10:11'
        );
    }

    /**
     * @dataProvider modeProvider
     */
    public function testDateSubSeconds(callable $buildQuery, callable $bindParams) : void
    {
        $this->assertDateExpression(
            $buildQuery,
            $bindParams,
            static function (AbstractPlatform $platform, string $interval) : string {
                return $platform->getDateSubSecondsExpression('test_datetime', $interval);
            },
            1,
            '2010-01-01 10:10:09'
        );
    }

    /**
     * @dataProvider modeProvider
     */
    public function testDateAddMinutes(callable $buildQuery, callable $bindParams) : void
    {
        $this->assertDateExpression(
            $buildQuery,
            $bindParams,
            static function (AbstractPlatform $platform, string $interval) : string {
                return $platform->getDateAddMinutesExpression('test_datetime', $interval);
            },
            5,
            '2010-01-01 10:15:10'
        );
    }

    /**
     * @dataProvider modeProvider
     */
    public function testDateSubMinutes(callable $buildQuery, callable $bindParams) : void
    {
        $this->assertDateExpression(
            $buildQuery,
            $bindParams,
            static function (AbstractPlatform $platform, string $interval) : string {
                return $platform->getDateSubMinutesExpression('test_datetime', $interval);
            },
            5,
            '2010-01-01 10:05:10'
        );
    }

    /**
     * @dataProvider modeProvider
     */
    public function testDateAddHours(callable $buildQuery, callable $bindParams) : void
    {
        $this->assertDateExpression(
            $buildQuery,
            $bindParams,
            static function (AbstractPlatform $platform, string $interval) : string {
                return $platform->getDateAddHourExpression('test_datetime', $interval);
            },
            3,
            '2010-01-01 13:10:10'
        );
    }

    /**
     * @dataProvider modeProvider
     */
    public function testDateSubHours(callable $buildQuery, callable $bindParams) : void
    {
        $this->assertDateExpression(
            $buildQuery,
            $bindParams,
            static function (AbstractPlatform $platform, string $interval) : string {
                return $platform->getDateSubHourExpression('test_datetime', $interval);
            },
            3,
            '2010-01-01 07:10:10'
        );
    }

    /**
     * @dataProvider modeProvider
     */
    public function testDateAddDays(callable $buildQuery, callable $bindParams) : void
    {
        $this->assertDateExpression(
            $buildQuery,
            $bindParams,
            static function (AbstractPlatform $platform, string $interval) : string {
                return $platform->getDateAddDaysExpression('test_datetime', $interval);
            },
            10,
            '2010-01-11 10:10:10'
        );
    }

    /**
     * @dataProvider modeProvider
     */
    public function testDateSubDays(callable $buildQuery, callable $bindParams) : void
    {
        $this->assertDateExpression(
            $buildQuery,
            $bindParams,
            static function (AbstractPlatform $platform, string $interval) : string {
                return $platform->getDateSubDaysExpression('test_datetime', $interval);
            },
            10,
            '2009-12-22 10:10:10'
        );
    }

    /**
     * @dataProvider modeProvider
     */
    public function testDateAddWeeks(callable $buildQuery, callable $bindParams) : void
    {
        $this->assertDateExpression(
            $buildQuery,
            $bindParams,
            static function (AbstractPlatform $platform, string $interval) : string {
                return $platform->getDateAddWeeksExpression('test_datetime', $interval);
            },
            1,
            '2010-01-08 10:10:10'
        );
    }

    /**
     * @dataProvider modeProvider
     */
    public function testDateSubWeeks(callable $buildQuery, callable $bindParams) : void
    {
        $this->assertDateExpression(
            $buildQuery,
            $bindParams,
            static function (AbstractPlatform $platform, string $interval) : string {
                return $platform->getDateSubWeeksExpression('test_datetime', $interval);
            },
            1,
            '2009-12-25 10:10:10'
        );
    }

    /**
     * @dataProvider modeProvider
     */
    public function testDateAddMonths(callable $buildQuery, callable $bindParams) : void
    {
        $this->assertDateExpression(
            $buildQuery,
            $bindParams,
            static function (AbstractPlatform $platform, string $interval) : string {
                return $platform->getDateAddMonthExpression('test_datetime', $interval);
            },
            2,
            '2010-03-01 10:10:10'
        );
    }

    /**
     * @dataProvider modeProvider
     */
    public function testDateSubMonths(callable $buildQuery, callable $bindParams) : void
    {
        $this->assertDateExpression(
            $buildQuery,
            $bindParams,
            static function (AbstractPlatform $platform, string $interval) : string {
                return $platform->getDateSubMonthExpression('test_datetime', $interval);
            },
            2,
            '2009-11-01 10:10:10'
        );
    }

    /**
     * @dataProvider modeProvider
     */
    public function testDateAddQuarters(callable $buildQuery, callable $bindParams) : void
    {
        $this->assertDateExpression(
            $buildQuery,
            $bindParams,
            static function (AbstractPlatform $platform, string $interval) : string {
                return $platform->getDateAddQuartersExpression('test_datetime', $interval);
            },
            3,
            '2010-10-01 10:10:10'
        );
    }

    /**
     * @dataProvider modeProvider
     */
    public function testDateSubQuarters(callable $buildQuery, callable $bindParams) : void
    {
        $this->assertDateExpression(
            $buildQuery,
            $bindParams,
            static function (AbstractPlatform $platform, string $interval) : string {
                return $platform->getDateSubQuartersExpression('test_datetime', $interval);
            },
            3,
            '2009-04-01 10:10:10'
        );
    }

    /**
     * @dataProvider modeProvider
     */
    public function testDateAddYears(callable $buildQuery, callable $bindParams) : void
    {
        $this->assertDateExpression(
            $buildQuery,
            $bindParams,
            static function (AbstractPlatform $platform, string $interval) : string {
                return $platform->getDateAddYearsExpression('test_datetime', $interval);
            },
            6,
            '2016-01-01 10:10:10'
        );
    }

    /**
     * @dataProvider modeProvider
     */
    public function testDateSubYears(callable $buildQuery, callable $bindParams) : void
    {
        $this->assertDateExpression(
            $buildQuery,
            $bindParams,
            static function (AbstractPlatform $platform, string $interval) : string {
                return $platform->getDateSubYearsExpression('test_datetime', $interval);
            },
            6,
            '2004-01-01 10:10:10'
        );
    }

    /**
     * @param callable $buildQuery Builds the portion of the query representing the interval value
     * @param callable $bindParams Binds the interval value to the statement
     * @param callable $expression Builds the platform-specific interval expression
     * @param int      $interval   Interval value
     * @param string   $expected   Expected value
     */
    private function assertDateExpression(callable $buildQuery, callable $bindParams, callable $expression, int $interval, string $expected) : void
    {
        $connection = $this->connection;
        $platform   = $connection->getDatabasePlatform();

        $query = sprintf('SELECT %s FROM fetch_table', $expression($platform, $buildQuery($interval)));
        $stmt  = $connection->prepare($query);
        $bindParams($stmt, $interval);

        $stmt->execute();

        $date = $stmt->fetchOne();

        self::assertEquals($expected, date('Y-m-d H:i:s', strtotime($date)));
    }

    /**
     * @return mixed[][]
     */
    public static function modeProvider() : array
    {
        return [
            'bind' => [
                static function (int $interval) : string {
                    return '?';
                },
                static function (Statement $stmt, int $interval) : void {
                    $stmt->bindParam(1, $interval, ParameterType::INTEGER);
                },
            ],
            'literal' => [
                static function (int $interval) : string {
                    return sprintf('%d', $interval);
                },
                static function (Statement $stmt, int $interval) : void {
                },
            ],
            'expression' => [
                static function (int $interval) : string {
                    return sprintf('(0 + %d)', $interval);
                },
                static function (Statement $stmt, int $interval) : void {
                },
            ],
        ];
    }

    public function testSqliteDateArithmeticWithDynamicInterval(): void
    {
        $platform = $this->connection->getDatabasePlatform();

        if (! $platform instanceof SqlitePlatform) {
            self::markTestSkipped('test is for sqlite only');
        }

        $table = new Table('fetch_table_date_math');
        $table->addColumn('test_date', 'date');
        $table->addColumn('test_days', 'integer');
        $table->setPrimaryKey(['test_date']);

        $sm = $this->connection->getSchemaManager();
        $sm->createTable($table);

        $this->connection->insert('fetch_table_date_math', ['test_date' => '2010-01-01', 'test_days' => 10]);
        $this->connection->insert('fetch_table_date_math', ['test_date' => '2010-06-01', 'test_days' => 20]);

        $sql  = 'SELECT COUNT(*) FROM fetch_table_date_math WHERE ';
        $sql .= $platform->getDateSubDaysExpression('test_date', 'test_days') . " < '2010-05-12'";

        $rowCount = $this->connection->fetchOne($sql);

        self::assertEquals(1, $rowCount);
    }

    public function testLocateExpression(): void
    {
        $platform = $this->connection->getDatabasePlatform();

        $sql  = 'SELECT ';
        $sql .= $platform->getLocateExpression('test_string', "'oo'") . ' AS locate1, ';
        $sql .= $platform->getLocateExpression('test_string', "'foo'") . ' AS locate2, ';
        $sql .= $platform->getLocateExpression('test_string', "'bar'") . ' AS locate3, ';
        $sql .= $platform->getLocateExpression('test_string', 'test_string') . ' AS locate4, ';
        $sql .= $platform->getLocateExpression("'foo'", 'test_string') . ' AS locate5, ';
        $sql .= $platform->getLocateExpression("'barfoobaz'", 'test_string') . ' AS locate6, ';
        $sql .= $platform->getLocateExpression("'bar'", 'test_string') . ' AS locate7, ';
        $sql .= $platform->getLocateExpression('test_string', "'oo'", '2') . ' AS locate8, ';
        $sql .= $platform->getLocateExpression('test_string', "'oo'", '3') . ' AS locate9 ';
        $sql .= 'FROM fetch_table';

        $row = $this->connection->fetchAssociative($sql);
        assert(is_array($row));

        $row = array_change_key_case($row, CASE_LOWER);

        self::assertEquals(2, $row['locate1']);
        self::assertEquals(1, $row['locate2']);
        self::assertEquals(0, $row['locate3']);
        self::assertEquals(1, $row['locate4']);
        self::assertEquals(1, $row['locate5']);
        self::assertEquals(4, $row['locate6']);
        self::assertEquals(0, $row['locate7']);
        self::assertEquals(2, $row['locate8']);
        self::assertEquals(0, $row['locate9']);
    }

<<<<<<< HEAD
    /**
     * @dataProvider substringExpressionProvider
     */
    public function testSubstringExpression(string $string, string $start, ?string $length, string $expected) : void
    {
        $platform = $this->connection->getDatabasePlatform();

        $query = $platform->getDummySelectSQL(
            $platform->getSubstringExpression($string, $start, $length)
        );

        self::assertEquals($expected, $this->connection->fetchOne($query));
    }

    /**
     * @return mixed[][]
     */
    public static function substringExpressionProvider() : iterable
    {
        return [
            'start-no-length' => [
                "'abcdef'",
                '3',
                null,
                'cdef',
            ],
            'start-with-length' => [
                "'abcdef'",
                '2',
                '4',
                'bcde',
            ],
            'expressions' => [
                "'abcdef'",
                '1 + 1',
                '1 + 1',
                'bc',
            ],
        ];
    }

    public function testQuoteSQLInjection() : void
=======
    public function testQuoteSQLInjection(): void
>>>>>>> 66b1f3d2
    {
        $sql  = 'SELECT * FROM fetch_table WHERE test_string = ' . $this->connection->quote("bar' OR '1'='1");
        $rows = $this->connection->fetchAllAssociative($sql);

        self::assertCount(0, $rows, 'no result should be returned, otherwise SQL injection is possible');
    }

    /**
     * @group DDC-1213
     */
    public function testBitComparisonExpressionSupport(): void
    {
        $this->connection->exec('DELETE FROM fetch_table');
        $platform = $this->connection->getDatabasePlatform();
        $bitmap   = [];

        for ($i = 2; $i < 9; $i += 2) {
            $bitmap[$i] = [
                'bit_or'    => ($i | 2),
                'bit_and'   => ($i & 2),
            ];
            $this->connection->insert('fetch_table', [
                'test_int'      => $i,
                'test_string'   => json_encode($bitmap[$i]),
                'test_datetime' => '2010-01-01 10:10:10',
            ]);
        }

        $sql = 'SELECT test_int, test_string'
            . ', ' . $platform->getBitOrComparisonExpression('test_int', '2') . ' AS bit_or'
            . ', ' . $platform->getBitAndComparisonExpression('test_int', '2') . ' AS bit_and'
            . ' FROM fetch_table';

        $data = $this->connection->fetchAllAssociative($sql);

        self::assertCount(4, $data);
        self::assertEquals(count($bitmap), count($data));
        foreach ($data as $row) {
            $row = array_change_key_case($row, CASE_LOWER);

            self::assertArrayHasKey('test_int', $row);

            $id = $row['test_int'];

            self::assertArrayHasKey($id, $bitmap);
            self::assertArrayHasKey($id, $bitmap);

            self::assertArrayHasKey('bit_or', $row);
            self::assertArrayHasKey('bit_and', $row);

            self::assertEquals($row['bit_or'], $bitmap[$id]['bit_or']);
            self::assertEquals($row['bit_and'], $bitmap[$id]['bit_and']);
        }
    }

    /**
     * @group DBAL-241
     */
    public function testFetchAllStyleColumn(): void
    {
        $sql = 'DELETE FROM fetch_table';
        $this->connection->executeUpdate($sql);

        $this->connection->insert('fetch_table', ['test_int' => 1, 'test_string' => 'foo']);
        $this->connection->insert('fetch_table', ['test_int' => 10, 'test_string' => 'foo']);

        $sql    = 'SELECT test_int FROM fetch_table';
        $values = $this->connection->query($sql)->fetchFirstColumn();

        self::assertEquals([1, 10], $values);
    }

    /**
     * @group DBAL-257
     */
    public function testEmptyFetchOneReturnsFalse(): void
    {
        $this->connection->beginTransaction();
        $this->connection->exec('DELETE FROM fetch_table');
        self::assertFalse($this->connection->fetchOne('SELECT test_int FROM fetch_table'));
        self::assertFalse($this->connection->query('SELECT test_int FROM fetch_table')->fetchOne());
        $this->connection->rollBack();
    }

    /**
     * @group DBAL-435
     */
    public function testEmptyParameters(): void
    {
        $sql  = 'SELECT * FROM fetch_table WHERE test_int IN (?)';
        $rows = $this->connection->fetchAllAssociative($sql, [[]], [Connection::PARAM_INT_ARRAY]);

        self::assertEquals([], $rows);
    }

    /**
     * @group DBAL-1028
     */
    public function testFetchOneNoResult(): void
    {
        self::assertFalse(
            $this->connection->fetchOne('SELECT test_int FROM fetch_table WHERE test_int = ?', [-1])
        );
    }
}<|MERGE_RESOLUTION|>--- conflicted
+++ resolved
@@ -17,11 +17,8 @@
 use Doctrine\DBAL\Statement;
 use Doctrine\DBAL\Tests\FunctionalTestCase;
 use Doctrine\DBAL\Types\Types;
-<<<<<<< HEAD
 use InvalidArgumentException;
-=======
-
->>>>>>> 66b1f3d2
+
 use function array_change_key_case;
 use function assert;
 use function count;
@@ -460,11 +457,7 @@
     /**
      * @dataProvider getTrimExpressionData
      */
-<<<<<<< HEAD
-    public function testTrimExpression(string $value, int $position, ?string $char, string $expectedResult) : void
-=======
-    public function testTrimExpression(string $value, int $position, $char, string $expectedResult): void
->>>>>>> 66b1f3d2
+    public function testTrimExpression(string $value, int $position, ?string $char, string $expectedResult): void
     {
         $sql = 'SELECT ' .
             $this->connection->getDatabasePlatform()->getTrimExpression($value, $position, $char) . ' AS trimmed ' .
@@ -522,7 +515,7 @@
         ];
     }
 
-    public function testTrimExpressionInvalidMode() : void
+    public function testTrimExpressionInvalidMode(): void
     {
         $this->expectException(InvalidArgumentException::class);
         $this->connection->getDatabasePlatform()->getTrimExpression('Trim me!', 0xBEEF);
@@ -531,16 +524,12 @@
     /**
      * @dataProvider modeProvider
      */
-<<<<<<< HEAD
-    public function testDateAddSeconds(callable $buildQuery, callable $bindParams) : void
-=======
-    public function testDateArithmetics(): void
->>>>>>> 66b1f3d2
-    {
-        $this->assertDateExpression(
-            $buildQuery,
-            $bindParams,
-            static function (AbstractPlatform $platform, string $interval) : string {
+    public function testDateAddSeconds(callable $buildQuery, callable $bindParams): void
+    {
+        $this->assertDateExpression(
+            $buildQuery,
+            $bindParams,
+            static function (AbstractPlatform $platform, string $interval): string {
                 return $platform->getDateAddSecondsExpression('test_datetime', $interval);
             },
             1,
@@ -551,12 +540,12 @@
     /**
      * @dataProvider modeProvider
      */
-    public function testDateSubSeconds(callable $buildQuery, callable $bindParams) : void
-    {
-        $this->assertDateExpression(
-            $buildQuery,
-            $bindParams,
-            static function (AbstractPlatform $platform, string $interval) : string {
+    public function testDateSubSeconds(callable $buildQuery, callable $bindParams): void
+    {
+        $this->assertDateExpression(
+            $buildQuery,
+            $bindParams,
+            static function (AbstractPlatform $platform, string $interval): string {
                 return $platform->getDateSubSecondsExpression('test_datetime', $interval);
             },
             1,
@@ -567,12 +556,12 @@
     /**
      * @dataProvider modeProvider
      */
-    public function testDateAddMinutes(callable $buildQuery, callable $bindParams) : void
-    {
-        $this->assertDateExpression(
-            $buildQuery,
-            $bindParams,
-            static function (AbstractPlatform $platform, string $interval) : string {
+    public function testDateAddMinutes(callable $buildQuery, callable $bindParams): void
+    {
+        $this->assertDateExpression(
+            $buildQuery,
+            $bindParams,
+            static function (AbstractPlatform $platform, string $interval): string {
                 return $platform->getDateAddMinutesExpression('test_datetime', $interval);
             },
             5,
@@ -583,12 +572,12 @@
     /**
      * @dataProvider modeProvider
      */
-    public function testDateSubMinutes(callable $buildQuery, callable $bindParams) : void
-    {
-        $this->assertDateExpression(
-            $buildQuery,
-            $bindParams,
-            static function (AbstractPlatform $platform, string $interval) : string {
+    public function testDateSubMinutes(callable $buildQuery, callable $bindParams): void
+    {
+        $this->assertDateExpression(
+            $buildQuery,
+            $bindParams,
+            static function (AbstractPlatform $platform, string $interval): string {
                 return $platform->getDateSubMinutesExpression('test_datetime', $interval);
             },
             5,
@@ -599,12 +588,12 @@
     /**
      * @dataProvider modeProvider
      */
-    public function testDateAddHours(callable $buildQuery, callable $bindParams) : void
-    {
-        $this->assertDateExpression(
-            $buildQuery,
-            $bindParams,
-            static function (AbstractPlatform $platform, string $interval) : string {
+    public function testDateAddHours(callable $buildQuery, callable $bindParams): void
+    {
+        $this->assertDateExpression(
+            $buildQuery,
+            $bindParams,
+            static function (AbstractPlatform $platform, string $interval): string {
                 return $platform->getDateAddHourExpression('test_datetime', $interval);
             },
             3,
@@ -615,12 +604,12 @@
     /**
      * @dataProvider modeProvider
      */
-    public function testDateSubHours(callable $buildQuery, callable $bindParams) : void
-    {
-        $this->assertDateExpression(
-            $buildQuery,
-            $bindParams,
-            static function (AbstractPlatform $platform, string $interval) : string {
+    public function testDateSubHours(callable $buildQuery, callable $bindParams): void
+    {
+        $this->assertDateExpression(
+            $buildQuery,
+            $bindParams,
+            static function (AbstractPlatform $platform, string $interval): string {
                 return $platform->getDateSubHourExpression('test_datetime', $interval);
             },
             3,
@@ -631,12 +620,12 @@
     /**
      * @dataProvider modeProvider
      */
-    public function testDateAddDays(callable $buildQuery, callable $bindParams) : void
-    {
-        $this->assertDateExpression(
-            $buildQuery,
-            $bindParams,
-            static function (AbstractPlatform $platform, string $interval) : string {
+    public function testDateAddDays(callable $buildQuery, callable $bindParams): void
+    {
+        $this->assertDateExpression(
+            $buildQuery,
+            $bindParams,
+            static function (AbstractPlatform $platform, string $interval): string {
                 return $platform->getDateAddDaysExpression('test_datetime', $interval);
             },
             10,
@@ -647,12 +636,12 @@
     /**
      * @dataProvider modeProvider
      */
-    public function testDateSubDays(callable $buildQuery, callable $bindParams) : void
-    {
-        $this->assertDateExpression(
-            $buildQuery,
-            $bindParams,
-            static function (AbstractPlatform $platform, string $interval) : string {
+    public function testDateSubDays(callable $buildQuery, callable $bindParams): void
+    {
+        $this->assertDateExpression(
+            $buildQuery,
+            $bindParams,
+            static function (AbstractPlatform $platform, string $interval): string {
                 return $platform->getDateSubDaysExpression('test_datetime', $interval);
             },
             10,
@@ -663,12 +652,12 @@
     /**
      * @dataProvider modeProvider
      */
-    public function testDateAddWeeks(callable $buildQuery, callable $bindParams) : void
-    {
-        $this->assertDateExpression(
-            $buildQuery,
-            $bindParams,
-            static function (AbstractPlatform $platform, string $interval) : string {
+    public function testDateAddWeeks(callable $buildQuery, callable $bindParams): void
+    {
+        $this->assertDateExpression(
+            $buildQuery,
+            $bindParams,
+            static function (AbstractPlatform $platform, string $interval): string {
                 return $platform->getDateAddWeeksExpression('test_datetime', $interval);
             },
             1,
@@ -679,12 +668,12 @@
     /**
      * @dataProvider modeProvider
      */
-    public function testDateSubWeeks(callable $buildQuery, callable $bindParams) : void
-    {
-        $this->assertDateExpression(
-            $buildQuery,
-            $bindParams,
-            static function (AbstractPlatform $platform, string $interval) : string {
+    public function testDateSubWeeks(callable $buildQuery, callable $bindParams): void
+    {
+        $this->assertDateExpression(
+            $buildQuery,
+            $bindParams,
+            static function (AbstractPlatform $platform, string $interval): string {
                 return $platform->getDateSubWeeksExpression('test_datetime', $interval);
             },
             1,
@@ -695,12 +684,12 @@
     /**
      * @dataProvider modeProvider
      */
-    public function testDateAddMonths(callable $buildQuery, callable $bindParams) : void
-    {
-        $this->assertDateExpression(
-            $buildQuery,
-            $bindParams,
-            static function (AbstractPlatform $platform, string $interval) : string {
+    public function testDateAddMonths(callable $buildQuery, callable $bindParams): void
+    {
+        $this->assertDateExpression(
+            $buildQuery,
+            $bindParams,
+            static function (AbstractPlatform $platform, string $interval): string {
                 return $platform->getDateAddMonthExpression('test_datetime', $interval);
             },
             2,
@@ -711,12 +700,12 @@
     /**
      * @dataProvider modeProvider
      */
-    public function testDateSubMonths(callable $buildQuery, callable $bindParams) : void
-    {
-        $this->assertDateExpression(
-            $buildQuery,
-            $bindParams,
-            static function (AbstractPlatform $platform, string $interval) : string {
+    public function testDateSubMonths(callable $buildQuery, callable $bindParams): void
+    {
+        $this->assertDateExpression(
+            $buildQuery,
+            $bindParams,
+            static function (AbstractPlatform $platform, string $interval): string {
                 return $platform->getDateSubMonthExpression('test_datetime', $interval);
             },
             2,
@@ -727,12 +716,12 @@
     /**
      * @dataProvider modeProvider
      */
-    public function testDateAddQuarters(callable $buildQuery, callable $bindParams) : void
-    {
-        $this->assertDateExpression(
-            $buildQuery,
-            $bindParams,
-            static function (AbstractPlatform $platform, string $interval) : string {
+    public function testDateAddQuarters(callable $buildQuery, callable $bindParams): void
+    {
+        $this->assertDateExpression(
+            $buildQuery,
+            $bindParams,
+            static function (AbstractPlatform $platform, string $interval): string {
                 return $platform->getDateAddQuartersExpression('test_datetime', $interval);
             },
             3,
@@ -743,12 +732,12 @@
     /**
      * @dataProvider modeProvider
      */
-    public function testDateSubQuarters(callable $buildQuery, callable $bindParams) : void
-    {
-        $this->assertDateExpression(
-            $buildQuery,
-            $bindParams,
-            static function (AbstractPlatform $platform, string $interval) : string {
+    public function testDateSubQuarters(callable $buildQuery, callable $bindParams): void
+    {
+        $this->assertDateExpression(
+            $buildQuery,
+            $bindParams,
+            static function (AbstractPlatform $platform, string $interval): string {
                 return $platform->getDateSubQuartersExpression('test_datetime', $interval);
             },
             3,
@@ -759,12 +748,12 @@
     /**
      * @dataProvider modeProvider
      */
-    public function testDateAddYears(callable $buildQuery, callable $bindParams) : void
-    {
-        $this->assertDateExpression(
-            $buildQuery,
-            $bindParams,
-            static function (AbstractPlatform $platform, string $interval) : string {
+    public function testDateAddYears(callable $buildQuery, callable $bindParams): void
+    {
+        $this->assertDateExpression(
+            $buildQuery,
+            $bindParams,
+            static function (AbstractPlatform $platform, string $interval): string {
                 return $platform->getDateAddYearsExpression('test_datetime', $interval);
             },
             6,
@@ -775,12 +764,12 @@
     /**
      * @dataProvider modeProvider
      */
-    public function testDateSubYears(callable $buildQuery, callable $bindParams) : void
-    {
-        $this->assertDateExpression(
-            $buildQuery,
-            $bindParams,
-            static function (AbstractPlatform $platform, string $interval) : string {
+    public function testDateSubYears(callable $buildQuery, callable $bindParams): void
+    {
+        $this->assertDateExpression(
+            $buildQuery,
+            $bindParams,
+            static function (AbstractPlatform $platform, string $interval): string {
                 return $platform->getDateSubYearsExpression('test_datetime', $interval);
             },
             6,
@@ -795,7 +784,7 @@
      * @param int      $interval   Interval value
      * @param string   $expected   Expected value
      */
-    private function assertDateExpression(callable $buildQuery, callable $bindParams, callable $expression, int $interval, string $expected) : void
+    private function assertDateExpression(callable $buildQuery, callable $bindParams, callable $expression, int $interval, string $expected): void
     {
         $connection = $this->connection;
         $platform   = $connection->getDatabasePlatform();
@@ -804,9 +793,7 @@
         $stmt  = $connection->prepare($query);
         $bindParams($stmt, $interval);
 
-        $stmt->execute();
-
-        $date = $stmt->fetchOne();
+        $date = $stmt->execute()->fetchOne();
 
         self::assertEquals($expected, date('Y-m-d H:i:s', strtotime($date)));
     }
@@ -814,29 +801,29 @@
     /**
      * @return mixed[][]
      */
-    public static function modeProvider() : array
+    public static function modeProvider(): array
     {
         return [
             'bind' => [
-                static function (int $interval) : string {
+                static function (int $interval): string {
                     return '?';
                 },
-                static function (Statement $stmt, int $interval) : void {
+                static function (Statement $stmt, int $interval): void {
                     $stmt->bindParam(1, $interval, ParameterType::INTEGER);
                 },
             ],
             'literal' => [
-                static function (int $interval) : string {
+                static function (int $interval): string {
                     return sprintf('%d', $interval);
                 },
-                static function (Statement $stmt, int $interval) : void {
+                static function (Statement $stmt, int $interval): void {
                 },
             ],
             'expression' => [
-                static function (int $interval) : string {
+                static function (int $interval): string {
                     return sprintf('(0 + %d)', $interval);
                 },
-                static function (Statement $stmt, int $interval) : void {
+                static function (Statement $stmt, int $interval): void {
                 },
             ],
         ];
@@ -901,11 +888,10 @@
         self::assertEquals(0, $row['locate9']);
     }
 
-<<<<<<< HEAD
     /**
      * @dataProvider substringExpressionProvider
      */
-    public function testSubstringExpression(string $string, string $start, ?string $length, string $expected) : void
+    public function testSubstringExpression(string $string, string $start, ?string $length, string $expected): void
     {
         $platform = $this->connection->getDatabasePlatform();
 
@@ -919,7 +905,7 @@
     /**
      * @return mixed[][]
      */
-    public static function substringExpressionProvider() : iterable
+    public static function substringExpressionProvider(): iterable
     {
         return [
             'start-no-length' => [
@@ -943,10 +929,7 @@
         ];
     }
 
-    public function testQuoteSQLInjection() : void
-=======
     public function testQuoteSQLInjection(): void
->>>>>>> 66b1f3d2
     {
         $sql  = 'SELECT * FROM fetch_table WHERE test_string = ' . $this->connection->quote("bar' OR '1'='1");
         $rows = $this->connection->fetchAllAssociative($sql);
