--- conflicted
+++ resolved
@@ -19,18 +19,10 @@
 use Doctrine\DBAL\Types\Types;
 use InvalidArgumentException;
 use function array_change_key_case;
-<<<<<<< HEAD
-use function array_filter;
-use function array_keys;
 use function assert;
 use function count;
 use function date;
 use function is_array;
-use function is_numeric;
-=======
-use function count;
-use function date;
->>>>>>> 74eca6ba
 use function json_encode;
 use function sprintf;
 use function strtotime;
@@ -485,13 +477,8 @@
             $this->connection->getDatabasePlatform()->getTrimExpression($value, $position, $char) . ' AS trimmed ' .
             'FROM fetch_table';
 
-<<<<<<< HEAD
-        $row = $this->connection->fetchAssoc($sql);
+        $row = $this->connection->fetchAssociative($sql);
         self::assertIsArray($row);
-
-=======
-        $row = $this->connection->fetchAssociative($sql);
->>>>>>> 74eca6ba
         $row = array_change_key_case($row, CASE_LOWER);
 
         self::assertEquals($expectedResult, $row['trimmed']);
@@ -564,7 +551,6 @@
         );
     }
 
-<<<<<<< HEAD
     /**
      * @dataProvider modeProvider
      */
@@ -823,11 +809,7 @@
 
         $stmt->execute();
 
-        $date = $stmt->fetchColumn();
-=======
-        $row = $this->connection->fetchAssociative($sql);
-        $row = array_change_key_case($row, CASE_LOWER);
->>>>>>> 74eca6ba
+        $date = $stmt->fetchOne();
 
         self::assertEquals($expected, date('Y-m-d H:i:s', strtotime($date)));
     }
@@ -906,13 +888,9 @@
         $sql .= $platform->getLocateExpression('test_string', "'oo'", '3') . ' AS locate9 ';
         $sql .= 'FROM fetch_table';
 
-<<<<<<< HEAD
-        $row = $this->connection->fetchAssoc($sql);
+        $row = $this->connection->fetchAssociative($sql);
         assert(is_array($row));
 
-=======
-        $row = $this->connection->fetchAssociative($sql);
->>>>>>> 74eca6ba
         $row = array_change_key_case($row, CASE_LOWER);
 
         self::assertEquals(2, $row['locate1']);
@@ -937,7 +915,7 @@
             $platform->getSubstringExpression($string, $start, $length)
         );
 
-        self::assertEquals($expected, $this->connection->fetchColumn($query));
+        self::assertEquals($expected, $this->connection->fetchOne($query));
     }
 
     /**
