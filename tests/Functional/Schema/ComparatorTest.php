--- conflicted
+++ resolved
@@ -39,11 +39,7 @@
 
         $this->dropAndCreateTable($table);
 
-<<<<<<< HEAD
-        $onlineTable = $this->schemaManager->getTable('default_value');
-=======
         $onlineTable = $this->schemaManager->introspectTable('default_value');
->>>>>>> 658ec48d
 
         self::assertNull(
             $this->schemaManager->createComparator()
