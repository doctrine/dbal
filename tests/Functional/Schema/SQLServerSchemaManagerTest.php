<?php

declare(strict_types=1);

namespace Doctrine\DBAL\Tests\Functional\Schema;

use Doctrine\DBAL\Schema\Column;
use Doctrine\DBAL\Schema\ColumnDiff;
use Doctrine\DBAL\Schema\Table;
use Doctrine\DBAL\Schema\TableDiff;
use Doctrine\DBAL\Types\Type;

use function current;

class SQLServerSchemaManagerTest extends SchemaManagerFunctionalTestCase
{
    protected function getPlatformName(): string
    {
        return 'mssql';
    }

    public function testDropColumnConstraints(): void
    {
        $table = new Table('sqlsrv_drop_column');
        $table->addColumn('id', 'integer');
        $table->addColumn('todrop', 'decimal', ['default' => 10.2]);

        $this->schemaManager->createTable($table);

        $diff = new TableDiff('sqlsrv_drop_column', [], [], ['todrop' => new Column('todrop', Type::getType('decimal'))]);
        $this->schemaManager->alterTable($diff);

        $columns = $this->schemaManager->listTableColumns('sqlsrv_drop_column');
        self::assertCount(1, $columns);
    }

    public function testColumnCollation(): void
    {
        $table  = new Table($tableName = 'test_collation');
        $column = $table->addColumn('test', 'string', ['length' => 32]);

        $this->schemaManager->dropAndCreateTable($table);
        $columns = $this->schemaManager->listTableColumns($tableName);

<<<<<<< HEAD
        self::assertTrue($columns['test']->hasPlatformOption('collation')); // SQL Server should report a default collation on the column
=======
        // SQL Server should report a default collation on the column
        self::assertTrue($columns[$columnName]->hasPlatformOption('collation'));
>>>>>>> 95b40a13

        $column->setPlatformOption('collation', $collation = 'Icelandic_CS_AS');

        $this->schemaManager->dropAndCreateTable($table);
        $columns = $this->schemaManager->listTableColumns($tableName);

        self::assertEquals($collation, $columns['test']->getPlatformOption('collation'));
    }

    public function testDefaultConstraints(): void
    {
        $table = new Table('sqlsrv_default_constraints');
        $table->addColumn('no_default', 'string', ['length' => 32]);
        $table->addColumn('df_integer', 'integer', ['default' => 666]);
        $table->addColumn('df_string_1', 'string', [
            'length' => 32,
            'default' => 'foobar',
        ]);
        $table->addColumn('df_string_2', 'string', [
            'length' => 32,
            'default' => 'Doctrine rocks!!!',
        ]);
        $table->addColumn('df_string_3', 'string', [
            'length' => 32,
            'default' => 'another default value',
        ]);
        $table->addColumn('df_string_4', 'string', [
            'length' => 32,
            'default' => 'column to rename',
        ]);
        $table->addColumn('df_boolean', 'boolean', ['default' => true]);

        $this->schemaManager->createTable($table);
        $columns = $this->schemaManager->listTableColumns('sqlsrv_default_constraints');

        self::assertNull($columns['no_default']->getDefault());
        self::assertEquals(666, $columns['df_integer']->getDefault());
        self::assertEquals('foobar', $columns['df_string_1']->getDefault());
        self::assertEquals('Doctrine rocks!!!', $columns['df_string_2']->getDefault());
        self::assertEquals('another default value', $columns['df_string_3']->getDefault());
        self::assertEquals(1, $columns['df_boolean']->getDefault());

        $diff                                = new TableDiff(
            'sqlsrv_default_constraints',
            [],
            [
                'df_integer' => new ColumnDiff(
                    'df_integer',
                    new Column('df_integer', Type::getType('integer'), ['default' => 0]),
                    ['default'],
                    new Column('df_integer', Type::getType('integer'), ['default' => 666])
                ),
                'df_string_2' => new ColumnDiff(
                    'df_string_2',
                    new Column('df_string_2', Type::getType('string'), ['length' => 32]),
                    ['default'],
                    new Column('df_string_2', Type::getType('string'), [
                        'length' => 32,
                        'default' => 'Doctrine rocks!!!',
                    ])
                ),
                'df_string_3' => new ColumnDiff(
                    'df_string_3',
                    new Column('df_string_3', Type::getType('string'), [
                        'length' => 50,
                        'default' => 'another default value',
                    ]),
                    ['length'],
                    new Column('df_string_3', Type::getType('string'), [
                        'length' => 50,
                        'default' => 'another default value',
                    ])
                ),
                'df_boolean' => new ColumnDiff(
                    'df_boolean',
                    new Column('df_boolean', Type::getType('boolean'), ['default' => false]),
                    ['default'],
                    new Column('df_boolean', Type::getType('boolean'), ['default' => true])
                ),
            ],
            [
                'df_string_1' => new Column('df_string_1', Type::getType('string'), ['length' => 32]),
            ],
            [],
            [],
            [],
            $table
        );
        $diff->newName                       = 'sqlsrv_default_constraints';
        $diff->renamedColumns['df_string_4'] = new Column(
            'df_string_renamed',
            Type::getType('string'),
            ['default' => 'column to rename']
        );

        $this->schemaManager->alterTable($diff);
        $columns = $this->schemaManager->listTableColumns('sqlsrv_default_constraints');

        self::assertNull($columns['no_default']->getDefault());
        self::assertEquals(0, $columns['df_integer']->getDefault());
        self::assertNull($columns['df_string_2']->getDefault());
        self::assertEquals('another default value', $columns['df_string_3']->getDefault());
        self::assertEquals(0, $columns['df_boolean']->getDefault());
        self::assertEquals('column to rename', $columns['df_string_renamed']->getDefault());

        /**
         * Test that column default constraints can still be referenced after table rename
         */
        $diff = new TableDiff(
            'sqlsrv_default_constraints',
            [],
            [
                'df_integer' => new ColumnDiff(
                    'df_integer',
                    new Column('df_integer', Type::getType('integer'), ['default' => 666]),
                    ['default'],
                    new Column('df_integer', Type::getType('integer'), ['default' => 0])
                ),
            ],
            [],
            [],
            [],
            [],
            $table
        );

        $this->schemaManager->alterTable($diff);
        $columns = $this->schemaManager->listTableColumns('sqlsrv_default_constraints');

        self::assertEquals(666, $columns['df_integer']->getDefault());
    }

<<<<<<< HEAD
=======
    public function testColumnComments(): void
    {
        $table = new Table('sqlsrv_column_comment');
        $table->addColumn('id', 'integer', ['autoincrement' => true]);
        $table->addColumn('comment_null', 'integer', ['comment' => null]);
        $table->addColumn('comment_false', 'integer', ['comment' => false]);
        $table->addColumn('comment_empty_string', 'integer', ['comment' => '']);
        $table->addColumn('comment_integer_0', 'integer', ['comment' => 0]);
        $table->addColumn('comment_float_0', 'integer', ['comment' => 0.0]);
        $table->addColumn('comment_string_0', 'integer', ['comment' => '0']);
        $table->addColumn('comment', 'integer', ['comment' => 'Doctrine 0wnz you!']);
        $table->addColumn(
            '`comment_quoted`',
            'integer',
            ['comment' => 'Doctrine 0wnz comments for explicitly quoted columns!']
        );
        $table->addColumn('create', 'integer', ['comment' => 'Doctrine 0wnz comments for reserved keyword columns!']);
        $table->addColumn('commented_type', 'object');
        $table->addColumn('commented_type_with_comment', 'array', ['comment' => 'Doctrine array type.']);
        $table->setPrimaryKey(['id']);

        $this->schemaManager->createTable($table);

        $columns = $this->schemaManager->listTableColumns('sqlsrv_column_comment');
        self::assertCount(12, $columns);
        self::assertNull($columns['id']->getComment());
        self::assertNull($columns['comment_null']->getComment());
        self::assertNull($columns['comment_false']->getComment());
        self::assertNull($columns['comment_empty_string']->getComment());
        self::assertEquals('0', $columns['comment_integer_0']->getComment());
        self::assertEquals('0', $columns['comment_float_0']->getComment());
        self::assertEquals('0', $columns['comment_string_0']->getComment());
        self::assertEquals('Doctrine 0wnz you!', $columns['comment']->getComment());
        self::assertEquals(
            'Doctrine 0wnz comments for explicitly quoted columns!',
            $columns['comment_quoted']->getComment()
        );
        self::assertEquals('Doctrine 0wnz comments for reserved keyword columns!', $columns['[create]']->getComment());
        self::assertNull($columns['commented_type']->getComment());
        self::assertEquals('Doctrine array type.', $columns['commented_type_with_comment']->getComment());

        $tableDiff            = new TableDiff('sqlsrv_column_comment');
        $tableDiff->fromTable = $table;

        $tableDiff->addedColumns['added_comment_none']
            = new Column('added_comment_none', Type::getType('integer'));

        $tableDiff->addedColumns['added_comment_null']
            = new Column('added_comment_null', Type::getType('integer'), ['comment' => null]);

        $tableDiff->addedColumns['added_comment_false']
            = new Column('added_comment_false', Type::getType('integer'), ['comment' => false]);

        $tableDiff->addedColumns['added_comment_empty_string']
            = new Column('added_comment_empty_string', Type::getType('integer'), ['comment' => '']);

        $tableDiff->addedColumns['added_comment_integer_0']
            = new Column('added_comment_integer_0', Type::getType('integer'), ['comment' => 0]);

        $tableDiff->addedColumns['added_comment_float_0']
            = new Column('added_comment_float_0', Type::getType('integer'), ['comment' => 0.0]);

        $tableDiff->addedColumns['added_comment_string_0']
            = new Column('added_comment_string_0', Type::getType('integer'), ['comment' => '0']);

        $tableDiff->addedColumns['added_comment']
            = new Column('added_comment', Type::getType('integer'), ['comment' => 'Doctrine']);

        $tableDiff->addedColumns['`added_comment_quoted`']
            = new Column('`added_comment_quoted`', Type::getType('integer'), ['comment' => 'rulez']);

        $tableDiff->addedColumns['select']
            = new Column('select', Type::getType('integer'), ['comment' => '666']);

        $tableDiff->addedColumns['added_commented_type']
            = new Column('added_commented_type', Type::getType('object'));

        $tableDiff->addedColumns['added_commented_type_with_comment']
            = new Column('added_commented_type_with_comment', Type::getType('array'), ['comment' => '666']);

        $tableDiff->renamedColumns['comment_float_0']
            = new Column('comment_double_0', Type::getType('decimal'), ['comment' => 'Double for real!']);

        // Add comment to non-commented column.
        $tableDiff->changedColumns['id'] = new ColumnDiff(
            'id',
            new Column('id', Type::getType('integer'), ['autoincrement' => true, 'comment' => 'primary']),
            ['comment'],
            new Column('id', Type::getType('integer'), ['autoincrement' => true])
        );

        // Remove comment from null-commented column.
        $tableDiff->changedColumns['comment_null'] = new ColumnDiff(
            'comment_null',
            new Column('comment_null', Type::getType('string')),
            ['type'],
            new Column('comment_null', Type::getType('integer'), ['comment' => null])
        );

        // Add comment to false-commented column.
        $tableDiff->changedColumns['comment_false'] = new ColumnDiff(
            'comment_false',
            new Column('comment_false', Type::getType('integer'), ['comment' => 'false']),
            ['comment'],
            new Column('comment_false', Type::getType('integer'), ['comment' => false])
        );

        // Change type to custom type from empty string commented column.
        $tableDiff->changedColumns['comment_empty_string'] = new ColumnDiff(
            'comment_empty_string',
            new Column('comment_empty_string', Type::getType('object')),
            ['type'],
            new Column('comment_empty_string', Type::getType('integer'), ['comment' => ''])
        );

        // Change comment to false-comment from zero-string commented column.
        $tableDiff->changedColumns['comment_string_0'] = new ColumnDiff(
            'comment_string_0',
            new Column('comment_string_0', Type::getType('integer'), ['comment' => false]),
            ['comment'],
            new Column('comment_string_0', Type::getType('integer'), ['comment' => '0'])
        );

        // Remove comment from regular commented column.
        $tableDiff->changedColumns['comment'] = new ColumnDiff(
            'comment',
            new Column('comment', Type::getType('integer')),
            ['comment'],
            new Column('comment', Type::getType('integer'), ['comment' => 'Doctrine 0wnz you!'])
        );

        // Change comment and change type to custom type from regular commented column.
        $tableDiff->changedColumns['`comment_quoted`'] = new ColumnDiff(
            '`comment_quoted`',
            new Column('`comment_quoted`', Type::getType('array'), ['comment' => 'Doctrine array.']),
            ['comment', 'type'],
            new Column('`comment_quoted`', Type::getType('integer'), ['comment' => 'Doctrine 0wnz you!'])
        );

        // Remove comment and change type to custom type from regular commented column.
        $tableDiff->changedColumns['create'] = new ColumnDiff(
            'create',
            new Column('create', Type::getType('object')),
            ['comment', 'type'],
            new Column(
                'create',
                Type::getType('integer'),
                ['comment' => 'Doctrine 0wnz comments for reserved keyword columns!']
            )
        );

        // Add comment and change custom type to regular type from non-commented column.
        $tableDiff->changedColumns['commented_type'] = new ColumnDiff(
            'commented_type',
            new Column('commented_type', Type::getType('integer'), ['comment' => 'foo']),
            ['comment', 'type'],
            new Column('commented_type', Type::getType('object'))
        );

        // Remove comment from commented custom type column.
        $tableDiff->changedColumns['commented_type_with_comment'] = new ColumnDiff(
            'commented_type_with_comment',
            new Column('commented_type_with_comment', Type::getType('array')),
            ['comment'],
            new Column('commented_type_with_comment', Type::getType('array'), ['comment' => 'Doctrine array type.'])
        );

        $tableDiff->removedColumns['comment_integer_0']
            = new Column('comment_integer_0', Type::getType('integer'), ['comment' => 0]);

        $this->schemaManager->alterTable($tableDiff);

        $columns = $this->schemaManager->listTableColumns('sqlsrv_column_comment');
        self::assertCount(23, $columns);
        self::assertEquals('primary', $columns['id']->getComment());
        self::assertNull($columns['comment_null']->getComment());
        self::assertEquals('false', $columns['comment_false']->getComment());
        self::assertNull($columns['comment_empty_string']->getComment());
        self::assertEquals('0', $columns['comment_double_0']->getComment());
        self::assertNull($columns['comment_string_0']->getComment());
        self::assertNull($columns['comment']->getComment());
        self::assertEquals('Doctrine array.', $columns['comment_quoted']->getComment());
        self::assertNull($columns['[create]']->getComment());
        self::assertEquals('foo', $columns['commented_type']->getComment());
        self::assertNull($columns['commented_type_with_comment']->getComment());
        self::assertNull($columns['added_comment_none']->getComment());
        self::assertNull($columns['added_comment_null']->getComment());
        self::assertNull($columns['added_comment_false']->getComment());
        self::assertNull($columns['added_comment_empty_string']->getComment());
        self::assertEquals('0', $columns['added_comment_integer_0']->getComment());
        self::assertEquals('0', $columns['added_comment_float_0']->getComment());
        self::assertEquals('0', $columns['added_comment_string_0']->getComment());
        self::assertEquals('Doctrine', $columns['added_comment']->getComment());
        self::assertEquals('rulez', $columns['added_comment_quoted']->getComment());
        self::assertEquals('666', $columns['[select]']->getComment());
        self::assertNull($columns['added_commented_type']->getComment());
        self::assertEquals('666', $columns['added_commented_type_with_comment']->getComment());
    }

>>>>>>> 95b40a13
    public function testPkOrdering(): void
    {
        // SQL Server stores index column information in a system table with two
        // columns that almost always have the same value: index_column_id and key_ordinal.
        // The only situation when the two values doesn't match up is when a clustered index
        // is declared that references columns in a different order from which they are
        // declared in the table. In that case, key_ordinal != index_column_id.
        // key_ordinal holds the index ordering. index_column_id is just a unique identifier
        // for index columns within the given index.
        $table = new Table('sqlsrv_pk_ordering');
        $table->addColumn('colA', 'integer', ['notnull' => true]);
        $table->addColumn('colB', 'integer', ['notnull' => true]);
        $table->setPrimaryKey(['colB', 'colA']);
        $this->schemaManager->createTable($table);

        $indexes = $this->schemaManager->listTableIndexes('sqlsrv_pk_ordering');

        self::assertCount(1, $indexes);

        $firstIndex = current($indexes);
        $columns    = $firstIndex->getColumns();
        self::assertCount(2, $columns);
        self::assertEquals('colB', $columns[0]);
        self::assertEquals('colA', $columns[1]);
    }
}<|MERGE_RESOLUTION|>--- conflicted
+++ resolved
@@ -27,7 +27,13 @@
 
         $this->schemaManager->createTable($table);
 
-        $diff = new TableDiff('sqlsrv_drop_column', [], [], ['todrop' => new Column('todrop', Type::getType('decimal'))]);
+        $diff = new TableDiff(
+            'sqlsrv_drop_column',
+            [],
+            [],
+            ['todrop' => new Column('todrop', Type::getType('decimal'))]
+        );
+
         $this->schemaManager->alterTable($diff);
 
         $columns = $this->schemaManager->listTableColumns('sqlsrv_drop_column');
@@ -42,12 +48,8 @@
         $this->schemaManager->dropAndCreateTable($table);
         $columns = $this->schemaManager->listTableColumns($tableName);
 
-<<<<<<< HEAD
-        self::assertTrue($columns['test']->hasPlatformOption('collation')); // SQL Server should report a default collation on the column
-=======
         // SQL Server should report a default collation on the column
-        self::assertTrue($columns[$columnName]->hasPlatformOption('collation'));
->>>>>>> 95b40a13
+        self::assertTrue($columns['test']->hasPlatformOption('collation'));
 
         $column->setPlatformOption('collation', $collation = 'Icelandic_CS_AS');
 
@@ -180,208 +182,6 @@
         self::assertEquals(666, $columns['df_integer']->getDefault());
     }
 
-<<<<<<< HEAD
-=======
-    public function testColumnComments(): void
-    {
-        $table = new Table('sqlsrv_column_comment');
-        $table->addColumn('id', 'integer', ['autoincrement' => true]);
-        $table->addColumn('comment_null', 'integer', ['comment' => null]);
-        $table->addColumn('comment_false', 'integer', ['comment' => false]);
-        $table->addColumn('comment_empty_string', 'integer', ['comment' => '']);
-        $table->addColumn('comment_integer_0', 'integer', ['comment' => 0]);
-        $table->addColumn('comment_float_0', 'integer', ['comment' => 0.0]);
-        $table->addColumn('comment_string_0', 'integer', ['comment' => '0']);
-        $table->addColumn('comment', 'integer', ['comment' => 'Doctrine 0wnz you!']);
-        $table->addColumn(
-            '`comment_quoted`',
-            'integer',
-            ['comment' => 'Doctrine 0wnz comments for explicitly quoted columns!']
-        );
-        $table->addColumn('create', 'integer', ['comment' => 'Doctrine 0wnz comments for reserved keyword columns!']);
-        $table->addColumn('commented_type', 'object');
-        $table->addColumn('commented_type_with_comment', 'array', ['comment' => 'Doctrine array type.']);
-        $table->setPrimaryKey(['id']);
-
-        $this->schemaManager->createTable($table);
-
-        $columns = $this->schemaManager->listTableColumns('sqlsrv_column_comment');
-        self::assertCount(12, $columns);
-        self::assertNull($columns['id']->getComment());
-        self::assertNull($columns['comment_null']->getComment());
-        self::assertNull($columns['comment_false']->getComment());
-        self::assertNull($columns['comment_empty_string']->getComment());
-        self::assertEquals('0', $columns['comment_integer_0']->getComment());
-        self::assertEquals('0', $columns['comment_float_0']->getComment());
-        self::assertEquals('0', $columns['comment_string_0']->getComment());
-        self::assertEquals('Doctrine 0wnz you!', $columns['comment']->getComment());
-        self::assertEquals(
-            'Doctrine 0wnz comments for explicitly quoted columns!',
-            $columns['comment_quoted']->getComment()
-        );
-        self::assertEquals('Doctrine 0wnz comments for reserved keyword columns!', $columns['[create]']->getComment());
-        self::assertNull($columns['commented_type']->getComment());
-        self::assertEquals('Doctrine array type.', $columns['commented_type_with_comment']->getComment());
-
-        $tableDiff            = new TableDiff('sqlsrv_column_comment');
-        $tableDiff->fromTable = $table;
-
-        $tableDiff->addedColumns['added_comment_none']
-            = new Column('added_comment_none', Type::getType('integer'));
-
-        $tableDiff->addedColumns['added_comment_null']
-            = new Column('added_comment_null', Type::getType('integer'), ['comment' => null]);
-
-        $tableDiff->addedColumns['added_comment_false']
-            = new Column('added_comment_false', Type::getType('integer'), ['comment' => false]);
-
-        $tableDiff->addedColumns['added_comment_empty_string']
-            = new Column('added_comment_empty_string', Type::getType('integer'), ['comment' => '']);
-
-        $tableDiff->addedColumns['added_comment_integer_0']
-            = new Column('added_comment_integer_0', Type::getType('integer'), ['comment' => 0]);
-
-        $tableDiff->addedColumns['added_comment_float_0']
-            = new Column('added_comment_float_0', Type::getType('integer'), ['comment' => 0.0]);
-
-        $tableDiff->addedColumns['added_comment_string_0']
-            = new Column('added_comment_string_0', Type::getType('integer'), ['comment' => '0']);
-
-        $tableDiff->addedColumns['added_comment']
-            = new Column('added_comment', Type::getType('integer'), ['comment' => 'Doctrine']);
-
-        $tableDiff->addedColumns['`added_comment_quoted`']
-            = new Column('`added_comment_quoted`', Type::getType('integer'), ['comment' => 'rulez']);
-
-        $tableDiff->addedColumns['select']
-            = new Column('select', Type::getType('integer'), ['comment' => '666']);
-
-        $tableDiff->addedColumns['added_commented_type']
-            = new Column('added_commented_type', Type::getType('object'));
-
-        $tableDiff->addedColumns['added_commented_type_with_comment']
-            = new Column('added_commented_type_with_comment', Type::getType('array'), ['comment' => '666']);
-
-        $tableDiff->renamedColumns['comment_float_0']
-            = new Column('comment_double_0', Type::getType('decimal'), ['comment' => 'Double for real!']);
-
-        // Add comment to non-commented column.
-        $tableDiff->changedColumns['id'] = new ColumnDiff(
-            'id',
-            new Column('id', Type::getType('integer'), ['autoincrement' => true, 'comment' => 'primary']),
-            ['comment'],
-            new Column('id', Type::getType('integer'), ['autoincrement' => true])
-        );
-
-        // Remove comment from null-commented column.
-        $tableDiff->changedColumns['comment_null'] = new ColumnDiff(
-            'comment_null',
-            new Column('comment_null', Type::getType('string')),
-            ['type'],
-            new Column('comment_null', Type::getType('integer'), ['comment' => null])
-        );
-
-        // Add comment to false-commented column.
-        $tableDiff->changedColumns['comment_false'] = new ColumnDiff(
-            'comment_false',
-            new Column('comment_false', Type::getType('integer'), ['comment' => 'false']),
-            ['comment'],
-            new Column('comment_false', Type::getType('integer'), ['comment' => false])
-        );
-
-        // Change type to custom type from empty string commented column.
-        $tableDiff->changedColumns['comment_empty_string'] = new ColumnDiff(
-            'comment_empty_string',
-            new Column('comment_empty_string', Type::getType('object')),
-            ['type'],
-            new Column('comment_empty_string', Type::getType('integer'), ['comment' => ''])
-        );
-
-        // Change comment to false-comment from zero-string commented column.
-        $tableDiff->changedColumns['comment_string_0'] = new ColumnDiff(
-            'comment_string_0',
-            new Column('comment_string_0', Type::getType('integer'), ['comment' => false]),
-            ['comment'],
-            new Column('comment_string_0', Type::getType('integer'), ['comment' => '0'])
-        );
-
-        // Remove comment from regular commented column.
-        $tableDiff->changedColumns['comment'] = new ColumnDiff(
-            'comment',
-            new Column('comment', Type::getType('integer')),
-            ['comment'],
-            new Column('comment', Type::getType('integer'), ['comment' => 'Doctrine 0wnz you!'])
-        );
-
-        // Change comment and change type to custom type from regular commented column.
-        $tableDiff->changedColumns['`comment_quoted`'] = new ColumnDiff(
-            '`comment_quoted`',
-            new Column('`comment_quoted`', Type::getType('array'), ['comment' => 'Doctrine array.']),
-            ['comment', 'type'],
-            new Column('`comment_quoted`', Type::getType('integer'), ['comment' => 'Doctrine 0wnz you!'])
-        );
-
-        // Remove comment and change type to custom type from regular commented column.
-        $tableDiff->changedColumns['create'] = new ColumnDiff(
-            'create',
-            new Column('create', Type::getType('object')),
-            ['comment', 'type'],
-            new Column(
-                'create',
-                Type::getType('integer'),
-                ['comment' => 'Doctrine 0wnz comments for reserved keyword columns!']
-            )
-        );
-
-        // Add comment and change custom type to regular type from non-commented column.
-        $tableDiff->changedColumns['commented_type'] = new ColumnDiff(
-            'commented_type',
-            new Column('commented_type', Type::getType('integer'), ['comment' => 'foo']),
-            ['comment', 'type'],
-            new Column('commented_type', Type::getType('object'))
-        );
-
-        // Remove comment from commented custom type column.
-        $tableDiff->changedColumns['commented_type_with_comment'] = new ColumnDiff(
-            'commented_type_with_comment',
-            new Column('commented_type_with_comment', Type::getType('array')),
-            ['comment'],
-            new Column('commented_type_with_comment', Type::getType('array'), ['comment' => 'Doctrine array type.'])
-        );
-
-        $tableDiff->removedColumns['comment_integer_0']
-            = new Column('comment_integer_0', Type::getType('integer'), ['comment' => 0]);
-
-        $this->schemaManager->alterTable($tableDiff);
-
-        $columns = $this->schemaManager->listTableColumns('sqlsrv_column_comment');
-        self::assertCount(23, $columns);
-        self::assertEquals('primary', $columns['id']->getComment());
-        self::assertNull($columns['comment_null']->getComment());
-        self::assertEquals('false', $columns['comment_false']->getComment());
-        self::assertNull($columns['comment_empty_string']->getComment());
-        self::assertEquals('0', $columns['comment_double_0']->getComment());
-        self::assertNull($columns['comment_string_0']->getComment());
-        self::assertNull($columns['comment']->getComment());
-        self::assertEquals('Doctrine array.', $columns['comment_quoted']->getComment());
-        self::assertNull($columns['[create]']->getComment());
-        self::assertEquals('foo', $columns['commented_type']->getComment());
-        self::assertNull($columns['commented_type_with_comment']->getComment());
-        self::assertNull($columns['added_comment_none']->getComment());
-        self::assertNull($columns['added_comment_null']->getComment());
-        self::assertNull($columns['added_comment_false']->getComment());
-        self::assertNull($columns['added_comment_empty_string']->getComment());
-        self::assertEquals('0', $columns['added_comment_integer_0']->getComment());
-        self::assertEquals('0', $columns['added_comment_float_0']->getComment());
-        self::assertEquals('0', $columns['added_comment_string_0']->getComment());
-        self::assertEquals('Doctrine', $columns['added_comment']->getComment());
-        self::assertEquals('rulez', $columns['added_comment_quoted']->getComment());
-        self::assertEquals('666', $columns['[select]']->getComment());
-        self::assertNull($columns['added_commented_type']->getComment());
-        self::assertEquals('666', $columns['added_commented_type_with_comment']->getComment());
-    }
-
->>>>>>> 95b40a13
     public function testPkOrdering(): void
     {
         // SQL Server stores index column information in a system table with two
