<?php

declare(strict_types=1);

namespace Doctrine\DBAL\Tests\Functional\Schema;

use Doctrine\DBAL\Platforms\AbstractPlatform;
use Doctrine\DBAL\Platforms\SQLServerPlatform;
use Doctrine\DBAL\Schema\Table;

use function array_shift;

class SQLServerSchemaManagerTest extends SchemaManagerFunctionalTestCase
{
    protected function supportsPlatform(AbstractPlatform $platform): bool
    {
        return $platform instanceof SQLServerPlatform;
    }

<<<<<<< HEAD
    public function testDropColumnConstraints(): void
    {
        $oldTable = new Table('sqlsrv_drop_column');
        $oldTable->addColumn('id', 'integer');
        $oldTable->addColumn('todrop', 'integer', ['default' => 10]);

        $newTable = clone $oldTable;
        $newTable->dropColumn('todrop');

        $this->schemaManager->createTable($oldTable);

        $diff = $this->schemaManager->createComparator()
            ->diffTable(
                $this->schemaManager->introspectTable('sqlsrv_drop_column'),
                $newTable,
            );
        self::assertNotNull($diff);

        $this->schemaManager->alterTable($diff);

        $columns = $this->schemaManager->listTableColumns('sqlsrv_drop_column');
        self::assertCount(1, $columns);
    }

=======
>>>>>>> c1b32cda
    public function testColumnCollation(): void
    {
        $table  = new Table($tableName = 'test_collation');
        $column = $table->addColumn('test', 'string', ['length' => 32]);

        $this->dropAndCreateTable($table);
        $columns = $this->schemaManager->listTableColumns($tableName);

        // SQL Server should report a default collation on the column
        self::assertTrue($columns['test']->hasPlatformOption('collation'));

        $column->setPlatformOption('collation', $collation = 'Icelandic_CS_AS');

        $this->dropAndCreateTable($table);
        $columns = $this->schemaManager->listTableColumns($tableName);

        self::assertEquals($collation, $columns['test']->getPlatformOption('collation'));
    }

    public function testDefaultConstraints(): void
    {
        $oldTable = new Table('sqlsrv_default_constraints');
        $oldTable->addColumn('no_default', 'string', ['length' => 32]);
        $oldTable->addColumn('df_integer', 'integer', ['default' => 666]);
        $oldTable->addColumn('df_string_1', 'string', [
            'length' => 32,
            'default' => 'foobar',
        ]);
        $oldTable->addColumn('df_string_2', 'string', [
            'length' => 32,
            'default' => 'Doctrine rocks!!!',
        ]);
        $oldTable->addColumn('df_string_3', 'string', [
            'length' => 32,
            'default' => 'another default value',
        ]);
        $oldTable->addColumn('df_string_4', 'string', [
            'length' => 32,
            'default' => 'column to rename',
        ]);
        $oldTable->addColumn('df_boolean', 'boolean', ['default' => true]);

        $newTable = clone $oldTable;

        $this->schemaManager->createTable($oldTable);
        $columns = $this->schemaManager->listTableColumns('sqlsrv_default_constraints');

        self::assertNull($columns['no_default']->getDefault());
        self::assertEquals(666, $columns['df_integer']->getDefault());
        self::assertEquals('foobar', $columns['df_string_1']->getDefault());
        self::assertEquals('Doctrine rocks!!!', $columns['df_string_2']->getDefault());
        self::assertEquals('another default value', $columns['df_string_3']->getDefault());
        self::assertEquals(1, $columns['df_boolean']->getDefault());

        $newTable->getColumn('df_integer')
            ->setDefault(0);

        $newTable->dropColumn('df_string_1');

        $newTable->getColumn('df_string_2')
            ->setDefault(null);

        $newTable->getColumn('df_boolean')
            ->setDefault(false);

        $newTable->dropColumn('df_string_4');
        $newTable->addColumn('df_string_4_renamed', 'string', [
            'length' => 32,
            'default' => 'column to rename',
        ]);

        $diff = $this->schemaManager->createComparator()
            ->diffTable(
                $this->schemaManager->introspectTable('sqlsrv_default_constraints'),
                $newTable,
            );
        self::assertNotNull($diff);

        $this->schemaManager->alterTable($diff);
        $columns = $this->schemaManager->listTableColumns('sqlsrv_default_constraints');

        self::assertNull($columns['no_default']->getDefault());
        self::assertEquals(0, $columns['df_integer']->getDefault());
        self::assertNull($columns['df_string_2']->getDefault());
        self::assertEquals('another default value', $columns['df_string_3']->getDefault());
        self::assertEquals(0, $columns['df_boolean']->getDefault());
        self::assertEquals('column to rename', $columns['df_string_4_renamed']->getDefault());
    }

    public function testPkOrdering(): void
    {
        // SQL Server stores index column information in a system table with two
        // columns that almost always have the same value: index_column_id and key_ordinal.
        // The only situation when the two values doesn't match up is when a clustered index
        // is declared that references columns in a different order from which they are
        // declared in the table. In that case, key_ordinal != index_column_id.
        // key_ordinal holds the index ordering. index_column_id is just a unique identifier
        // for index columns within the given index.
        $table = new Table('sqlsrv_pk_ordering');
        $table->addColumn('colA', 'integer', ['notnull' => true]);
        $table->addColumn('colB', 'integer', ['notnull' => true]);
        $table->setPrimaryKey(['colB', 'colA']);
        $this->schemaManager->createTable($table);

        $indexes = $this->schemaManager->listTableIndexes('sqlsrv_pk_ordering');

        self::assertCount(1, $indexes);
        $firstIndex = array_shift($indexes);
        self::assertNotNull($firstIndex);

        self::assertSame(['colB', 'colA'], $firstIndex->getColumns());
    }
}<|MERGE_RESOLUTION|>--- conflicted
+++ resolved
@@ -17,33 +17,6 @@
         return $platform instanceof SQLServerPlatform;
     }
 
-<<<<<<< HEAD
-    public function testDropColumnConstraints(): void
-    {
-        $oldTable = new Table('sqlsrv_drop_column');
-        $oldTable->addColumn('id', 'integer');
-        $oldTable->addColumn('todrop', 'integer', ['default' => 10]);
-
-        $newTable = clone $oldTable;
-        $newTable->dropColumn('todrop');
-
-        $this->schemaManager->createTable($oldTable);
-
-        $diff = $this->schemaManager->createComparator()
-            ->diffTable(
-                $this->schemaManager->introspectTable('sqlsrv_drop_column'),
-                $newTable,
-            );
-        self::assertNotNull($diff);
-
-        $this->schemaManager->alterTable($diff);
-
-        $columns = $this->schemaManager->listTableColumns('sqlsrv_drop_column');
-        self::assertCount(1, $columns);
-    }
-
-=======
->>>>>>> c1b32cda
     public function testColumnCollation(): void
     {
         $table  = new Table($tableName = 'test_collation');
