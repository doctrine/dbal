--- conflicted
+++ resolved
@@ -40,15 +40,9 @@
         $tableName = 'list_table_column_notnull';
         $table     = new Table($tableName);
 
-<<<<<<< HEAD
-        $table->addColumn('id', 'integer');
-        $table->addColumn('foo', 'integer');
-        $table->addColumn('bar', 'string', ['length' => 32]);
-=======
         $table->addColumn('id', Types::INTEGER);
         $table->addColumn('foo', Types::INTEGER);
-        $table->addColumn('bar', Types::STRING);
->>>>>>> fd47abd3
+        $table->addColumn('bar', Types::STRING, ['length' => 32]);
         $table->setPrimaryKey(['id']);
 
         $this->dropAndCreateTable($table);
@@ -81,23 +75,13 @@
         $offlinePrimaryTable = new Table($primaryTableName);
         $offlinePrimaryTable->addColumn(
             '"Id"',
-<<<<<<< HEAD
-            'integer',
+            Types::INTEGER,
             ['autoincrement' => true],
         );
-        $offlinePrimaryTable->addColumn('select', 'integer');
-        $offlinePrimaryTable->addColumn('foo', 'integer');
-        $offlinePrimaryTable->addColumn('BAR', 'integer');
-        $offlinePrimaryTable->addColumn('"BAZ"', 'integer');
-=======
-            Types::INTEGER,
-            ['autoincrement' => true, 'comment' => 'Explicit casing.'],
-        );
-        $offlinePrimaryTable->addColumn('select', Types::INTEGER, ['comment' => 'Reserved keyword.']);
-        $offlinePrimaryTable->addColumn('foo', Types::INTEGER, ['comment' => 'Implicit uppercasing.']);
+        $offlinePrimaryTable->addColumn('select', Types::INTEGER);
+        $offlinePrimaryTable->addColumn('foo', Types::INTEGER);
         $offlinePrimaryTable->addColumn('BAR', Types::INTEGER);
         $offlinePrimaryTable->addColumn('"BAZ"', Types::INTEGER);
->>>>>>> fd47abd3
         $offlinePrimaryTable->addIndex(['select'], 'from');
         $offlinePrimaryTable->addIndex(['foo'], 'foo_index');
         $offlinePrimaryTable->addIndex(['BAR'], 'BAR_INDEX');
@@ -252,15 +236,9 @@
 
         $columns = $this->schemaManager->listTableColumns('tbl_date');
 
-<<<<<<< HEAD
         self::assertInstanceOf(DateType::class, $columns['col_date']->getType());
         self::assertInstanceOf(DateTimeType::class, $columns['col_datetime']->getType());
         self::assertInstanceOf(DateTimeTzType::class, $columns['col_datetimetz']->getType());
-=======
-        self::assertSame(Types::DATE_MUTABLE, $columns['col_date']->getType()->getName());
-        self::assertSame(Types::DATETIME_MUTABLE, $columns['col_datetime']->getType()->getName());
-        self::assertSame(Types::DATETIMETZ_MUTABLE, $columns['col_datetimetz']->getType()->getName());
->>>>>>> fd47abd3
     }
 
     public function testCreateAndListSequences(): void
