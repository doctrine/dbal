--- conflicted
+++ resolved
@@ -16,11 +16,6 @@
 
 class OracleSchemaManagerTest extends SchemaManagerFunctionalTestCase
 {
-<<<<<<< HEAD
-    private static bool $privilegesGranted = false;
-
-=======
->>>>>>> 46e8c835
     protected function supportsPlatform(AbstractPlatform $platform): bool
     {
         return $platform instanceof OraclePlatform;
