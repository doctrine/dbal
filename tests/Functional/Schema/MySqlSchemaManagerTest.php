<?php

declare(strict_types=1);

namespace Doctrine\DBAL\Tests\Functional\Schema;

use DateTime;
use Doctrine\DBAL\DriverManager;
use Doctrine\DBAL\Exception\DatabaseRequired;
use Doctrine\DBAL\Platforms\MariaDb1027Platform;
use Doctrine\DBAL\Platforms\MySqlPlatform;
use Doctrine\DBAL\Schema\Comparator;
use Doctrine\DBAL\Schema\Schema;
use Doctrine\DBAL\Schema\Table;
use Doctrine\DBAL\Tests\Functional\Schema\MySQL\PointType;
use Doctrine\DBAL\Tests\TestUtil;
use Doctrine\DBAL\Types\BlobType;
use Doctrine\DBAL\Types\Type;
use Doctrine\DBAL\Types\Types;

class MySqlSchemaManagerTest extends SchemaManagerFunctionalTestCase
{
    protected function setUp(): void
    {
        parent::setUp();

        if (Type::hasType('point')) {
            return;
        }

        $this->resetSharedConn();

        Type::addType('point', PointType::class);
    }

    public function testSwitchPrimaryKeyColumns(): void
    {
        $tableOld = new Table('switch_primary_key_columns');
        $tableOld->addColumn('foo_id', 'integer');
        $tableOld->addColumn('bar_id', 'integer');

        $this->schemaManager->createTable($tableOld);
        $tableFetched = $this->schemaManager->listTableDetails('switch_primary_key_columns');
        $tableNew     = clone $tableFetched;
        $tableNew->setPrimaryKey(['bar_id', 'foo_id']);

        $comparator = new Comparator();

        $diff = $comparator->diffTable($tableFetched, $tableNew);

        self::assertNotNull($diff);

        $this->schemaManager->alterTable($diff);

        $table      = $this->schemaManager->listTableDetails('switch_primary_key_columns');
        $primaryKey = $table->getPrimaryKeyColumns();

        self::assertCount(2, $primaryKey);
        self::assertContains('bar_id', $primaryKey);
        self::assertContains('foo_id', $primaryKey);
    }

<<<<<<< HEAD
    public function testFulltextIndex() : void
=======
    public function testDiffTableBug(): void
    {
        $schema = new Schema();
        $table  = $schema->createTable('diffbug_routing_translations');
        $table->addColumn('id', 'integer');
        $table->addColumn('route', 'string');
        $table->addColumn('locale', 'string');
        $table->addColumn('attribute', 'string');
        $table->addColumn('localized_value', 'string');
        $table->addColumn('original_value', 'string');
        $table->setPrimaryKey(['id']);
        $table->addUniqueIndex(['route', 'locale', 'attribute']);
        $table->addIndex(['localized_value']); // this is much more selective than the unique index

        $this->schemaManager->createTable($table);
        $tableFetched = $this->schemaManager->listTableDetails('diffbug_routing_translations');

        $comparator = new Comparator();
        $diff       = $comparator->diffTable($tableFetched, $table);

        self::assertFalse($diff, 'no changes expected.');
    }

    public function testFulltextIndex(): void
>>>>>>> 66b1f3d2
    {
        $table = new Table('fulltext_index');
        $table->addColumn('text', 'text');
        $table->addIndex(['text'], 'f_index');
        $table->addOption('engine', 'MyISAM');

        $index = $table->getIndex('f_index');
        $index->addFlag('fulltext');

        $this->schemaManager->dropAndCreateTable($table);

        $indexes = $this->schemaManager->listTableIndexes('fulltext_index');
        self::assertArrayHasKey('f_index', $indexes);
        self::assertTrue($indexes['f_index']->hasFlag('fulltext'));
    }

    public function testSpatialIndex(): void
    {
        $table = new Table('spatial_index');
        $table->addColumn('point', 'point');
        $table->addIndex(['point'], 's_index');
        $table->addOption('engine', 'MyISAM');

        $index = $table->getIndex('s_index');
        $index->addFlag('spatial');

        $this->schemaManager->dropAndCreateTable($table);

        $indexes = $this->schemaManager->listTableIndexes('spatial_index');
        self::assertArrayHasKey('s_index', $indexes);
        self::assertTrue($indexes['s_index']->hasFlag('spatial'));
    }

    public function testIndexWithLength(): void
    {
        $table = new Table('index_length');
        $table->addColumn('text', 'string', ['length' => 255]);
        $table->addIndex(['text'], 'text_index', [], ['lengths' => [128]]);

        $this->schemaManager->dropAndCreateTable($table);

        $indexes = $this->schemaManager->listTableIndexes('index_length');
        self::assertArrayHasKey('text_index', $indexes);
        self::assertSame([128], $indexes['text_index']->getOption('lengths'));
    }

    /**
     * @group DBAL-400
     */
    public function testAlterTableAddPrimaryKey(): void
    {
        $table = new Table('alter_table_add_pk');
        $table->addColumn('id', 'integer');
        $table->addColumn('foo', 'integer');
        $table->addIndex(['id'], 'idx_id');

        $this->schemaManager->createTable($table);

        $comparator = new Comparator();
        $diffTable  = clone $table;

        $diffTable->dropIndex('idx_id');
        $diffTable->setPrimaryKey(['id']);

        $diff = $comparator->diffTable($table, $diffTable);

        self::assertNotNull($diff);

        $this->schemaManager->alterTable($diff);

        $table = $this->schemaManager->listTableDetails('alter_table_add_pk');

        self::assertFalse($table->hasIndex('idx_id'));
        self::assertTrue($table->hasPrimaryKey());
    }

    /**
     * @group DBAL-464
     */
    public function testDropPrimaryKeyWithAutoincrementColumn(): void
    {
        $table = new Table('drop_primary_key');
        $table->addColumn('id', 'integer', ['autoincrement' => true]);
        $table->addColumn('foo', 'integer');
        $table->setPrimaryKey(['id', 'foo']);

        $this->schemaManager->dropAndCreateTable($table);

        $diffTable = clone $table;

        $diffTable->dropPrimaryKey();

        $comparator = new Comparator();

        $diff = $comparator->diffTable($table, $diffTable);

        self::assertNotNull($diff);

        $this->schemaManager->alterTable($diff);

        $table = $this->schemaManager->listTableDetails('drop_primary_key');

        self::assertFalse($table->hasPrimaryKey());
        self::assertFalse($table->getColumn('id')->getAutoincrement());
    }

    /**
     * @group DBAL-789
     */
    public function testDoesNotPropagateDefaultValuesForUnsupportedColumnTypes(): void
    {
        if ($this->schemaManager->getDatabasePlatform() instanceof MariaDb1027Platform) {
            self::markTestSkipped(
                'MariaDb102Platform supports default values for BLOB and TEXT columns and will propagate values'
            );
        }

        $table = new Table('text_blob_default_value');
        $table->addColumn('def_text', 'text', ['default' => 'def']);
        $table->addColumn('def_text_null', 'text', ['notnull' => false, 'default' => 'def']);
        $table->addColumn('def_blob', 'blob', ['default' => 'def']);
        $table->addColumn('def_blob_null', 'blob', ['notnull' => false, 'default' => 'def']);

        $this->schemaManager->dropAndCreateTable($table);

        $onlineTable = $this->schemaManager->listTableDetails('text_blob_default_value');

        self::assertNull($onlineTable->getColumn('def_text')->getDefault());
        self::assertNull($onlineTable->getColumn('def_text_null')->getDefault());
        self::assertFalse($onlineTable->getColumn('def_text_null')->getNotnull());
        self::assertNull($onlineTable->getColumn('def_blob')->getDefault());
        self::assertNull($onlineTable->getColumn('def_blob_null')->getDefault());
        self::assertFalse($onlineTable->getColumn('def_blob_null')->getNotnull());

        $comparator = new Comparator();

        $diff = $comparator->diffTable($table, $onlineTable);

        self::assertNotNull($diff);

        $this->schemaManager->alterTable($diff);

        $onlineTable = $this->schemaManager->listTableDetails('text_blob_default_value');

        self::assertNull($onlineTable->getColumn('def_text')->getDefault());
        self::assertNull($onlineTable->getColumn('def_text_null')->getDefault());
        self::assertFalse($onlineTable->getColumn('def_text_null')->getNotnull());
        self::assertNull($onlineTable->getColumn('def_blob')->getDefault());
        self::assertNull($onlineTable->getColumn('def_blob_null')->getDefault());
        self::assertFalse($onlineTable->getColumn('def_blob_null')->getNotnull());
    }

    public function testColumnCharset(): void
    {
        $table = new Table('test_column_charset');
        $table->addColumn('id', 'integer');
        $table->addColumn('no_charset', 'text');
        $table->addColumn('foo', 'text')->setPlatformOption('charset', 'ascii');
        $table->addColumn('bar', 'text')->setPlatformOption('charset', 'latin1');
        $this->schemaManager->dropAndCreateTable($table);

        $columns = $this->schemaManager->listTableColumns('test_column_charset');

        self::assertFalse($columns['id']->hasPlatformOption('charset'));
        self::assertEquals('utf8', $columns['no_charset']->getPlatformOption('charset'));
        self::assertEquals('ascii', $columns['foo']->getPlatformOption('charset'));
        self::assertEquals('latin1', $columns['bar']->getPlatformOption('charset'));
    }

    public function testAlterColumnCharset(): void
    {
        $tableName = 'test_alter_column_charset';

        $table = new Table($tableName);
        $table->addColumn('col_text', 'text')->setPlatformOption('charset', 'utf8');

        $this->schemaManager->dropAndCreateTable($table);

        $diffTable = clone $table;
        $diffTable->getColumn('col_text')->setPlatformOption('charset', 'ascii');

        $comparator = new Comparator();

        $diff = $comparator->diffTable($table, $diffTable);

        self::assertNotNull($diff);

        $this->schemaManager->alterTable($diff);

        $table = $this->schemaManager->listTableDetails($tableName);

        self::assertEquals('ascii', $table->getColumn('col_text')->getPlatformOption('charset'));
    }

    public function testColumnCharsetChange(): void
    {
        $table = new Table('test_column_charset_change');
        $table->addColumn('col_string', 'string')->setLength(100)->setNotnull(true)->setPlatformOption('charset', 'utf8');

        $diffTable = clone $table;
        $diffTable->getColumn('col_string')->setPlatformOption('charset', 'ascii');

        $fromSchema = new Schema([$table]);
        $toSchema   = new Schema([$diffTable]);

        $diff = $fromSchema->getMigrateToSql($toSchema, $this->connection->getDatabasePlatform());
        self::assertContains('ALTER TABLE test_column_charset_change CHANGE col_string col_string VARCHAR(100) CHARACTER SET ascii NOT NULL', $diff);
    }

    public function testColumnCollation(): void
    {
        $table = new Table('test_collation');
        $table->addOption('collate', $collation = 'latin1_swedish_ci');
        $table->addOption('charset', 'latin1');
        $table->addColumn('id', 'integer');
        $table->addColumn('text', 'text');
        $table->addColumn('foo', 'text')->setPlatformOption('collation', 'latin1_swedish_ci');
        $table->addColumn('bar', 'text')->setPlatformOption('collation', 'utf8_general_ci');
        $table->addColumn('baz', 'text')->setPlatformOption('collation', 'binary');
        $this->schemaManager->dropAndCreateTable($table);

        $columns = $this->schemaManager->listTableColumns('test_collation');

        self::assertArrayNotHasKey('collation', $columns['id']->getPlatformOptions());
        self::assertEquals('latin1_swedish_ci', $columns['text']->getPlatformOption('collation'));
        self::assertEquals('latin1_swedish_ci', $columns['foo']->getPlatformOption('collation'));
        self::assertEquals('utf8_general_ci', $columns['bar']->getPlatformOption('collation'));
        self::assertInstanceOf(BlobType::class, $columns['baz']->getType());
    }

    /**
     * @group DBAL-843
     */
    public function testListLobTypeColumns(): void
    {
        $tableName = 'lob_type_columns';
        $table     = new Table($tableName);

        $table->addColumn('col_tinytext', 'text', ['length' => MySqlPlatform::LENGTH_LIMIT_TINYTEXT]);
        $table->addColumn('col_text', 'text', ['length' => MySqlPlatform::LENGTH_LIMIT_TEXT]);
        $table->addColumn('col_mediumtext', 'text', ['length' => MySqlPlatform::LENGTH_LIMIT_MEDIUMTEXT]);
        $table->addColumn('col_longtext', 'text');

        $table->addColumn('col_tinyblob', 'text', ['length' => MySqlPlatform::LENGTH_LIMIT_TINYBLOB]);
        $table->addColumn('col_blob', 'blob', ['length' => MySqlPlatform::LENGTH_LIMIT_BLOB]);
        $table->addColumn('col_mediumblob', 'blob', ['length' => MySqlPlatform::LENGTH_LIMIT_MEDIUMBLOB]);
        $table->addColumn('col_longblob', 'blob');

        $this->schemaManager->dropAndCreateTable($table);

        $platform       = $this->schemaManager->getDatabasePlatform();
        $offlineColumns = $table->getColumns();
        $onlineColumns  = $this->schemaManager->listTableColumns($tableName);

        self::assertSame(
            $platform->getClobTypeDeclarationSQL($offlineColumns['col_tinytext']->toArray()),
            $platform->getClobTypeDeclarationSQL($onlineColumns['col_tinytext']->toArray())
        );
        self::assertSame(
            $platform->getClobTypeDeclarationSQL($offlineColumns['col_text']->toArray()),
            $platform->getClobTypeDeclarationSQL($onlineColumns['col_text']->toArray())
        );
        self::assertSame(
            $platform->getClobTypeDeclarationSQL($offlineColumns['col_mediumtext']->toArray()),
            $platform->getClobTypeDeclarationSQL($onlineColumns['col_mediumtext']->toArray())
        );
        self::assertSame(
            $platform->getClobTypeDeclarationSQL($offlineColumns['col_longtext']->toArray()),
            $platform->getClobTypeDeclarationSQL($onlineColumns['col_longtext']->toArray())
        );

        self::assertSame(
            $platform->getBlobTypeDeclarationSQL($offlineColumns['col_tinyblob']->toArray()),
            $platform->getBlobTypeDeclarationSQL($onlineColumns['col_tinyblob']->toArray())
        );
        self::assertSame(
            $platform->getBlobTypeDeclarationSQL($offlineColumns['col_blob']->toArray()),
            $platform->getBlobTypeDeclarationSQL($onlineColumns['col_blob']->toArray())
        );
        self::assertSame(
            $platform->getBlobTypeDeclarationSQL($offlineColumns['col_mediumblob']->toArray()),
            $platform->getBlobTypeDeclarationSQL($onlineColumns['col_mediumblob']->toArray())
        );
        self::assertSame(
            $platform->getBlobTypeDeclarationSQL($offlineColumns['col_longblob']->toArray()),
            $platform->getBlobTypeDeclarationSQL($onlineColumns['col_longblob']->toArray())
        );
    }

    /**
     * @group DBAL-423
     */
    public function testDiffListGuidTableColumn(): void
    {
        $offlineTable = new Table('list_guid_table_column');
        $offlineTable->addColumn('col_guid', 'guid');

        $this->schemaManager->dropAndCreateTable($offlineTable);

        $onlineTable = $this->schemaManager->listTableDetails('list_guid_table_column');

        $comparator = new Comparator();

        self::assertNull(
            $comparator->diffTable($offlineTable, $onlineTable),
            'No differences should be detected with the offline vs online schema.'
        );
    }

    /**
     * @group DBAL-1082
     */
    public function testListDecimalTypeColumns(): void
    {
        $tableName = 'test_list_decimal_columns';
        $table     = new Table($tableName);

        $table->addColumn('col', 'decimal');
        $table->addColumn('col_unsigned', 'decimal', ['unsigned' => true]);

        $this->schemaManager->dropAndCreateTable($table);

        $columns = $this->schemaManager->listTableColumns($tableName);

        self::assertArrayHasKey('col', $columns);
        self::assertArrayHasKey('col_unsigned', $columns);
        self::assertFalse($columns['col']->getUnsigned());
        self::assertTrue($columns['col_unsigned']->getUnsigned());
    }

    /**
     * @group DBAL-1082
     */
    public function testListFloatTypeColumns(): void
    {
        $tableName = 'test_list_float_columns';
        $table     = new Table($tableName);

        $table->addColumn('col', 'float');
        $table->addColumn('col_unsigned', 'float', ['unsigned' => true]);

        $this->schemaManager->dropAndCreateTable($table);

        $columns = $this->schemaManager->listTableColumns($tableName);

        self::assertArrayHasKey('col', $columns);
        self::assertArrayHasKey('col_unsigned', $columns);
        self::assertFalse($columns['col']->getUnsigned());
        self::assertTrue($columns['col_unsigned']->getUnsigned());
    }

    public function testJsonColumnType(): void
    {
        $table = new Table('test_mysql_json');
        $table->addColumn('col_json', 'json');
        $this->schemaManager->dropAndCreateTable($table);

        $columns = $this->schemaManager->listTableColumns('test_mysql_json');

        self::assertSame(Types::JSON, $columns['col_json']->getType()->getName());
    }

    public function testColumnDefaultCurrentTimestamp(): void
    {
        $platform = $this->schemaManager->getDatabasePlatform();

        $table = new Table('test_column_defaults_current_timestamp');

        $currentTimeStampSql = $platform->getCurrentTimestampSQL();

        $table->addColumn('col_datetime', 'datetime', ['notnull' => true, 'default' => $currentTimeStampSql]);
        $table->addColumn('col_datetime_nullable', 'datetime', ['default' => $currentTimeStampSql]);

        $this->schemaManager->dropAndCreateTable($table);

        $onlineTable = $this->schemaManager->listTableDetails('test_column_defaults_current_timestamp');
        self::assertSame($currentTimeStampSql, $onlineTable->getColumn('col_datetime')->getDefault());
        self::assertSame($currentTimeStampSql, $onlineTable->getColumn('col_datetime_nullable')->getDefault());

        $comparator = new Comparator();

        $diff = $comparator->diffTable($table, $onlineTable);
        self::assertNull($diff, 'Tables should be identical with column defaults.');
    }

    public function testColumnDefaultsAreValid(): void
    {
        $table = new Table('test_column_defaults_are_valid');

        $currentTimeStampSql = $this->schemaManager->getDatabasePlatform()->getCurrentTimestampSQL();
        $table->addColumn('col_datetime', 'datetime', ['default' => $currentTimeStampSql]);
        $table->addColumn('col_datetime_null', 'datetime', ['notnull' => false, 'default' => null]);
        $table->addColumn('col_int', 'integer', ['default' => 1]);
        $table->addColumn('col_neg_int', 'integer', ['default' => -1]);
        $table->addColumn('col_string', 'string', [
            'length' => 1,
            'default' => 'A',
        ]);
        $table->addColumn('col_decimal', 'decimal', ['scale' => 3, 'precision' => 6, 'default' => -2.3]);
        $table->addColumn('col_date', 'date', ['default' => '2012-12-12']);

        $this->schemaManager->dropAndCreateTable($table);

        $this->connection->executeUpdate(
            'INSERT INTO test_column_defaults_are_valid () VALUES()'
        );

        $row = $this->connection->fetchAssociative(
            'SELECT *, DATEDIFF(CURRENT_TIMESTAMP(), col_datetime) as diff_seconds FROM test_column_defaults_are_valid'
        );

        self::assertIsArray($row);
        self::assertInstanceOf(DateTime::class, DateTime::createFromFormat('Y-m-d H:i:s', $row['col_datetime']));
        self::assertNull($row['col_datetime_null']);
        self::assertSame('2012-12-12', $row['col_date']);
        self::assertSame('A', $row['col_string']);
        self::assertEquals(1, $row['col_int']);
        self::assertEquals(-1, $row['col_neg_int']);
        self::assertEquals('-2.300', $row['col_decimal']);
        self::assertLessThan(5, $row['diff_seconds']);
    }

    /**
     * MariaDB 10.2+ does support CURRENT_TIME and CURRENT_DATE as
     * column default values for time and date columns.
     * (Not supported on Mysql as of 5.7.19)
     *
     * Note that MariaDB 10.2+, when storing default in information_schema,
     * silently change CURRENT_TIMESTAMP as 'current_timestamp()',
     * CURRENT_TIME as 'currtime()' and CURRENT_DATE as 'currdate()'.
     * This test also ensure proper aliasing to not trigger a table diff.
     */
    public function testColumnDefaultValuesCurrentTimeAndDate(): void
    {
        if (! $this->schemaManager->getDatabasePlatform() instanceof MariaDb1027Platform) {
            self::markTestSkipped('Only relevant for MariaDb102Platform.');
        }

        $platform = $this->schemaManager->getDatabasePlatform();

        $table = new Table('test_column_defaults_current_time_and_date');

        $currentTimestampSql = $platform->getCurrentTimestampSQL();
        $currentTimeSql      = $platform->getCurrentTimeSQL();
        $currentDateSql      = $platform->getCurrentDateSQL();

        $table->addColumn('col_datetime', 'datetime', ['default' => $currentTimestampSql]);
        $table->addColumn('col_date', 'date', ['default' => $currentDateSql]);
        $table->addColumn('col_time', 'time', ['default' => $currentTimeSql]);

        $this->schemaManager->dropAndCreateTable($table);

        $onlineTable = $this->schemaManager->listTableDetails('test_column_defaults_current_time_and_date');

        self::assertSame($currentTimestampSql, $onlineTable->getColumn('col_datetime')->getDefault());
        self::assertSame($currentDateSql, $onlineTable->getColumn('col_date')->getDefault());
        self::assertSame($currentTimeSql, $onlineTable->getColumn('col_time')->getDefault());

        $comparator = new Comparator();

        $diff = $comparator->diffTable($table, $onlineTable);
        self::assertNull($diff, 'Tables should be identical with column defauts time and date.');
    }

    public function testEnsureTableOptionsAreReflectedInMetadata(): void
    {
        $this->connection->query('DROP TABLE IF EXISTS test_table_metadata');

        $sql = <<<'SQL'
CREATE TABLE test_table_metadata(
  col1 INT NOT NULL AUTO_INCREMENT PRIMARY KEY
)
COLLATE utf8_general_ci
ENGINE InnoDB
ROW_FORMAT COMPRESSED
COMMENT 'This is a test'
AUTO_INCREMENT=42
PARTITION BY HASH (col1)
SQL;

        $this->connection->query($sql);
        $onlineTable = $this->schemaManager->listTableDetails('test_table_metadata');

        self::assertEquals('InnoDB', $onlineTable->getOption('engine'));
        self::assertEquals('utf8_general_ci', $onlineTable->getOption('collation'));
        self::assertEquals(42, $onlineTable->getOption('autoincrement'));
        self::assertEquals('This is a test', $onlineTable->getOption('comment'));
        self::assertEquals([
            'row_format' => 'COMPRESSED',
            'partitioned' => true,
        ], $onlineTable->getOption('create_options'));
    }

    public function testEnsureTableWithoutOptionsAreReflectedInMetadata(): void
    {
        $this->connection->query('DROP TABLE IF EXISTS test_table_empty_metadata');

        $this->connection->query('CREATE TABLE test_table_empty_metadata(col1 INT NOT NULL)');
        $onlineTable = $this->schemaManager->listTableDetails('test_table_empty_metadata');

        self::assertNotEmpty($onlineTable->getOption('engine'));
        // collation could be set to default or not set, information_schema indicate a possibly null value
        self::assertFalse($onlineTable->hasOption('autoincrement'));
        self::assertEquals('', $onlineTable->getOption('comment'));
        self::assertEquals([], $onlineTable->getOption('create_options'));
    }

    public function testParseNullCreateOptions(): void
    {
        $table = $this->schemaManager->listTableDetails('sys.processlist');

        self::assertEquals([], $table->getOption('create_options'));
    }

    public function testListTableColumnsThrowsDatabaseRequired() : void
    {
        $params = TestUtil::getConnectionParams();
        unset($params['dbname']);

        $connection    = DriverManager::getConnection($params);
        $schemaManager = $connection->getSchemaManager();

        $this->expectException(DatabaseRequired::class);
        $this->expectExceptionMessage('A database is required for the method: Doctrine\DBAL\Schema\AbstractSchemaManager::listTableColumns');

        $schemaManager->listTableColumns('users');
    }
}<|MERGE_RESOLUTION|>--- conflicted
+++ resolved
@@ -60,34 +60,7 @@
         self::assertContains('foo_id', $primaryKey);
     }
 
-<<<<<<< HEAD
-    public function testFulltextIndex() : void
-=======
-    public function testDiffTableBug(): void
-    {
-        $schema = new Schema();
-        $table  = $schema->createTable('diffbug_routing_translations');
-        $table->addColumn('id', 'integer');
-        $table->addColumn('route', 'string');
-        $table->addColumn('locale', 'string');
-        $table->addColumn('attribute', 'string');
-        $table->addColumn('localized_value', 'string');
-        $table->addColumn('original_value', 'string');
-        $table->setPrimaryKey(['id']);
-        $table->addUniqueIndex(['route', 'locale', 'attribute']);
-        $table->addIndex(['localized_value']); // this is much more selective than the unique index
-
-        $this->schemaManager->createTable($table);
-        $tableFetched = $this->schemaManager->listTableDetails('diffbug_routing_translations');
-
-        $comparator = new Comparator();
-        $diff       = $comparator->diffTable($tableFetched, $table);
-
-        self::assertFalse($diff, 'no changes expected.');
-    }
-
     public function testFulltextIndex(): void
->>>>>>> 66b1f3d2
     {
         $table = new Table('fulltext_index');
         $table->addColumn('text', 'text');
@@ -602,7 +575,7 @@
         self::assertEquals([], $table->getOption('create_options'));
     }
 
-    public function testListTableColumnsThrowsDatabaseRequired() : void
+    public function testListTableColumnsThrowsDatabaseRequired(): void
     {
         $params = TestUtil::getConnectionParams();
         unset($params['dbname']);
