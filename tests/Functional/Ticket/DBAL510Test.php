--- conflicted
+++ resolved
@@ -34,16 +34,10 @@
         $table->addColumn('id', 'integer');
         $table->setPrimaryKey(['id']);
 
-<<<<<<< HEAD
-        $this->connection->createSchemaManager()->createTable($table);
-
-        $onlineTable = $this->connection->createSchemaManager()->listTableDetails('dbal510tbl');
-=======
-        $schemaManager = $this->connection->getSchemaManager();
+        $schemaManager = $this->connection->createSchemaManager();
         $schemaManager->dropAndCreateTable($table);
 
         $onlineTable = $schemaManager->listTableDetails('dbal510tbl');
->>>>>>> d04d0d6a
 
         $comparator = $comparatorFactory($schemaManager);
         $diff       = $comparator->diffTable($onlineTable, $table);
