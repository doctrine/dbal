<?php

declare(strict_types=1);

namespace Doctrine\DBAL\Tests\Functional;

use Doctrine\Common\Cache\ArrayCache;
use Doctrine\DBAL\Cache\QueryCacheProfile;
use Doctrine\DBAL\Driver\Result;
use Doctrine\DBAL\Logging\DebugStack;
use Doctrine\DBAL\Schema\Table;
use Doctrine\DBAL\Tests\FunctionalTestCase;

use function array_change_key_case;
use function array_shift;
use function array_values;
use function is_array;

use const CASE_LOWER;

class ResultCacheTest extends FunctionalTestCase
{
    /** @var list<array{test_int: int, test_string: string}> */
    private $expectedResult = [
        ['test_int' => 100, 'test_string' => 'foo'],
        ['test_int' => 200, 'test_string' => 'bar'],
        ['test_int' => 300, 'test_string' => 'baz'],
    ];

    /** @var DebugStack */
    private $sqlLogger;

    protected function setUp(): void
    {
        parent::setUp();

        $table = new Table('caching');
        $table->addColumn('test_int', 'integer');
        $table->addColumn('test_string', 'string', [
            'length' => 8,
            'notnull' => false,
        ]);
        $table->setPrimaryKey(['test_int']);

        $sm = $this->connection->getSchemaManager();
        $sm->dropAndCreateTable($table);

        foreach ($this->expectedResult as $row) {
            $this->connection->insert('caching', $row);
        }

        $config = $this->connection->getConfiguration();
        $config->setSQLLogger($this->sqlLogger = new DebugStack());

        $cache = new ArrayCache();
        $config->setResultCacheImpl($cache);
    }

    public function testCacheFetchAssociative(): void
    {
        $this->assertCacheNonCacheSelectSameFetchModeAreEqual(
            $this->expectedResult,
            static function (Result $result) {
                return $result->fetchAssociative();
            }
        );
    }

    public function testFetchNumeric(): void
    {
        $expectedResult = [];
        foreach ($this->expectedResult as $v) {
            $expectedResult[] = array_values($v);
        }

        $this->assertCacheNonCacheSelectSameFetchModeAreEqual(
            $expectedResult,
            static function (Result $result) {
                return $result->fetchNumeric();
            }
        );
    }

    public function testFetchOne(): void
    {
        $expectedResult = [];
        foreach ($this->expectedResult as $v) {
            $expectedResult[] = array_shift($v);
        }

        $this->assertCacheNonCacheSelectSameFetchModeAreEqual(
            $expectedResult,
            static function (Result $result) {
                return $result->fetchOne();
            }
        );
    }

    public function testMixingFetch(): void
    {
        $numExpectedResult = [];
        foreach ($this->expectedResult as $v) {
            $numExpectedResult[] = array_values($v);
        }

        $stmt = $this->connection->executeQuery(
            'SELECT * FROM caching ORDER BY test_int ASC',
            [],
            [],
            new QueryCacheProfile(0, 'testcachekey')
        );

        $data = $this->hydrateViaFetchAll($stmt, static function (Result $result): array {
            return $result->fetchAllAssociative();
        });

        self::assertEquals($this->expectedResult, $data);

        $stmt = $this->connection->executeQuery(
            'SELECT * FROM caching ORDER BY test_int ASC',
            [],
            [],
            new QueryCacheProfile(0, 'testcachekey')
        );

        $data = $this->hydrateViaFetchAll($stmt, static function (Result $result): array {
            return $result->fetchAllNumeric();
        });

        self::assertEquals($numExpectedResult, $data);
    }

    /**
     * @dataProvider fetchProvider
     */
    public function testFetchViaIteration(callable $fetch, callable $fetchAll): void
    {
        $stmt = $this->connection->executeQuery(
            'SELECT * FROM caching ORDER BY test_int ASC',
            [],
            [],
            new QueryCacheProfile(0, 'testcachekey')
        );

        $data = $this->hydrateViaFetchAll($stmt, $fetchAll);

<<<<<<< HEAD
        $stmt     = $this->connection->executeQuery('SELECT * FROM caching ORDER BY test_int ASC', [], [], new QueryCacheProfile(0, 'testcachekey'));
        $iterator = $this->hydrateViaIteration($stmt, $fetch);
=======
        $stmt = $this->connection->executeQuery(
            'SELECT * FROM caching ORDER BY test_int ASC',
            [],
            [],
            new QueryCacheProfile(0, 'testcachekey')
        );

        $dataIterator = $this->hydrateViaIteration($stmt, $fetch);
>>>>>>> 95b40a13

        self::assertEquals($data, $iterator);
    }

    public function testFetchAndFinishSavesCache(): void
    {
        $result = $this->connection->executeQuery(
            'SELECT * FROM caching ORDER BY test_int ASC',
            [],
            [],
            new QueryCacheProfile(0, 'testcachekey')
        );

        while (($row = $result->fetchAssociative()) !== false) {
        }

        $result = $this->connection->executeQuery(
            'SELECT * FROM caching ORDER BY test_int ASC',
            [],
            [],
            new QueryCacheProfile(0, 'testcachekey')
        );

        while (($row = $result->fetchNumeric()) !== false) {
        }

        self::assertCount(1, $this->sqlLogger->queries);
    }

    public function testDontFinishNoCache(): void
    {
        $result = $this->connection->executeQuery(
            'SELECT * FROM caching ORDER BY test_int ASC',
            [],
            [],
            new QueryCacheProfile(0, 'testcachekey')
        );

        $result->fetchAssociative();

        $result = $this->connection->executeQuery(
            'SELECT * FROM caching ORDER BY test_int ASC',
            [],
            [],
            new QueryCacheProfile(0, 'testcachekey')
        );

        $this->hydrateViaIteration($result, static function (Result $result) {
            return $result->fetchNumeric();
        });

        self::assertCount(2, $this->sqlLogger->queries);
    }

    public function testFetchAllSavesCache(): void
    {
        $layerCache = new ArrayCache();

        $result = $this->connection->executeQuery(
            'SELECT * FROM caching WHERE test_int > 500',
            [],
            [],
            new QueryCacheProfile(0, 'testcachekey', $layerCache)
        );
        $result->fetchAllAssociative();

        self::assertCount(1, $layerCache->fetch('testcachekey'));
    }

    public function testFetchColumn(): void
    {
        $query = $this->connection->getDatabasePlatform()
            ->getDummySelectSQL('1');

        $qcp = new QueryCacheProfile(0, null, new ArrayCache());

        $result = $this->connection->executeCacheQuery($query, [], [], $qcp);
        $result->fetchFirstColumn();

        $query = $this->connection->executeCacheQuery($query, [], [], $qcp);

        self::assertEquals([1], $query->fetchFirstColumn());
    }

    /**
     * @param array<int, array<int|string, int|string>>|list<int> $expectedResult
     */
    private function assertCacheNonCacheSelectSameFetchModeAreEqual(array $expectedResult, callable $fetchMode): void
    {
        $stmt = $this->connection->executeQuery(
            'SELECT * FROM caching ORDER BY test_int ASC',
            [],
            [],
            new QueryCacheProfile(0, 'testcachekey')
        );

        self::assertEquals(2, $stmt->columnCount());
        $data = $this->hydrateViaIteration($stmt, $fetchMode);
        self::assertEquals($expectedResult, $data);

        $stmt = $this->connection->executeQuery(
            'SELECT * FROM caching ORDER BY test_int ASC',
            [],
            [],
            new QueryCacheProfile(0, 'testcachekey')
        );

        self::assertEquals(2, $stmt->columnCount());
        $data = $this->hydrateViaIteration($stmt, $fetchMode);
        self::assertEquals($expectedResult, $data);
        self::assertCount(1, $this->sqlLogger->queries, 'just one dbal hit');
    }

    public function testEmptyResultCache(): void
    {
        $stmt = $this->connection->executeQuery(
            'SELECT * FROM caching WHERE test_int > 500',
            [],
            [],
            new QueryCacheProfile(10, 'emptycachekey')
        );

        $this->hydrateViaIteration($stmt, static function (Result $result) {
            return $result->fetchAssociative();
        });

        $stmt = $this->connection->executeQuery(
            'SELECT * FROM caching WHERE test_int > 500',
            [],
            [],
            new QueryCacheProfile(10, 'emptycachekey')
        );

        $this->hydrateViaIteration($stmt, static function (Result $result) {
            return $result->fetchAssociative();
        });

        self::assertCount(1, $this->sqlLogger->queries, 'just one dbal hit');
    }

    public function testChangeCacheImpl(): void
    {
        $stmt = $this->connection->executeQuery(
            'SELECT * FROM caching WHERE test_int > 500',
            [],
            [],
            new QueryCacheProfile(10, 'emptycachekey')
        );

        $this->hydrateViaIteration($stmt, static function (Result $result) {
            return $result->fetchAssociative();
        });

        $secondCache = new ArrayCache();

        $stmt = $this->connection->executeQuery(
            'SELECT * FROM caching WHERE test_int > 500',
            [],
            [],
            new QueryCacheProfile(10, 'emptycachekey', $secondCache)
        );

        $this->hydrateViaIteration($stmt, static function (Result $result) {
            return $result->fetchAssociative();
        });

        self::assertCount(2, $this->sqlLogger->queries, 'two hits');
        self::assertCount(1, $secondCache->fetch('emptycachekey'));
    }

    /**
     * @return iterable<string,array<int,mixed>>
     */
    public static function fetchProvider(): iterable
    {
        yield 'associative' => [
            static function (Result $result) {
                return $result->fetchAssociative();
            },
            static function (Result $result): array {
                return $result->fetchAllAssociative();
            },
        ];

        yield 'numeric' => [
            static function (Result $result) {
                return $result->fetchNumeric();
            },
            static function (Result $result): array {
                return $result->fetchAllNumeric();
            },
        ];

        yield 'column' => [
            static function (Result $result) {
                return $result->fetchOne();
            },
            static function (Result $result): array {
                return $result->fetchFirstColumn();
            },
        ];
    }

    /**
     * @return array<int, mixed>
     */
    private function hydrateViaFetchAll(Result $result, callable $fetchAll): array
    {
        $data = [];

        foreach ($fetchAll($result) as $row) {
            $data[] = is_array($row) ? array_change_key_case($row, CASE_LOWER) : $row;
        }

        return $data;
    }

    /**
     * @return array<int, mixed>
     */
    private function hydrateViaIteration(Result $result, callable $fetch): array
    {
        $data = [];

        while (($row = $fetch($result)) !== false) {
            $data[] = is_array($row) ? array_change_key_case($row, CASE_LOWER) : $row;
        }

        return $data;
    }
}<|MERGE_RESOLUTION|>--- conflicted
+++ resolved
@@ -144,19 +144,14 @@
 
         $data = $this->hydrateViaFetchAll($stmt, $fetchAll);
 
-<<<<<<< HEAD
-        $stmt     = $this->connection->executeQuery('SELECT * FROM caching ORDER BY test_int ASC', [], [], new QueryCacheProfile(0, 'testcachekey'));
+        $stmt = $this->connection->executeQuery(
+            'SELECT * FROM caching ORDER BY test_int ASC',
+            [],
+            [],
+            new QueryCacheProfile(0, 'testcachekey')
+        );
+
         $iterator = $this->hydrateViaIteration($stmt, $fetch);
-=======
-        $stmt = $this->connection->executeQuery(
-            'SELECT * FROM caching ORDER BY test_int ASC',
-            [],
-            [],
-            new QueryCacheProfile(0, 'testcachekey')
-        );
-
-        $dataIterator = $this->hydrateViaIteration($stmt, $fetch);
->>>>>>> 95b40a13
 
         self::assertEquals($data, $iterator);
     }
