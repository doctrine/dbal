<?php

declare(strict_types=1);

namespace Doctrine\DBAL\Tests\Functional\Platform;

use Doctrine\DBAL\Schema\Table;
use Doctrine\DBAL\Tests\FunctionalTestCase;
use Doctrine\DBAL\Types\Type;
use Doctrine\DBAL\Types\Types;

class AlterColumnTest extends FunctionalTestCase
{
    public function testColumnPositionRetainedAfterAltering(): void
    {
        $table = new Table('test_alter');
        $table->addColumn('c1', 'integer');
        $table->addColumn('c2', 'integer');

        $this->dropAndCreateTable($table);

        $table->getColumn('c1')
            ->setType(Type::getType(Types::STRING))
            ->setLength(16);

<<<<<<< HEAD
        $sm   = $this->connection->createSchemaManager();
        $diff = $sm->createComparator()
            ->diffTable($sm->listTableDetails('test_alter'), $table);
=======
        $sm         = $this->connection->createSchemaManager();
        $comparator = new Comparator();
        $diff       = $comparator->diffTable($sm->getTable('test_alter'), $table);
>>>>>>> e7a2c92e

        self::assertNotNull($diff);
        $sm->alterTable($diff);

<<<<<<< HEAD
        $table   = $sm->listTableDetails('test_alter');
        $columns = $table->getColumns();

        self::assertCount(2, $columns);
        self::assertEqualsIgnoringCase('c1', $columns[0]->getName());
        self::assertEqualsIgnoringCase('c2', $columns[1]->getName());
=======
        $table = $sm->getTable('test_alter');
        self::assertSame(['c1', 'c2'], array_keys($table->getColumns()));
>>>>>>> e7a2c92e
    }
}<|MERGE_RESOLUTION|>--- conflicted
+++ resolved
@@ -23,29 +23,18 @@
             ->setType(Type::getType(Types::STRING))
             ->setLength(16);
 
-<<<<<<< HEAD
         $sm   = $this->connection->createSchemaManager();
         $diff = $sm->createComparator()
-            ->diffTable($sm->listTableDetails('test_alter'), $table);
-=======
-        $sm         = $this->connection->createSchemaManager();
-        $comparator = new Comparator();
-        $diff       = $comparator->diffTable($sm->getTable('test_alter'), $table);
->>>>>>> e7a2c92e
+            ->diffTable($sm->getTable('test_alter'), $table);
 
         self::assertNotNull($diff);
         $sm->alterTable($diff);
 
-<<<<<<< HEAD
-        $table   = $sm->listTableDetails('test_alter');
+        $table   = $sm->getTable('test_alter');
         $columns = $table->getColumns();
 
         self::assertCount(2, $columns);
         self::assertEqualsIgnoringCase('c1', $columns[0]->getName());
         self::assertEqualsIgnoringCase('c2', $columns[1]->getName());
-=======
-        $table = $sm->getTable('test_alter');
-        self::assertSame(['c1', 'c2'], array_keys($table->getColumns()));
->>>>>>> e7a2c92e
     }
 }