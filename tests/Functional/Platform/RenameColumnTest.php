--- conflicted
+++ resolved
@@ -14,13 +14,8 @@
 
 class RenameColumnTest extends FunctionalTestCase
 {
-<<<<<<< HEAD
     /** @dataProvider columnNameProvider */
     public function testColumnPositionRetainedAfterImplicitRenaming(string $columnName, string $newColumnName): void
-=======
-    #[DataProvider('columnNameProvider')]
-    public function testColumnPositionRetainedAfterRenaming(string $columnName, string $newColumnName): void
->>>>>>> 1d7b3e43
     {
         $table = new Table('test_rename');
         $table->addColumn($columnName, Types::STRING, ['length' => 16]);
