<?php

declare(strict_types=1);

namespace Doctrine\DBAL\Tests\Functional\Platform;

use Doctrine\DBAL\Schema\Table;
use Doctrine\DBAL\Tests\FunctionalTestCase;

use function str_repeat;

/**
 * This class holds tests that make sure generated SQL statements respect to platform restrictions
 * like maximum element name length
 */
class PlatformRestrictionsTest extends FunctionalTestCase
{
    /**
     * Tests element names that are at the boundary of the identifier length limit.
     * Ensures generated auto-increment identifier name respects to platform restrictions.
     */
    public function testMaxIdentifierLengthLimitWithAutoIncrement(): void
    {
        $platform   = $this->connection->getDatabasePlatform();
        $tableName  = str_repeat('x', $platform->getMaxIdentifierLength());
        $columnName = str_repeat('y', $platform->getMaxIdentifierLength());
        $table      = new Table($tableName);
        $table->addColumn($columnName, 'integer', ['autoincrement' => true]);
        $table->setPrimaryKey([$columnName]);
        $this->dropAndCreateTable($table);
<<<<<<< HEAD
        $createdTable = $this->connection->createSchemaManager()->listTableDetails($tableName);
=======
        $createdTable = $this->connection->getSchemaManager()->getTable($tableName);
>>>>>>> e7a2c92e

        self::assertTrue($createdTable->hasColumn($columnName));
        self::assertTrue($createdTable->hasPrimaryKey());
    }
}<|MERGE_RESOLUTION|>--- conflicted
+++ resolved
@@ -28,11 +28,7 @@
         $table->addColumn($columnName, 'integer', ['autoincrement' => true]);
         $table->setPrimaryKey([$columnName]);
         $this->dropAndCreateTable($table);
-<<<<<<< HEAD
-        $createdTable = $this->connection->createSchemaManager()->listTableDetails($tableName);
-=======
-        $createdTable = $this->connection->getSchemaManager()->getTable($tableName);
->>>>>>> e7a2c92e
+        $createdTable = $this->connection->createSchemaManager()->getTable($tableName);
 
         self::assertTrue($createdTable->hasColumn($columnName));
         self::assertTrue($createdTable->hasPrimaryKey());
