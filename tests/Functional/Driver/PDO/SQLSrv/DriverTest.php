<?php

declare(strict_types=1);

namespace Doctrine\DBAL\Tests\Functional\Driver\PDO\SQLSrv;

use Doctrine\DBAL\Driver as DriverInterface;
use Doctrine\DBAL\Driver\PDO\SQLSrv\Connection;
use Doctrine\DBAL\Driver\PDO\SQLSrv\Driver;
use Doctrine\DBAL\Tests\Functional\Driver\AbstractDriverTest;
use Doctrine\DBAL\Tests\TestUtil;
use Doctrine\DBAL\Types\Types;
use PDO;

use function array_merge;

/**
 * @requires extension pdo_sqlsrv
 */
class DriverTest extends AbstractDriverTest
{
    protected function setUp(): void
    {
        parent::setUp();

        if ($this->connection->getDriver() instanceof Driver) {
            return;
        }

        self::markTestSkipped('pdo_sqlsrv only test.');
    }

    protected function createDriver(): DriverInterface
    {
        return new Driver();
    }

    protected static function getDatabaseNameForConnectionWithoutDatabaseNameParameter(): ?string
    {
        return 'master';
    }

    /**
     * @param int[]|string[] $driverOptions
     */
    private function getConnection(array $driverOptions): Connection
    {
        $params = TestUtil::getConnectionParams();

        if (isset($params['driverOptions'])) {
            $driverOptions = array_merge($params['driverOptions'], $driverOptions);
        }

        return (new Driver())->connect(
            array_merge(
<<<<<<< HEAD
                TestUtil::getConnectionParams(),
=======
                $params,
>>>>>>> 895e7d9f
                ['driverOptions' => $driverOptions]
            )
        );
    }

    public function testConnectionOptions(): void
    {
        $connection = $this->getConnection(['APP' => 'APP_NAME']);
        $result = $connection->query('SELECT APP_NAME()')->fetchOne();

        self::assertSame('APP_NAME', $result);
    }

    public function testDriverOptions(): void
    {
        $connection = $this->getConnection([PDO::ATTR_CASE => PDO::CASE_UPPER]);

        self::assertSame(
            PDO::CASE_UPPER,
            $connection
                ->getWrappedConnection()
                ->getAttribute(PDO::ATTR_CASE)
        );
    }

    /**
     * @dataProvider stringDataProvider
     */
    public function testDriverStringBinding(string $bindingType, string $expectedSqlType): void
    {
        $statement = $this->connection->prepare(
            'SELECT sql_variant_property(:parameter, \'BaseType\') AS type'
        );

        $statement->bindValue(':parameter', 'TEST', $bindingType);
        $result = $statement->execute();

        self::assertEquals($expectedSqlType, $result->fetchAssociative()['type']);
    }

    /**
     * @return array<int, array<int, string>>
     */
    public static function stringDataProvider(): array
    {
        return [
            [Types::VARCHAR, 'varchar'],
            [Types::STRING, 'nvarchar']
        ];
    }
}<|MERGE_RESOLUTION|>--- conflicted
+++ resolved
@@ -53,11 +53,7 @@
 
         return (new Driver())->connect(
             array_merge(
-<<<<<<< HEAD
-                TestUtil::getConnectionParams(),
-=======
                 $params,
->>>>>>> 895e7d9f
                 ['driverOptions' => $driverOptions]
             )
         );
@@ -66,7 +62,7 @@
     public function testConnectionOptions(): void
     {
         $connection = $this->getConnection(['APP' => 'APP_NAME']);
-        $result = $connection->query('SELECT APP_NAME()')->fetchOne();
+        $result     = $connection->query('SELECT APP_NAME()')->fetchOne();
 
         self::assertSame('APP_NAME', $result);
     }
