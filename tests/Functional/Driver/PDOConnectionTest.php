<?php

declare(strict_types=1);

namespace Doctrine\DBAL\Tests\Functional\Driver;

use Doctrine\DBAL\Driver\PDOConnection;
use Doctrine\DBAL\Driver\PDOException;
use Doctrine\DBAL\Driver\PDOOracle\Driver as PDOOracleDriver;
use Doctrine\DBAL\Driver\PDOPgSql\Driver as PDOPgSQLDriver;
use Doctrine\DBAL\Driver\PDOSqlsrv\Driver as PDOSQLSRVDriver;
use Doctrine\DBAL\Tests\FunctionalTestCase;
use PDO;

use function get_class;
use function sprintf;

/**
 * @requires extension pdo
 */
class PDOConnectionTest extends FunctionalTestCase
{
    /**
     * The PDO driver connection under test.
     *
     * @var PDOConnection
     */
    protected $driverConnection;

    protected function setUp(): void
    {
        parent::setUp();

        $wrappedConnection = $this->connection->getWrappedConnection();

        if (! $wrappedConnection instanceof PDOConnection) {
            self::markTestSkipped('PDO connection only test.');
        }

        $this->driverConnection = $wrappedConnection;
    }

    protected function tearDown(): void
    {
        $this->resetSharedConn();

        parent::tearDown();
    }

<<<<<<< HEAD
    public function testThrowsWrappedExceptionOnConstruct() : void
=======
    public function testDoesNotRequireQueryForServerVersion(): void
    {
        self::assertFalse($this->driverConnection->requiresQueryForServerVersion());
    }

    public function testThrowsWrappedExceptionOnConstruct(): void
>>>>>>> 66b1f3d2
    {
        $this->expectException(PDOException::class);

        new PDOConnection('foo');
    }

    /**
     * @group DBAL-1022
     */
    public function testThrowsWrappedExceptionOnExec(): void
    {
        $this->expectException(PDOException::class);

        $this->driverConnection->exec('foo');
    }

    public function testThrowsWrappedExceptionOnPrepare(): void
    {
        $driver = $this->connection->getDriver();

        if ($driver instanceof PDOSQLSRVDriver) {
            self::markTestSkipped('pdo_sqlsrv does not allow setting PDO::ATTR_EMULATE_PREPARES at connection level.');
        }

        // Some PDO adapters do not check the query server-side
        // even though emulated prepared statements are disabled,
        // so an exception is thrown only eventually.
        if (
            $driver instanceof PDOOracleDriver
            || $driver instanceof PDOPgSQLDriver
        ) {
            self::markTestSkipped(sprintf(
                'The underlying implementation of the %s driver does not check the query to be prepared server-side.',
                get_class($driver)
            ));
        }

        // Emulated prepared statements have to be disabled for this test
        // so that PDO actually communicates with the database server to check the query.
        $this->driverConnection
            ->getWrappedConnection()
            ->setAttribute(PDO::ATTR_EMULATE_PREPARES, false);

        $this->expectException(PDOException::class);

        $this->driverConnection->prepare('foo');
    }

    public function testThrowsWrappedExceptionOnQuery(): void
    {
        $this->expectException(PDOException::class);

        $this->driverConnection->query('foo');
    }
}<|MERGE_RESOLUTION|>--- conflicted
+++ resolved
@@ -47,16 +47,7 @@
         parent::tearDown();
     }
 
-<<<<<<< HEAD
-    public function testThrowsWrappedExceptionOnConstruct() : void
-=======
-    public function testDoesNotRequireQueryForServerVersion(): void
-    {
-        self::assertFalse($this->driverConnection->requiresQueryForServerVersion());
-    }
-
     public function testThrowsWrappedExceptionOnConstruct(): void
->>>>>>> 66b1f3d2
     {
         $this->expectException(PDOException::class);
 
