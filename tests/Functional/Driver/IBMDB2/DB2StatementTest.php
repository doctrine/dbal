--- conflicted
+++ resolved
@@ -5,14 +5,8 @@
 namespace Doctrine\DBAL\Tests\Functional\Driver\IBMDB2;
 
 use Doctrine\DBAL\Driver\IBMDB2\DB2Driver;
-<<<<<<< HEAD
-use Doctrine\DBAL\Statement;
-=======
 use Doctrine\DBAL\Driver\IBMDB2\Exception\StatementError;
->>>>>>> 4509f271
 use Doctrine\DBAL\Tests\FunctionalTestCase;
-
-use function assert;
 
 use function extension_loaded;
 
@@ -39,14 +33,9 @@
 
     public function testExecutionErrorsAreNotSuppressed(): void
     {
-<<<<<<< HEAD
-        $stmt = $this->connection->prepare('SELECT * FROM SYSIBM.SYSDUMMY1 WHERE \'foo\' = ?');
-        assert($stmt instanceof Statement);
-=======
         $driverConnection = $this->connection->getWrappedConnection();
 
         $stmt = $driverConnection->prepare('SELECT * FROM SYSIBM.SYSDUMMY1 WHERE \'foo\' = ?');
->>>>>>> 4509f271
 
         // prevent the PHPUnit error handler from handling the errors that db2_execute() may trigger
         $this->iniSet('error_reporting', (string) (E_ALL & ~E_WARNING & ~E_NOTICE));
