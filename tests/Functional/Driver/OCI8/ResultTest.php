--- conflicted
+++ resolved
@@ -41,21 +41,8 @@
 
     protected function tearDown(): void
     {
-<<<<<<< HEAD
         $this->connection->executeQuery('DROP FUNCTION test_oracle_fetch_failure');
         $this->connection->executeQuery('DROP TYPE return_numbers');
-
-        parent::tearDown();
-=======
-        $this->connection->executeQuery(sprintf(
-            'DROP FUNCTION test_oracle_fetch_failure',
-            $this->connectionParams['user']
-        ));
-        $this->connection->executeQuery(sprintf(
-            'DROP TYPE return_numbers',
-            $this->connectionParams['user']
-        ));
->>>>>>> 46e8c835
     }
 
     /**
