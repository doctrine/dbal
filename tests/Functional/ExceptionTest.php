<?php

declare(strict_types=1);

namespace Doctrine\DBAL\Tests\Functional;

use Doctrine\DBAL\DriverManager;
use Doctrine\DBAL\Exception;
use Doctrine\DBAL\Platforms\SQLitePlatform;
use Doctrine\DBAL\Schema\Schema;
use Doctrine\DBAL\Schema\Table;
use Doctrine\DBAL\Tests\FunctionalTestCase;
use Doctrine\DBAL\Tests\TestUtil;
<<<<<<< HEAD
=======
use Doctrine\DBAL\Types\Types;
use Throwable;
>>>>>>> fd47abd3

use function array_merge;
use function chmod;
use function exec;
use function extension_loaded;
use function file_exists;
use function posix_geteuid;
use function sprintf;
use function sys_get_temp_dir;
use function touch;
use function unlink;

use const E_ALL;
use const E_WARNING;
use const PHP_OS_FAMILY;

/** @psalm-import-type Params from DriverManager */
class ExceptionTest extends FunctionalTestCase
{
    public function testPrimaryConstraintViolationException(): void
    {
        $table = new Table('duplicatekey_table');
        $table->addColumn('id', Types::INTEGER, []);
        $table->setPrimaryKey(['id']);
        $this->dropAndCreateTable($table);

        $this->connection->insert('duplicatekey_table', ['id' => 1]);

        $this->expectException(Exception\UniqueConstraintViolationException::class);
        $this->connection->insert('duplicatekey_table', ['id' => 1]);
    }

    public function testTableNotFoundException(): void
    {
        $sql = 'SELECT * FROM unknown_table';

        $this->expectException(Exception\TableNotFoundException::class);
        $this->connection->executeQuery($sql);
    }

    public function testTableExistsException(): void
    {
        $schemaManager = $this->connection->createSchemaManager();
        $table         = new Table('alreadyexist_table');
        $table->addColumn('id', Types::INTEGER, []);
        $table->setPrimaryKey(['id']);

        $this->expectException(Exception\TableExistsException::class);
        $schemaManager->createTable($table);
        $schemaManager->createTable($table);
    }

    public function testNotNullConstraintViolationException(): void
    {
        $table = new Table('notnull_table');
        $table->addColumn('id', Types::INTEGER, []);
        $table->addColumn('val', Types::INTEGER, ['notnull' => true]);
        $table->setPrimaryKey(['id']);
        $this->dropAndCreateTable($table);

        $this->expectException(Exception\NotNullConstraintViolationException::class);
        $this->connection->insert('notnull_table', ['id' => 1, 'val' => null]);
    }

    public function testInvalidFieldNameException(): void
    {
        $table = new Table('bad_columnname_table');
        $table->addColumn('id', Types::INTEGER, []);
        $this->dropAndCreateTable($table);

        // prevent the PHPUnit error handler from handling the warning that db2_bind_param() may trigger
        $this->iniSet('error_reporting', (string) (E_ALL & ~E_WARNING));

        $this->expectException(Exception\InvalidFieldNameException::class);
        $this->connection->insert('bad_columnname_table', ['name' => 5]);
    }

    public function testNonUniqueFieldNameException(): void
    {
        $table1 = new Table('ambiguous_list_table_1');
        $table1->addColumn('id', Types::INTEGER);
        $this->dropAndCreateTable($table1);

        $table2 = new Table('ambiguous_list_table_2');
        $table2->addColumn('id', Types::INTEGER);
        $this->dropAndCreateTable($table2);

        $sql = 'SELECT id FROM ambiguous_list_table_1, ambiguous_list_table_2';
        $this->expectException(Exception\NonUniqueFieldNameException::class);
        $this->connection->executeQuery($sql);
    }

    public function testUniqueConstraintViolationException(): void
    {
        $table = new Table('unique_column_table');
        $table->addColumn('id', Types::INTEGER);
        $table->addUniqueIndex(['id']);

        $this->dropAndCreateTable($table);

        $this->connection->insert('unique_column_table', ['id' => 5]);
        $this->expectException(Exception\UniqueConstraintViolationException::class);
        $this->connection->insert('unique_column_table', ['id' => 5]);
    }

    public function testSyntaxErrorException(): void
    {
        $table = new Table('syntax_error_table');
        $table->addColumn('id', Types::INTEGER, []);
        $table->setPrimaryKey(['id']);

        $this->dropAndCreateTable($table);

        $sql = 'SELECT id FRO syntax_error_table';
        $this->expectException(Exception\SyntaxErrorException::class);
        $this->connection->executeQuery($sql);
    }

    public function testConnectionExceptionSqLite(): void
    {
        if (! ($this->connection->getDatabasePlatform() instanceof SQLitePlatform)) {
            self::markTestSkipped('Only fails this way on sqlite');
        }

        // mode 0 is considered read-only on Windows
        $mode = PHP_OS_FAMILY !== 'Windows' ? 0444 : 0000;

        $filename = sprintf('%s/%s', sys_get_temp_dir(), 'doctrine_failed_connection_' . $mode . '.db');

        if (file_exists($filename)) {
            $this->cleanupReadOnlyFile($filename);
        }

        touch($filename);
        chmod($filename, $mode);

        if ($this->isPosixSuperUser()) {
            exec(sprintf('chattr +i %s', $filename));
        }

        $params = [
            'driver' => 'pdo_sqlite',
            'path'   => $filename,
        ];
        $conn   = DriverManager::getConnection($params);

        $schema = new Schema();
        $table  = $schema->createTable('no_connection');
        $table->addColumn('id', Types::INTEGER);

        $this->expectException(Exception\ReadOnlyException::class);
        $this->expectExceptionMessage(
            'An exception occurred while executing a query: SQLSTATE[HY000]: ' .
            'General error: 8 attempt to write a readonly database',
        );

        try {
            foreach ($schema->toSql($conn->getDatabasePlatform()) as $sql) {
                $conn->executeStatement($sql);
            }
        } finally {
            $this->cleanupReadOnlyFile($filename);
        }
    }

    public function testInvalidUserName(): void
    {
        $this->testConnectionException(['user' => 'not_existing']);
    }

    public function testInvalidPassword(): void
    {
        $this->testConnectionException(['password' => 'really_not']);
    }

    public function testInvalidHost(): void
    {
        if (TestUtil::isDriverOneOf('pdo_sqlsrv', 'sqlsrv')) {
            self::markTestSkipped(
                'Some sqlsrv and pdo_sqlsrv versions do not provide the exception code or SQLSTATE for login timeout',
            );
        }

        $this->testConnectionException(['host' => 'localnope']);
    }

    /**
     * @param array<string, mixed> $params
     * @psalm-param Params $params
     * @phpstan-param array<string,mixed> $params
     *
     * @dataProvider getConnectionParams
     */
    private function testConnectionException(array $params): void
    {
        $platform = $this->connection->getDatabasePlatform();

        if ($platform instanceof SQLitePlatform) {
            self::markTestSkipped('The SQLite driver does not use a network connection');
        }

        $params = array_merge(TestUtil::getConnectionParams(), $params);
        $conn   = DriverManager::getConnection($params);

        $this->expectException(Exception\ConnectionException::class);
        $conn->executeQuery($platform->getDummySelectSQL());
    }

    /** @return array<int, array<int, mixed>> */
    public static function getConnectionParams(): iterable
    {
        return [
            [['user' => 'not_existing']],
            [['password' => 'really_not']],
            [['host' => 'localnope']],
        ];
    }

<<<<<<< HEAD
    private function isPosixSuperUser(): bool
=======
    private function setUpForeignKeyConstraintViolationExceptionTest(): void
    {
        $schemaManager = $this->connection->getSchemaManager();

        $table = new Table('constraint_error_table');
        $table->addColumn('id', Types::INTEGER, []);
        $table->setPrimaryKey(['id']);

        $owningTable = new Table('owning_table');
        $owningTable->addColumn('id', Types::INTEGER, []);
        $owningTable->addColumn('constraint_id', Types::INTEGER, []);
        $owningTable->setPrimaryKey(['id']);
        $owningTable->addForeignKeyConstraint($table, ['constraint_id'], ['id']);

        $schemaManager->createTable($table);
        $schemaManager->createTable($owningTable);
    }

    private function tearDownForeignKeyConstraintViolationExceptionTest(): void
    {
        $schemaManager = $this->connection->getSchemaManager();

        $schemaManager->dropTable('owning_table');
        $schemaManager->dropTable('constraint_error_table');
    }

    private function isLinuxRoot(): bool
>>>>>>> fd47abd3
    {
        return extension_loaded('posix') && posix_geteuid() === 0;
    }

    private function cleanupReadOnlyFile(string $filename): void
    {
        if ($this->isPosixSuperUser()) {
            exec(sprintf('chattr -i %s', $filename));
        }

        chmod($filename, 0200); // make the file writable again, so it can be removed on Windows
        unlink($filename);
    }
}<|MERGE_RESOLUTION|>--- conflicted
+++ resolved
@@ -11,11 +11,7 @@
 use Doctrine\DBAL\Schema\Table;
 use Doctrine\DBAL\Tests\FunctionalTestCase;
 use Doctrine\DBAL\Tests\TestUtil;
-<<<<<<< HEAD
-=======
 use Doctrine\DBAL\Types\Types;
-use Throwable;
->>>>>>> fd47abd3
 
 use function array_merge;
 use function chmod;
@@ -234,37 +230,7 @@
         ];
     }
 
-<<<<<<< HEAD
     private function isPosixSuperUser(): bool
-=======
-    private function setUpForeignKeyConstraintViolationExceptionTest(): void
-    {
-        $schemaManager = $this->connection->getSchemaManager();
-
-        $table = new Table('constraint_error_table');
-        $table->addColumn('id', Types::INTEGER, []);
-        $table->setPrimaryKey(['id']);
-
-        $owningTable = new Table('owning_table');
-        $owningTable->addColumn('id', Types::INTEGER, []);
-        $owningTable->addColumn('constraint_id', Types::INTEGER, []);
-        $owningTable->setPrimaryKey(['id']);
-        $owningTable->addForeignKeyConstraint($table, ['constraint_id'], ['id']);
-
-        $schemaManager->createTable($table);
-        $schemaManager->createTable($owningTable);
-    }
-
-    private function tearDownForeignKeyConstraintViolationExceptionTest(): void
-    {
-        $schemaManager = $this->connection->getSchemaManager();
-
-        $schemaManager->dropTable('owning_table');
-        $schemaManager->dropTable('constraint_error_table');
-    }
-
-    private function isLinuxRoot(): bool
->>>>>>> fd47abd3
     {
         return extension_loaded('posix') && posix_geteuid() === 0;
     }
