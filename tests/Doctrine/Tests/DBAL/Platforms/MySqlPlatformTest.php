<?php

namespace Doctrine\Tests\DBAL\Platforms;

use Doctrine\DBAL\Platforms\MySqlPlatform;
use Doctrine\DBAL\Types\Type;
use Doctrine\DBAL\Schema\Table;
use Doctrine\DBAL\Schema\TableDiff;
use Doctrine\DBAL\Schema\Schema;
use Doctrine\DBAL\Schema\Index;

require_once __DIR__ . '/../../TestInit.php';

class MySqlPlatformTest extends AbstractPlatformTestCase
{
    public function createPlatform()
    {
        return new MysqlPlatform;
    }

    public function testGenerateMixedCaseTableCreate()
    {
        $table = new Table("Foo");
        $table->addColumn("Bar", "integer");

        $sql = $this->_platform->getCreateTableSQL($table);
        $this->assertEquals('CREATE TABLE Foo (Bar INT NOT NULL) DEFAULT CHARACTER SET utf8 COLLATE utf8_unicode_ci ENGINE = InnoDB', array_shift($sql));
    }

    public function getGenerateTableSql()
    {
        return 'CREATE TABLE test (id INT AUTO_INCREMENT NOT NULL, test VARCHAR(255) DEFAULT NULL, PRIMARY KEY(id)) DEFAULT CHARACTER SET utf8 COLLATE utf8_unicode_ci ENGINE = InnoDB';
    }

    public function getGenerateTableWithMultiColumnUniqueIndexSql()
    {
        return array(
            'CREATE TABLE test (foo VARCHAR(255) DEFAULT NULL, bar VARCHAR(255) DEFAULT NULL, UNIQUE INDEX UNIQ_D87F7E0C8C73652176FF8CAA (foo, bar)) DEFAULT CHARACTER SET utf8 COLLATE utf8_unicode_ci ENGINE = InnoDB'
        );
    }

    public function getGenerateAlterTableSql()
    {
        return array(
            "ALTER TABLE mytable RENAME TO userlist, ADD quota INT DEFAULT NULL, DROP foo, CHANGE bar baz VARCHAR(255) DEFAULT 'def' NOT NULL, CHANGE bloo bloo TINYINT(1) DEFAULT '0' NOT NULL"
        );
    }

    public function testGeneratesSqlSnippets()
    {
        $this->assertEquals('RLIKE', $this->_platform->getRegexpExpression(), 'Regular expression operator is not correct');
        $this->assertEquals('`', $this->_platform->getIdentifierQuoteCharacter(), 'Quote character is not correct');
        $this->assertEquals('CONCAT(column1, column2, column3)', $this->_platform->getConcatExpression('column1', 'column2', 'column3'), 'Concatenation function is not correct');
    }

    public function testGeneratesTransactionsCommands()
    {
        $this->assertEquals(
            'SET SESSION TRANSACTION ISOLATION LEVEL READ UNCOMMITTED',
            $this->_platform->getSetTransactionIsolationSQL(\Doctrine\DBAL\Connection::TRANSACTION_READ_UNCOMMITTED),
            ''
        );
        $this->assertEquals(
            'SET SESSION TRANSACTION ISOLATION LEVEL READ COMMITTED',
            $this->_platform->getSetTransactionIsolationSQL(\Doctrine\DBAL\Connection::TRANSACTION_READ_COMMITTED)
        );
        $this->assertEquals(
            'SET SESSION TRANSACTION ISOLATION LEVEL REPEATABLE READ',
            $this->_platform->getSetTransactionIsolationSQL(\Doctrine\DBAL\Connection::TRANSACTION_REPEATABLE_READ)
        );
        $this->assertEquals(
            'SET SESSION TRANSACTION ISOLATION LEVEL SERIALIZABLE',
            $this->_platform->getSetTransactionIsolationSQL(\Doctrine\DBAL\Connection::TRANSACTION_SERIALIZABLE)
        );
    }


    public function testGeneratesDDLSnippets()
    {
        $this->assertEquals('SHOW DATABASES', $this->_platform->getShowDatabasesSQL());
        $this->assertEquals('CREATE DATABASE foobar', $this->_platform->getCreateDatabaseSQL('foobar'));
        $this->assertEquals('DROP DATABASE foobar', $this->_platform->getDropDatabaseSQL('foobar'));
        $this->assertEquals('DROP TABLE foobar', $this->_platform->getDropTableSQL('foobar'));
    }

    public function testGeneratesTypeDeclarationForIntegers()
    {
        $this->assertEquals(
            'INT',
            $this->_platform->getIntegerTypeDeclarationSQL(array())
        );
        $this->assertEquals(
            'INT AUTO_INCREMENT',
            $this->_platform->getIntegerTypeDeclarationSQL(array('autoincrement' => true)
        ));
        $this->assertEquals(
            'INT AUTO_INCREMENT',
            $this->_platform->getIntegerTypeDeclarationSQL(
                array('autoincrement' => true, 'primary' => true)
        ));
    }

    public function testGeneratesTypeDeclarationForStrings()
    {
        $this->assertEquals(
            'CHAR(10)',
            $this->_platform->getVarcharTypeDeclarationSQL(
                array('length' => 10, 'fixed' => true)
        ));
        $this->assertEquals(
            'VARCHAR(50)',
            $this->_platform->getVarcharTypeDeclarationSQL(array('length' => 50)),
            'Variable string declaration is not correct'
        );
        $this->assertEquals(
            'VARCHAR(255)',
            $this->_platform->getVarcharTypeDeclarationSQL(array()),
            'Long string declaration is not correct'
        );
    }

    public function testPrefersIdentityColumns()
    {
        $this->assertTrue($this->_platform->prefersIdentityColumns());
    }

    public function testSupportsIdentityColumns()
    {
        $this->assertTrue($this->_platform->supportsIdentityColumns());
    }

    public function testDoesSupportSavePoints()
    {
        $this->assertTrue($this->_platform->supportsSavepoints());
    }

    public function getGenerateIndexSql()
    {
        return 'CREATE INDEX my_idx ON mytable (user_name, last_login)';
    }

    public function getGenerateUniqueIndexSql()
    {
        return 'CREATE UNIQUE INDEX index_name ON test (test, test2)';
    }

    public function getGenerateForeignKeySql()
    {
        return 'ALTER TABLE test ADD FOREIGN KEY (fk_name_id) REFERENCES other_table (id)';
    }

    /**
     * @group DBAL-126
     */
    public function testUniquePrimaryKey()
    {
        $keyTable = new Table("foo");
        $keyTable->addColumn("bar", "integer");
        $keyTable->addColumn("baz", "string");
        $keyTable->setPrimaryKey(array("bar"));
        $keyTable->addUniqueIndex(array("baz"));

        $oldTable = new Table("foo");
        $oldTable->addColumn("bar", "integer");
        $oldTable->addColumn("baz", "string");

        $c = new \Doctrine\DBAL\Schema\Comparator;
        $diff = $c->diffTable($oldTable, $keyTable);

        $sql = $this->_platform->getAlterTableSQL($diff);

        $this->assertEquals(array(
            "ALTER TABLE foo ADD PRIMARY KEY (bar)",
            "CREATE UNIQUE INDEX UNIQ_8C73652178240498 ON foo (baz)",
        ), $sql);
    }

    public function testModifyLimitQuery()
    {
        $sql = $this->_platform->modifyLimitQuery('SELECT * FROM user', 10, 0);
        $this->assertEquals('SELECT * FROM user LIMIT 10 OFFSET 0', $sql);
    }

    public function testModifyLimitQueryWithEmptyOffset()
    {
        $sql = $this->_platform->modifyLimitQuery('SELECT * FROM user', 10);
        $this->assertEquals('SELECT * FROM user LIMIT 10', $sql);
    }

    /**
     * @group DDC-118
     */
    public function testGetDateTimeTypeDeclarationSql()
    {
        $this->assertEquals("DATETIME", $this->_platform->getDateTimeTypeDeclarationSQL(array('version' => false)));
        $this->assertEquals("TIMESTAMP", $this->_platform->getDateTimeTypeDeclarationSQL(array('version' => true)));
        $this->assertEquals("DATETIME", $this->_platform->getDateTimeTypeDeclarationSQL(array()));
    }

    public function getCreateTableColumnCommentsSQL()
    {
        return array("CREATE TABLE test (id INT NOT NULL COMMENT 'This is a comment', PRIMARY KEY(id)) DEFAULT CHARACTER SET utf8 COLLATE utf8_unicode_ci ENGINE = InnoDB");
    }

    public function getAlterTableColumnCommentsSQL()
    {
        return array("ALTER TABLE mytable ADD quota INT NOT NULL COMMENT 'A comment', CHANGE bar baz VARCHAR(255) NOT NULL COMMENT 'B comment'");
    }

    public function getCreateTableColumnTypeCommentsSQL()
    {
        return array("CREATE TABLE test (id INT NOT NULL, data LONGTEXT NOT NULL COMMENT '(DC2Type:array)', PRIMARY KEY(id)) DEFAULT CHARACTER SET utf8 COLLATE utf8_unicode_ci ENGINE = InnoDB");
    }

    /**
     * @group DBAL-237
     */
    public function testChangeIndexWithForeignKeys()
    {
        $index = new Index("idx", array("col"), false);
        $unique = new Index("uniq", array("col"), true);

        $diff = new TableDiff("test", array(), array(), array(), array($unique), array(), array($index));
        $sql = $this->_platform->getAlterTableSQL($diff);
        $this->assertEquals(array("ALTER TABLE test DROP INDEX idx, ADD UNIQUE INDEX uniq (col)"), $sql);

        $diff = new TableDiff("test", array(), array(), array(), array($index), array(), array($unique));
        $sql = $this->_platform->getAlterTableSQL($diff);
        $this->assertEquals(array("ALTER TABLE test DROP INDEX uniq, ADD INDEX idx (col)"), $sql);
    }

<<<<<<< HEAD
    public function testClobTypeDeclarationSQL()
    {
        $this->assertEquals('TINYTEXT', $this->_platform->getClobTypeDeclarationSQL(array('length' => 1)));
        $this->assertEquals('TINYTEXT', $this->_platform->getClobTypeDeclarationSQL(array('length' => 255)));
        $this->assertEquals('TEXT', $this->_platform->getClobTypeDeclarationSQL(array('length' => 256)));
        $this->assertEquals('TEXT', $this->_platform->getClobTypeDeclarationSQL(array('length' => 65535)));
        $this->assertEquals('MEDIUMTEXT', $this->_platform->getClobTypeDeclarationSQL(array('length' => 65536)));
        $this->assertEquals('MEDIUMTEXT', $this->_platform->getClobTypeDeclarationSQL(array('length' => 16777215)));
        $this->assertEquals('LONGTEXT', $this->_platform->getClobTypeDeclarationSQL(array('length' => 16777216)));
        $this->assertEquals('LONGTEXT', $this->_platform->getClobTypeDeclarationSQL(array()));
    }

    public function testBlobTypeDeclarationSQL()
    {
        $this->assertEquals('TINYBLOB', $this->_platform->getBlobTypeDeclarationSQL(array('length' => 1)));
        $this->assertEquals('TINYBLOB', $this->_platform->getBlobTypeDeclarationSQL(array('length' => 255)));
        $this->assertEquals('BLOB', $this->_platform->getBlobTypeDeclarationSQL(array('length' => 256)));
        $this->assertEquals('BLOB', $this->_platform->getBlobTypeDeclarationSQL(array('length' => 65535)));
        $this->assertEquals('MEDIUMBLOB', $this->_platform->getBlobTypeDeclarationSQL(array('length' => 65536)));
        $this->assertEquals('MEDIUMBLOB', $this->_platform->getBlobTypeDeclarationSQL(array('length' => 16777215)));
        $this->assertEquals('LONGBLOB', $this->_platform->getBlobTypeDeclarationSQL(array('length' => 16777216)));
        $this->assertEquals('LONGBLOB', $this->_platform->getBlobTypeDeclarationSQL(array()));
=======
    protected function getQuotedColumnInPrimaryKeySQL()
    {
        return array(
            'CREATE TABLE `quoted` (`key` VARCHAR(255) NOT NULL, PRIMARY KEY(`key`)) DEFAULT CHARACTER SET utf8 COLLATE utf8_unicode_ci ENGINE = InnoDB'
        );
    }

    protected function getQuotedColumnInIndexSQL()
    {
        return array(
            'CREATE TABLE `quoted` (`key` VARCHAR(255) NOT NULL, INDEX IDX_22660D028A90ABA9 (`key`)) DEFAULT CHARACTER SET utf8 COLLATE utf8_unicode_ci ENGINE = InnoDB'
        );
>>>>>>> 3af9edb2
    }
}<|MERGE_RESOLUTION|>--- conflicted
+++ resolved
@@ -229,7 +229,20 @@
         $this->assertEquals(array("ALTER TABLE test DROP INDEX uniq, ADD INDEX idx (col)"), $sql);
     }
 
-<<<<<<< HEAD
+    protected function getQuotedColumnInPrimaryKeySQL()
+    {
+        return array(
+            'CREATE TABLE `quoted` (`key` VARCHAR(255) NOT NULL, PRIMARY KEY(`key`)) DEFAULT CHARACTER SET utf8 COLLATE utf8_unicode_ci ENGINE = InnoDB'
+        );
+    }
+
+    protected function getQuotedColumnInIndexSQL()
+    {
+        return array(
+            'CREATE TABLE `quoted` (`key` VARCHAR(255) NOT NULL, INDEX IDX_22660D028A90ABA9 (`key`)) DEFAULT CHARACTER SET utf8 COLLATE utf8_unicode_ci ENGINE = InnoDB'
+        );
+    }
+
     public function testClobTypeDeclarationSQL()
     {
         $this->assertEquals('TINYTEXT', $this->_platform->getClobTypeDeclarationSQL(array('length' => 1)));
@@ -252,19 +265,5 @@
         $this->assertEquals('MEDIUMBLOB', $this->_platform->getBlobTypeDeclarationSQL(array('length' => 16777215)));
         $this->assertEquals('LONGBLOB', $this->_platform->getBlobTypeDeclarationSQL(array('length' => 16777216)));
         $this->assertEquals('LONGBLOB', $this->_platform->getBlobTypeDeclarationSQL(array()));
-=======
-    protected function getQuotedColumnInPrimaryKeySQL()
-    {
-        return array(
-            'CREATE TABLE `quoted` (`key` VARCHAR(255) NOT NULL, PRIMARY KEY(`key`)) DEFAULT CHARACTER SET utf8 COLLATE utf8_unicode_ci ENGINE = InnoDB'
-        );
-    }
-
-    protected function getQuotedColumnInIndexSQL()
-    {
-        return array(
-            'CREATE TABLE `quoted` (`key` VARCHAR(255) NOT NULL, INDEX IDX_22660D028A90ABA9 (`key`)) DEFAULT CHARACTER SET utf8 COLLATE utf8_unicode_ci ENGINE = InnoDB'
-        );
->>>>>>> 3af9edb2
     }
 }