--- conflicted
+++ resolved
@@ -783,8 +783,6 @@
             'ALTER INDEX idx_foo RENAME TO idx_foo_renamed',
         );
     }
-<<<<<<< HEAD
-=======
 
     /**
      * @group DBAL-1142
@@ -794,5 +792,4 @@
         $this->assertTrue($this->_platform->hasDoctrineTypeMappingFor('tsvector'));
         $this->assertEquals('text', $this->_platform->getDoctrineTypeMapping('tsvector'));
     }
->>>>>>> eae7b0d8
 }