--- conflicted
+++ resolved
@@ -647,13 +647,8 @@
     public function testAutoQuotedColumnInPrimaryKeyPropagation(string $identifier) : void
     {
         $table = new Table('`quoted`');
-<<<<<<< HEAD
-        $table->addColumn($identifier, 'string');
+        $table->addColumn($identifier, 'string', ['length' => 255]);
         $table->setPrimaryKey([$identifier]);
-=======
-        $table->addColumn('create', 'string', ['length' => 255]);
-        $table->setPrimaryKey(['create']);
->>>>>>> ea904589
 
         $expected = preg_replace('/create/', $identifier, $this->getQuotedColumnInPrimaryKeySQL());
         $sql = $this->platform->getCreateTableSQL($table);
@@ -711,15 +706,9 @@
     public function testQuotedColumnInForeignKeyPropagation($identifier) : void
     {
         $table = new Table('`quoted`');
-<<<<<<< HEAD
-        $table->addColumn($identifier, 'string');
-        $table->addColumn('foo', 'string');
-        $table->addColumn('`bar`', 'string');
-=======
-        $table->addColumn('create', 'string', ['length' => 255]);
+        $table->addColumn($identifier, 'string', ['length' => 255]);
         $table->addColumn('foo', 'string', ['length' => 255]);
         $table->addColumn('`bar`', 'string', ['length' => 255]);
->>>>>>> ea904589
 
         // Foreign table with reserved keyword as name (needs quotation).
         $foreignTable = new Table('foreign');
@@ -757,21 +746,12 @@
      */
     public function testQuotesReservedKeywordInUniqueConstraintDeclarationSQL($identifier) : void
     {
-<<<<<<< HEAD
-        $index = new Index($identifier, ['foo'], true);
-=======
-        $constraint = new UniqueConstraint('select', ['foo'], [], []);
->>>>>>> ea904589
+        $constraint = new UniqueConstraint($identifier, ['foo'], [], []);
 
         $expected = preg_replace('/select/', $identifier, $this->getQuotesReservedKeywordInUniqueConstraintDeclarationSQL());
         self::assertSame(
-<<<<<<< HEAD
             $expected,
-            $this->platform->getUniqueConstraintDeclarationSQL($identifier, $index)
-=======
-            $this->getQuotesReservedKeywordInUniqueConstraintDeclarationSQL(),
-            $this->platform->getUniqueConstraintDeclarationSQL('select', $constraint)
->>>>>>> ea904589
+            $this->platform->getUniqueConstraintDeclarationSQL($identifier, $constraint)
         );
     }
 
