--- conflicted
+++ resolved
@@ -1203,8 +1203,6 @@
      * @return array
      */
     abstract protected function getGeneratesAlterTableRenameIndexUsedByForeignKeySQL();
-<<<<<<< HEAD
-=======
 
     /**
      * @group DBAL-1082
@@ -1255,5 +1253,4 @@
             array(array('precision' => 8, 'scale' => 2), 'DOUBLE PRECISION'),
         );
     }
->>>>>>> eae7b0d8
 }