--- conflicted
+++ resolved
@@ -19,11 +19,7 @@
 use function array_map;
 use function array_pop;
 use function count;
-<<<<<<< HEAD
 use function current;
-=======
-use function preg_match;
->>>>>>> 45ab10ea
 use function strtolower;
 
 class PostgreSqlSchemaManagerTest extends SchemaManagerFunctionalTestCase
