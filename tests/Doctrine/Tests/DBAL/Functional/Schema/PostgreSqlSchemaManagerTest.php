<?php

namespace Doctrine\Tests\DBAL\Functional\Schema;

use Doctrine\DBAL\Platforms\AbstractPlatform;
use Doctrine\DBAL\Platforms\PostgreSQL94Platform;
use Doctrine\DBAL\Schema;
use Doctrine\DBAL\Schema\Comparator;
use Doctrine\DBAL\Schema\Table;
use Doctrine\DBAL\Schema\TableDiff;
use Doctrine\DBAL\Types\Type;

class PostgreSqlSchemaManagerTest extends SchemaManagerFunctionalTestCase
{
    protected function tearDown()
    {
        parent::tearDown();

        if (!$this->_conn) {
            return;
        }

        $this->_conn->getConfiguration()->setFilterSchemaAssetsExpression(null);
    }

    /**
     * @group DBAL-177
     */
    public function testGetSearchPath()
    {
        $params = $this->_conn->getParams();

        $paths = $this->_sm->getSchemaSearchPaths();
        self::assertEquals([$params['user'], 'public'], $paths);
    }

    /**
     * @group DBAL-244
     */
    public function testGetSchemaNames()
    {
        $names = $this->_sm->getSchemaNames();

        self::assertInternalType('array', $names);
        self::assertNotEmpty($names);
        self::assertContains('public', $names, 'The public schema should be found.');
    }

    /**
     * @group DBAL-21
     */
    public function testSupportDomainTypeFallback()
    {
        $createDomainTypeSQL = "CREATE DOMAIN MyMoney AS DECIMAL(18,2)";
        $this->_conn->exec($createDomainTypeSQL);

        $createTableSQL = "CREATE TABLE domain_type_test (id INT PRIMARY KEY, value MyMoney)";
        $this->_conn->exec($createTableSQL);

        $table = $this->_conn->getSchemaManager()->listTableDetails('domain_type_test');
        self::assertInstanceOf('Doctrine\DBAL\Types\DecimalType', $table->getColumn('value')->getType());

        Type::addType('MyMoney', 'Doctrine\Tests\DBAL\Functional\Schema\MoneyType');
        $this->_conn->getDatabasePlatform()->registerDoctrineTypeMapping('MyMoney', 'MyMoney');

        $table = $this->_conn->getSchemaManager()->listTableDetails('domain_type_test');
        self::assertInstanceOf('Doctrine\Tests\DBAL\Functional\Schema\MoneyType', $table->getColumn('value')->getType());
    }

    /**
     * @group DBAL-37
     */
    public function testDetectsAutoIncrement()
    {
        $autoincTable = new \Doctrine\DBAL\Schema\Table('autoinc_table');
        $column = $autoincTable->addColumn('id', 'integer');
        $column->setAutoincrement(true);
        $this->_sm->createTable($autoincTable);
        $autoincTable = $this->_sm->listTableDetails('autoinc_table');

        self::assertTrue($autoincTable->getColumn('id')->getAutoincrement());
    }

    /**
     * @group DBAL-37
     */
    public function testAlterTableAutoIncrementAdd()
    {
        $tableFrom = new \Doctrine\DBAL\Schema\Table('autoinc_table_add');
        $column = $tableFrom->addColumn('id', 'integer');
        $this->_sm->createTable($tableFrom);
        $tableFrom = $this->_sm->listTableDetails('autoinc_table_add');
        self::assertFalse($tableFrom->getColumn('id')->getAutoincrement());

        $tableTo = new \Doctrine\DBAL\Schema\Table('autoinc_table_add');
        $column = $tableTo->addColumn('id', 'integer');
        $column->setAutoincrement(true);

        $c = new \Doctrine\DBAL\Schema\Comparator();
        $diff = $c->diffTable($tableFrom, $tableTo);
        $sql = $this->_conn->getDatabasePlatform()->getAlterTableSQL($diff);
        self::assertEquals(array(
            "CREATE SEQUENCE autoinc_table_add_id_seq",
            "SELECT setval('autoinc_table_add_id_seq', (SELECT MAX(id) FROM autoinc_table_add))",
            "ALTER TABLE autoinc_table_add ALTER id SET DEFAULT nextval('autoinc_table_add_id_seq')",
        ), $sql);

        $this->_sm->alterTable($diff);
        $tableFinal = $this->_sm->listTableDetails('autoinc_table_add');
        self::assertTrue($tableFinal->getColumn('id')->getAutoincrement());
    }

    /**
     * @group DBAL-37
     */
    public function testAlterTableAutoIncrementDrop()
    {
        $tableFrom = new \Doctrine\DBAL\Schema\Table('autoinc_table_drop');
        $column = $tableFrom->addColumn('id', 'integer');
        $column->setAutoincrement(true);
        $this->_sm->createTable($tableFrom);
        $tableFrom = $this->_sm->listTableDetails('autoinc_table_drop');
        self::assertTrue($tableFrom->getColumn('id')->getAutoincrement());

        $tableTo = new \Doctrine\DBAL\Schema\Table('autoinc_table_drop');
        $column = $tableTo->addColumn('id', 'integer');

        $c = new \Doctrine\DBAL\Schema\Comparator();
        $diff = $c->diffTable($tableFrom, $tableTo);
        self::assertInstanceOf('Doctrine\DBAL\Schema\TableDiff', $diff, "There should be a difference and not false being returned from the table comparison");
        self::assertEquals(array("ALTER TABLE autoinc_table_drop ALTER id DROP DEFAULT"), $this->_conn->getDatabasePlatform()->getAlterTableSQL($diff));

        $this->_sm->alterTable($diff);
        $tableFinal = $this->_sm->listTableDetails('autoinc_table_drop');
        self::assertFalse($tableFinal->getColumn('id')->getAutoincrement());
    }

    /**
     * @group DBAL-75
     */
    public function testTableWithSchema()
    {
        $this->_conn->exec('CREATE SCHEMA nested');

        $nestedRelatedTable = new \Doctrine\DBAL\Schema\Table('nested.schemarelated');
        $column = $nestedRelatedTable->addColumn('id', 'integer');
        $column->setAutoincrement(true);
        $nestedRelatedTable->setPrimaryKey(array('id'));

        $nestedSchemaTable = new \Doctrine\DBAL\Schema\Table('nested.schematable');
        $column = $nestedSchemaTable->addColumn('id', 'integer');
        $column->setAutoincrement(true);
        $nestedSchemaTable->setPrimaryKey(array('id'));
        $nestedSchemaTable->addUnnamedForeignKeyConstraint($nestedRelatedTable, array('id'), array('id'));

        $this->_sm->createTable($nestedRelatedTable);
        $this->_sm->createTable($nestedSchemaTable);

        $tables = $this->_sm->listTableNames();
        self::assertContains('nested.schematable', $tables, "The table should be detected with its non-public schema.");

        $nestedSchemaTable = $this->_sm->listTableDetails('nested.schematable');
        self::assertTrue($nestedSchemaTable->hasColumn('id'));
        self::assertEquals(array('id'), $nestedSchemaTable->getPrimaryKey()->getColumns());

        $relatedFks = $nestedSchemaTable->getForeignKeys();
        self::assertCount(1, $relatedFks);
        $relatedFk = array_pop($relatedFks);
        self::assertEquals("nested.schemarelated", $relatedFk->getForeignTableName());
    }

    /**
     * @group DBAL-91
     * @group DBAL-88
     */
    public function testReturnQuotedAssets()
    {
        $sql = 'create table dbal91_something ( id integer  CONSTRAINT id_something PRIMARY KEY NOT NULL  ,"table"   integer );';
        $this->_conn->exec($sql);

        $sql = 'ALTER TABLE dbal91_something ADD CONSTRAINT something_input FOREIGN KEY( "table" ) REFERENCES dbal91_something ON UPDATE CASCADE;';
        $this->_conn->exec($sql);

        $table = $this->_sm->listTableDetails('dbal91_something');

        self::assertEquals(
            array(
                "CREATE TABLE dbal91_something (id INT NOT NULL, \"table\" INT DEFAULT NULL, PRIMARY KEY(id))",
                "CREATE INDEX IDX_A9401304ECA7352B ON dbal91_something (\"table\")",
            ),
            $this->_conn->getDatabasePlatform()->getCreateTableSQL($table)
        );
    }

    /**
     * @group DBAL-204
     */
    public function testFilterSchemaExpression()
    {
        $testTable = new \Doctrine\DBAL\Schema\Table('dbal204_test_prefix');
        $column = $testTable->addColumn('id', 'integer');
        $this->_sm->createTable($testTable);
        $testTable = new \Doctrine\DBAL\Schema\Table('dbal204_without_prefix');
        $column = $testTable->addColumn('id', 'integer');
        $this->_sm->createTable($testTable);

        $this->_conn->getConfiguration()->setFilterSchemaAssetsExpression('#^dbal204_#');
        $names = $this->_sm->listTableNames();
        self::assertCount(2, $names);

        $this->_conn->getConfiguration()->setFilterSchemaAssetsExpression('#^dbal204_test#');
        $names = $this->_sm->listTableNames();
        self::assertCount(1, $names);
    }

    public function testListForeignKeys()
    {
        if(!$this->_conn->getDatabasePlatform()->supportsForeignKeyConstraints()) {
            $this->markTestSkipped('Does not support foreign key constraints.');
        }

        $fkOptions = array('SET NULL', 'SET DEFAULT', 'NO ACTION','CASCADE', 'RESTRICT');
        $foreignKeys = array();
        $fkTable = $this->getTestTable('test_create_fk1');
        for($i = 0; $i < count($fkOptions); $i++) {
            $fkTable->addColumn("foreign_key_test$i", 'integer');
            $foreignKeys[] = new \Doctrine\DBAL\Schema\ForeignKeyConstraint(
                                 array("foreign_key_test$i"), 'test_create_fk2', array('id'), "foreign_key_test_$i"."_fk", array('onDelete' => $fkOptions[$i]));
        }
        $this->_sm->dropAndCreateTable($fkTable);
        $this->createTestTable('test_create_fk2');

        foreach($foreignKeys as $foreignKey) {
            $this->_sm->createForeignKey($foreignKey, 'test_create_fk1');
        }
        $fkeys = $this->_sm->listTableForeignKeys('test_create_fk1');
        self::assertEquals(count($foreignKeys), count($fkeys), "Table 'test_create_fk1' has to have " . count($foreignKeys) . " foreign keys.");
        for ($i = 0; $i < count($fkeys); $i++) {
            self::assertEquals(array("foreign_key_test$i"), array_map('strtolower', $fkeys[$i]->getLocalColumns()));
            self::assertEquals(array('id'), array_map('strtolower', $fkeys[$i]->getForeignColumns()));
            self::assertEquals('test_create_fk2', strtolower($fkeys[0]->getForeignTableName()));
            if ($foreignKeys[$i]->getOption('onDelete') == 'NO ACTION') {
                self::assertFalse($fkeys[$i]->hasOption('onDelete'), 'Unexpected option: '. $fkeys[$i]->getOption('onDelete'));
            } else {
                self::assertEquals($foreignKeys[$i]->getOption('onDelete'), $fkeys[$i]->getOption('onDelete'));
            }
        }
    }

    /**
     * @group DBAL-511
     */
    public function testDefaultValueCharacterVarying()
    {
        $testTable = new \Doctrine\DBAL\Schema\Table('dbal511_default');
        $testTable->addColumn('id', 'integer');
        $testTable->addColumn('def', 'string', array('default' => 'foo'));
        $testTable->setPrimaryKey(array('id'));

        $this->_sm->createTable($testTable);

        $databaseTable = $this->_sm->listTableDetails($testTable->getName());

        self::assertEquals('foo', $databaseTable->getColumn('def')->getDefault());
    }

    /**
     * @group DDC-2843
     */
    public function testBooleanDefault()
    {
        $table = new \Doctrine\DBAL\Schema\Table('ddc2843_bools');
        $table->addColumn('id', 'integer');
        $table->addColumn('checked', 'boolean', array('default' => false));

        $this->_sm->createTable($table);

        $databaseTable = $this->_sm->listTableDetails($table->getName());

        $c = new \Doctrine\DBAL\Schema\Comparator();
        $diff = $c->diffTable($table, $databaseTable);

        self::assertFalse($diff);
    }

    public function testListTableWithBinary()
    {
        $tableName = 'test_binary_table';

        $table = new \Doctrine\DBAL\Schema\Table($tableName);
        $table->addColumn('id', 'integer');
        $table->addColumn('column_varbinary', 'binary', array());
        $table->addColumn('column_binary', 'binary', array('fixed' => true));
        $table->setPrimaryKey(array('id'));

        $this->_sm->createTable($table);

        $table = $this->_sm->listTableDetails($tableName);

        self::assertInstanceOf('Doctrine\DBAL\Types\BlobType', $table->getColumn('column_varbinary')->getType());
        self::assertFalse($table->getColumn('column_varbinary')->getFixed());

        self::assertInstanceOf('Doctrine\DBAL\Types\BlobType', $table->getColumn('column_binary')->getType());
        self::assertFalse($table->getColumn('column_binary')->getFixed());
    }

    public function testListQuotedTable()
    {
        $offlineTable = new Schema\Table('user');
        $offlineTable->addColumn('id', 'integer');
        $offlineTable->addColumn('username', 'string');
        $offlineTable->addColumn('fk', 'integer');
        $offlineTable->setPrimaryKey(array('id'));
        $offlineTable->addForeignKeyConstraint($offlineTable, array('fk'), array('id'));

        $this->_sm->dropAndCreateTable($offlineTable);

        $onlineTable = $this->_sm->listTableDetails('"user"');

        $comparator = new Schema\Comparator();

        self::assertFalse($comparator->diffTable($offlineTable, $onlineTable));
    }

    public function testListTablesExcludesViews()
    {
        $this->createTestTable('list_tables_excludes_views');

        $name = "list_tables_excludes_views_test_view";
        $sql = "SELECT * from list_tables_excludes_views";

        $view = new Schema\View($name, $sql);

        $this->_sm->dropAndCreateView($view);

        $tables = $this->_sm->listTables();

        $foundTable = false;
        foreach ($tables as $table) {
            self::assertInstanceOf('Doctrine\DBAL\Schema\Table', $table, 'No Table instance was found in tables array.');
            if (strtolower($table->getName()) == 'list_tables_excludes_views_test_view') {
                $foundTable = true;
            }
        }

        self::assertFalse($foundTable, 'View "list_tables_excludes_views_test_view" must not be found in table list');
    }

    /**
     * @group DBAL-1033
     */
    public function testPartialIndexes()
    {
        $offlineTable = new Schema\Table('person');
        $offlineTable->addColumn('id', 'integer');
        $offlineTable->addColumn('name', 'string');
        $offlineTable->addColumn('email', 'string');
        $offlineTable->addUniqueIndex(array('id', 'name'), 'simple_partial_index', array('where' => '(id IS NULL)'));

        $this->_sm->dropAndCreateTable($offlineTable);

        $onlineTable = $this->_sm->listTableDetails('person');

        $comparator = new Schema\Comparator();

        self::assertFalse($comparator->diffTable($offlineTable, $onlineTable));
        self::assertTrue($onlineTable->hasIndex('simple_partial_index'));
        self::assertTrue($onlineTable->getIndex('simple_partial_index')->hasOption('where'));
        self::assertSame('(id IS NULL)', $onlineTable->getIndex('simple_partial_index')->getOption('where'));
    }

<<<<<<< HEAD
    public function testExpressionBasedIndex()
    {
        $offlineTable = new Schema\Table('person');
        $offlineTable->addColumn('id', 'integer');
        $offlineTable->addColumn('name', 'string');
        $offlineTable->addIndex(array('name' => 'lower((name)::text)'), 'text_expression_based_index');
        $offlineTable->addIndex(array('id' => '((ln((id)::double precision) + (1)::double precision))'), 'numeric_expression_based_index');

        $this->_sm->dropAndCreateTable($offlineTable);

        $onlineTable = $this->_sm->listTableDetails('person');

        $comparator = new Schema\Comparator();

        $this->assertFalse($comparator->diffTable($offlineTable, $onlineTable));
        $this->assertTrue($onlineTable->hasIndex('text_expression_based_index'));
        $this->assertTrue($onlineTable->hasIndex('numeric_expression_based_index'));
        $this->assertContains(
            'lower((name)::text)',
            $onlineTable->getIndex('text_expression_based_index')->getColumns()
        );
        $this->assertContains(
            '((ln((id)::double precision) + (1)::double precision))',
            $onlineTable->getIndex('numeric_expression_based_index')->getColumns()
        );

    }

    public function testJsonbColumn()
=======
    /**
     * @dataProvider jsonbColumnTypeProvider
     */
    public function testJsonbColumn(string $type): void
>>>>>>> 3bfaa821
    {
        if (!$this->_sm->getDatabasePlatform() instanceof PostgreSQL94Platform) {
            $this->markTestSkipped("Requires PostgresSQL 9.4+");
            return;
        }

        $table = new Schema\Table('test_jsonb');
        $table->addColumn('foo', $type)->setPlatformOption('jsonb', true);
        $this->_sm->dropAndCreateTable($table);

        /** @var Schema\Column[] $columns */
        $columns = $this->_sm->listTableColumns('test_jsonb');

        self::assertSame($type, $columns['foo']->getType()->getName());
        self::assertTrue(true, $columns['foo']->getPlatformOption('jsonb'));
    }

    public function jsonbColumnTypeProvider(): array
    {
        return [
            [Type::JSON],
            [Type::JSON_ARRAY],
        ];
    }

    /**
     * @group DBAL-2427
     */
    public function testListNegativeColumnDefaultValue()
    {
        $table = new Schema\Table('test_default_negative');
        $table->addColumn('col_smallint', 'smallint', array('default' => -1));
        $table->addColumn('col_integer', 'integer', array('default' => -1));
        $table->addColumn('col_bigint', 'bigint', array('default' => -1));
        $table->addColumn('col_float', 'float', array('default' => -1.1));
        $table->addColumn('col_decimal', 'decimal', array('default' => -1.1));
        $table->addColumn('col_string', 'string', array('default' => '(-1)'));

        $this->_sm->dropAndCreateTable($table);

        $columns = $this->_sm->listTableColumns('test_default_negative');

        self::assertEquals(-1, $columns['col_smallint']->getDefault());
        self::assertEquals(-1, $columns['col_integer']->getDefault());
        self::assertEquals(-1, $columns['col_bigint']->getDefault());
        self::assertEquals(-1.1, $columns['col_float']->getDefault());
        self::assertEquals(-1.1, $columns['col_decimal']->getDefault());
        self::assertEquals('(-1)', $columns['col_string']->getDefault());
    }

    public static function serialTypes() : array
    {
        return [
            ['integer'],
            ['bigint'],
        ];
    }

    /**
     * @dataProvider serialTypes
     * @group 2906
     */
    public function testAutoIncrementCreatesSerialDataTypesWithoutADefaultValue(string $type) : void
    {
        $tableName = "test_serial_type_$type";

        $table = new Schema\Table($tableName);
        $table->addColumn('id', $type, ['autoincrement' => true, 'notnull' => false]);

        $this->_sm->dropAndCreateTable($table);

        $columns = $this->_sm->listTableColumns($tableName);

        self::assertNull($columns['id']->getDefault());
    }

    /**
     * @dataProvider serialTypes
     * @group 2906
     */
    public function testAutoIncrementCreatesSerialDataTypesWithoutADefaultValueEvenWhenDefaultIsSet(string $type) : void
    {
        $tableName = "test_serial_type_with_default_$type";

        $table = new Schema\Table($tableName);
        $table->addColumn('id', $type, ['autoincrement' => true, 'notnull' => false, 'default' => 1]);

        $this->_sm->dropAndCreateTable($table);

        $columns = $this->_sm->listTableColumns($tableName);

        self::assertNull($columns['id']->getDefault());
    }

    /**
     * @group 2916
     *
     * @dataProvider autoIncrementTypeMigrations
     */
    public function testAlterTableAutoIncrementIntToBigInt(string $from, string $to, string $expected) : void
    {
        $tableFrom = new Table('autoinc_type_modification');
        $column = $tableFrom->addColumn('id', $from);
        $column->setAutoincrement(true);
        $this->_sm->dropAndCreateTable($tableFrom);
        $tableFrom = $this->_sm->listTableDetails('autoinc_type_modification');
        self::assertTrue($tableFrom->getColumn('id')->getAutoincrement());

        $tableTo = new Table('autoinc_type_modification');
        $column = $tableTo->addColumn('id', $to);
        $column->setAutoincrement(true);

        $c = new Comparator();
        $diff = $c->diffTable($tableFrom, $tableTo);
        self::assertInstanceOf(TableDiff::class, $diff, "There should be a difference and not false being returned from the table comparison");
        self::assertSame(['ALTER TABLE autoinc_type_modification ALTER id TYPE ' . $expected], $this->_conn->getDatabasePlatform()->getAlterTableSQL($diff));

        $this->_sm->alterTable($diff);
        $tableFinal = $this->_sm->listTableDetails('autoinc_type_modification');
        self::assertTrue($tableFinal->getColumn('id')->getAutoincrement());
    }

    public function autoIncrementTypeMigrations() : array
    {
        return [
            'int->bigint' => ['integer', 'bigint', 'BIGINT'],
            'bigint->int' => ['bigint', 'integer', 'INT'],
        ];
    }
}

class MoneyType extends Type
{

    public function getName()
    {
        return "MyMoney";
    }

    public function getSQLDeclaration(array $fieldDeclaration, AbstractPlatform $platform)
    {
        return 'MyMoney';
    }

}<|MERGE_RESOLUTION|>--- conflicted
+++ resolved
@@ -369,7 +369,6 @@
         self::assertSame('(id IS NULL)', $onlineTable->getIndex('simple_partial_index')->getOption('where'));
     }
 
-<<<<<<< HEAD
     public function testExpressionBasedIndex()
     {
         $offlineTable = new Schema\Table('person');
@@ -399,12 +398,10 @@
     }
 
     public function testJsonbColumn()
-=======
     /**
      * @dataProvider jsonbColumnTypeProvider
      */
     public function testJsonbColumn(string $type): void
->>>>>>> 3bfaa821
     {
         if (!$this->_sm->getDatabasePlatform() instanceof PostgreSQL94Platform) {
             $this->markTestSkipped("Requires PostgresSQL 9.4+");
