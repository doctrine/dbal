<?xml version="1.0"?>
<psalm
    errorLevel="2"
    xmlns:xsi="http://www.w3.org/2001/XMLSchema-instance"
    xmlns="https://getpsalm.org/schema/config"
    xsi:schemaLocation="https://getpsalm.org/schema/config vendor/vimeo/psalm/config.xsd"
>
    <projectFiles>
        <directory name="src" />
        <directory name="static-analysis" />
        <directory name="tests" />
        <ignoreFiles>
            <directory name="vendor" />
        </ignoreFiles>
    </projectFiles>
    <stubs>
        <file name="vendor/jetbrains/phpstorm-stubs/PDO/PDO.php" />
        <file name="vendor/jetbrains/phpstorm-stubs/ibm_db2/ibm_db2.php" />
        <file name="vendor/jetbrains/phpstorm-stubs/mysqli/mysqli.php" />
        <file name="vendor/jetbrains/phpstorm-stubs/oci8/oci8.php" />
        <file name="vendor/jetbrains/phpstorm-stubs/pgsql/pgsql.php" />
        <file name="vendor/jetbrains/phpstorm-stubs/sqlsrv/sqlsrv.php" />
    </stubs>
    <issueHandlers>
        <ArgumentTypeCoercion>
            <errorLevel type="suppress">
                <!--
                    See https://github.com/composer/package-versions-deprecated/pull/12
                -->
                <file name="src/Tools/Console/ConsoleRunner.php"/>
            </errorLevel>
        </ArgumentTypeCoercion>
        <ConflictingReferenceConstraint>
            <errorLevel type="suppress">
                <!--
                    This one is just too convoluted for Psalm to figure out, by
                    its author's own admission
                -->
                <file name="src/Driver/OCI8/ConvertPositionalToNamedPlaceholders.php"/>
            </errorLevel>
        </ConflictingReferenceConstraint>
        <DeprecatedMethod>
            <errorLevel type="suppress">
                <!--
                    This suppression should be removed after 2022
                    See https://github.com/doctrine/dbal/pull/4317
                -->
                <file name="tests/Functional/LegacyAPITest.php"/>
                <!--
                    TODO: remove in 4.0.0
                -->
                <referencedMethod name="Doctrine\DBAL\Platforms\AbstractPlatform::getListTablesSQL"/>
            </errorLevel>
        </DeprecatedMethod>
        <DocblockTypeContradiction>
            <errorLevel type="suppress">
                <!--
                    Requires a release of https://github.com/JetBrains/phpstorm-stubs/pull/1158
                -->
                <file name="src/Driver/IBMDB2/Connection.php"/>
                <!--
                    These issues can be mostly divided in the following categories:
                      1. Union types not supported at the language level (require dropping PHP 7 support)
                      2. Associative arrays with typed elements used instead of classes (require breaking API changes)
                -->
                <file name="src/Connection.php"/>
                <file name="src/Driver/IBMDB2/Statement.php"/>
                <!--
                    Requires a release of https://github.com/JetBrains/phpstorm-stubs/pull/1255
                -->
                <file name="src/Driver/PDO/Connection.php"/>
                <file name="src/DriverManager.php"/>
                <file name="src/Platforms/AbstractMySQLPlatform.php"/>
                <file name="src/Platforms/AbstractPlatform.php"/>
                <file name="src/Platforms/SQLServerPlatform.php"/>
                <file name="src/Platforms/SqlitePlatform.php"/>
                <file name="src/Schema/Column.php"/>
                <!--
                    See https://github.com/vimeo/psalm/issues/5325
                -->
                <file name="tests/Driver/OCI8/ExecutionModeTest.php"/>
                <!-- See https://github.com/vimeo/psalm/issues/5472 -->
                <file name="src/Portability/Converter.php"/>
            </errorLevel>
        </DocblockTypeContradiction>
        <FalsableReturnStatement>
            <errorLevel type="suppress">
                <!--
                    Fixing these issues requires an API change
                -->
                <file name="src/Driver/PDO/SQLSrv/Connection.php"/>
                <file name="src/Driver/SQLSrv/Connection.php"/>
            </errorLevel>
        </FalsableReturnStatement>
        <ImpureMethodCall>
            <errorLevel type="suppress">
                <!--
                    Requires a release of
                    https://github.com/vimeo/psalm/pull/3171
                -->
                <file name="src/Exception/DriverException.php"/>
            </errorLevel>
        </ImpureMethodCall>
        <ImplementedReturnTypeMismatch>
            <errorLevel type="suppress">
                <!-- Fixing this issue requires an API change -->
                <file name="src/Driver/OCI8/Connection.php"/>
            </errorLevel>
        </ImplementedReturnTypeMismatch>
        <InvalidArgument>
            <errorLevel type="suppress">
                <!-- We're testing with invalid input here. -->
                <file name="tests/Platforms/AbstractPlatformTestCase.php"/>
            </errorLevel>
        </InvalidArgument>
        <InvalidDocblock>
            <errorLevel type="suppress">
                <!-- See https://github.com/vimeo/psalm/issues/5472 -->
                <file name="src/Portability/Converter.php"/>
            </errorLevel>
        </InvalidDocblock>
        <InvalidPropertyAssignmentValue>
            <errorLevel type="suppress">
                <!-- Fixing this issue requires an API change -->
                <file name="src/Driver/PDO/Exception.php"/>
            </errorLevel>
        </InvalidPropertyAssignmentValue>
        <NullableReturnStatement>
            <errorLevel type="suppress">
                <!--
                    Fixing this issue requires an API change
                -->
                <file name="src/Driver/AbstractSQLiteDriver.php"/>
            </errorLevel>
        </NullableReturnStatement>
        <PossiblyNullArgument>
            <errorLevel type="suppress">
                <!--
                    This is a valid issue and requires some refactoring.
                -->
                <file name="src/Schema/SqliteSchemaManager.php"/>
            </errorLevel>
        </PossiblyNullArgument>
        <PossiblyUndefinedArrayOffset>
            <errorLevel type="suppress">
                <!-- See https://github.com/psalm/psalm-plugin-phpunit/pull/82 -->
                <file name="tests/Functional/PrimaryReadReplicaConnectionTest.php"/>
                <file name="tests/Functional/Schema/PostgreSQLSchemaManagerTest.php"/>
            </errorLevel>
        </PossiblyUndefinedArrayOffset>
        <PossiblyUndefinedVariable>
            <errorLevel type="suppress">
                <!--
                    See https://github.com/vimeo/psalm/issues/4354
                -->
                <file name="src/Schema/AbstractSchemaManager.php"/>
            </errorLevel>
        </PossiblyUndefinedVariable>
        <PossiblyFalseReference>
            <errorLevel type="suppress">
                <!--
                    oci_new_descriptor() returns OCI-Lob|false on PHP 7 and OCILob|null on PHP 8
                -->
                <file name="src/Driver/OCI8/Statement.php"/>
            </errorLevel>
        </PossiblyFalseReference>
        <PropertyNotSetInConstructor>
            <errorLevel type="suppress">
                <!-- See https://github.com/psalm/psalm-plugin-phpunit/issues/107 -->
                <!-- See https://github.com/sebastianbergmann/phpunit/pull/4610 -->
                <directory name="tests"/>
            </errorLevel>
        </PropertyNotSetInConstructor>
        <RedundantConditionGivenDocblockType>
            <errorLevel type="suppress">
                <!--
                    Fixing these issues requires support of union types at the language level
                    or breaking API changes.
                -->
                <file name="src/Platforms/AbstractMySQLPlatform.php"/>
                <file name="tests/Functional/Driver/AbstractDriverTest.php"/>
            </errorLevel>
        </RedundantConditionGivenDocblockType>
        <TypeDoesNotContainNull>
            <errorLevel type="suppress">
                <!-- See https://github.com/psalm/psalm-plugin-phpunit/issues/107 -->
                <file name="tests/Functional/Schema/SchemaManagerFunctionalTestCase.php"/>
            </errorLevel>
<<<<<<< HEAD
        </TypeDoesNotContainNull>
        <UndefinedConstant>
            <errorLevel type="suppress">
                <!--
                    Requires a release of
                    https://github.com/JetBrains/phpstorm-stubs/pull/732
                -->
                <file name="tests/Driver/PDO/PgSQL/DriverTest.php" />
            </errorLevel>
        </UndefinedConstant>
=======
        </TooManyArguments>
>>>>>>> e2311285
        <UndefinedDocblockClass>
            <errorLevel type="suppress">
                <!-- See https://github.com/vimeo/psalm/issues/5472 -->
                <referencedClass name="Doctrine\DBAL\Portability\T"/>
                <!--
                    The OCI-Lob class was renamed to OCILob in PHP 8 while Psalm infers PHP 7.3 from composer.json
                    and may not properly interpret the LanguageLevelTypeAware annotation from the stubs.
                -->
                <referencedClass name="OCILob"/>
            </errorLevel>
        </UndefinedDocblockClass>
        <InvalidReturnStatement>
            <errorLevel type="suppress">
                <!-- lastInsertId has a return type that does not match the one defined in the interface-->
                <file name="src/Driver/Mysqli/Connection.php"/>
            </errorLevel>
        </InvalidReturnStatement>
        <InvalidReturnType>
            <errorLevel type="suppress">
                <!-- lastInsertId has a return type that does not match the one defined in the interface-->
                <file name="src/Driver/Mysqli/Connection.php"/>
            </errorLevel>
        </InvalidReturnType>
        <InvalidScalarArgument>
            <errorLevel type="suppress">
                <!-- See https://github.com/vimeo/psalm/issues/4295 -->
                <file name="src/Exception/DriverException.php"/>

                <!-- See https://bugs.php.net/bug.php?id=77591 -->
                <referencedFunction name="db2_autocommit"/>
            </errorLevel>
        </InvalidScalarArgument>
    </issueHandlers>
</psalm><|MERGE_RESOLUTION|>--- conflicted
+++ resolved
@@ -186,20 +186,7 @@
                 <!-- See https://github.com/psalm/psalm-plugin-phpunit/issues/107 -->
                 <file name="tests/Functional/Schema/SchemaManagerFunctionalTestCase.php"/>
             </errorLevel>
-<<<<<<< HEAD
         </TypeDoesNotContainNull>
-        <UndefinedConstant>
-            <errorLevel type="suppress">
-                <!--
-                    Requires a release of
-                    https://github.com/JetBrains/phpstorm-stubs/pull/732
-                -->
-                <file name="tests/Driver/PDO/PgSQL/DriverTest.php" />
-            </errorLevel>
-        </UndefinedConstant>
-=======
-        </TooManyArguments>
->>>>>>> e2311285
         <UndefinedDocblockClass>
             <errorLevel type="suppress">
                 <!-- See https://github.com/vimeo/psalm/issues/5472 -->
