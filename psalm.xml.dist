--- conflicted
+++ resolved
@@ -222,11 +222,6 @@
                 <referencedMethod name="Doctrine\DBAL\Platforms\OraclePlatform::getListTableForeignKeysSQL"/>
                 <referencedMethod name="Doctrine\DBAL\Platforms\OraclePlatform::getListTableIndexesSQL"/>
                 <referencedMethod name="Doctrine\DBAL\Platforms\DB2Platform::getListTableColumnsSQL"/>
-<<<<<<< HEAD
-                <referencedMethod name="Doctrine\DBAL\Platforms\PostgreSQLPlatform::getListTableColumnsSQL"/>
-                <referencedMethod name="Doctrine\DBAL\Platforms\SQLServerPlatform::getListTableColumnsSQL"/>
-                <referencedMethod name="Doctrine\DBAL\Platforms\SqlitePlatform::getListTableColumnsSQL"/>
-=======
                 <referencedMethod name="Doctrine\DBAL\Platforms\DB2Platform::getListTableForeignKeysSQL"/>
                 <referencedMethod name="Doctrine\DBAL\Platforms\DB2Platform::getListTableIndexesSQL"/>
                 <referencedMethod name="Doctrine\DBAL\Platforms\DB2Platform::getListTableCommentsSQL"/>
@@ -241,7 +236,6 @@
                 <referencedMethod name="Doctrine\DBAL\Platforms\SqlitePlatform::getListTableColumnsSQL"/>
                 <referencedMethod name="Doctrine\DBAL\Platforms\SqlitePlatform::getListTableForeignKeysSQL"/>
                 <referencedMethod name="Doctrine\DBAL\Platforms\SqlitePlatform::getListTableIndexesSQL"/>
->>>>>>> 9dea1214
             </errorLevel>
         </DeprecatedMethod>
         <DeprecatedProperty>
