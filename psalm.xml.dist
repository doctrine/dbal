<?xml version="1.0"?>
<psalm
    errorLevel="2"
    xmlns:xsi="http://www.w3.org/2001/XMLSchema-instance"
    xmlns="https://getpsalm.org/schema/config"
    xsi:schemaLocation="https://getpsalm.org/schema/config vendor/vimeo/psalm/config.xsd"
>
    <projectFiles>
        <directory name="src" />
        <directory name="static-analysis" />
        <directory name="tests" />
        <ignoreFiles>
            <directory name="vendor" />
        </ignoreFiles>
    </projectFiles>
    <stubs>
        <file name="vendor/jetbrains/phpstorm-stubs/PDO/PDO.php" />
        <file name="vendor/jetbrains/phpstorm-stubs/ibm_db2/ibm_db2.php" />
        <file name="vendor/jetbrains/phpstorm-stubs/mysqli/mysqli.php" />
        <file name="vendor/jetbrains/phpstorm-stubs/oci8/oci8.php" />
        <file name="vendor/jetbrains/phpstorm-stubs/pgsql/pgsql.php" />
        <file name="vendor/jetbrains/phpstorm-stubs/sqlsrv/sqlsrv.php" />
    </stubs>
    <issueHandlers>
        <ArgumentTypeCoercion>
            <errorLevel type="suppress">
                <!--
                    See https://github.com/composer/package-versions-deprecated/pull/12
                -->
                <file name="src/Tools/Console/ConsoleRunner.php"/>
            </errorLevel>
        </ArgumentTypeCoercion>
        <ConflictingReferenceConstraint>
            <errorLevel type="suppress">
                <!--
                    This one is just too convoluted for Psalm to figure out, by
                    its author's own admission
                -->
                <file name="src/Driver/OCI8/ConvertPositionalToNamedPlaceholders.php"/>
            </errorLevel>
        </ConflictingReferenceConstraint>
        <DeprecatedClass>
            <errorLevel type="suppress">
                <!--
                    This suppression should be removed once Composer 1
                    is no longer supported.
                -->
                <file name="src/Tools/Console/ConsoleRunner.php"/>
                <!--
                    This suppression should be removed in 4.0.0.
                -->
                <referencedClass name="Doctrine\DBAL\Id\TableGenerator"/>
                <referencedClass name="Doctrine\DBAL\Id\TableGeneratorSchemaVisitor"/>
                <!--
                    TODO: remove in 4.0.0
                -->
                <referencedClass name="Doctrine\DBAL\Driver\ServerInfoAwareConnection"/>
                <referencedClass name="Doctrine\DBAL\VersionAwarePlatformDriver"/>
                <!--
                    TODO: remove in 4.0.0
                -->
                <referencedClass name="Doctrine\DBAL\Platforms\Keywords\PostgreSQL94Keywords"/>
                <referencedClass name="Doctrine\DBAL\Platforms\Keywords\SQLServer2012Keywords"/>
                <referencedClass name="Doctrine\DBAL\Platforms\PostgreSQL94Platform"/>
                <referencedClass name="Doctrine\DBAL\Platforms\SQLServer2012Platform"/>
                <!--
                    TODO: remove in 4.0.0
                -->
                <referencedClass name="Doctrine\DBAL\Schema\Constraint"/>
                <!--
                    TODO: remove in 4.0.0
                    See https://github.com/doctrine/dbal/pull/4967
                -->
                <referencedClass name="Doctrine\DBAL\Logging\DebugStack"/>
                <referencedClass name="Doctrine\DBAL\Logging\SQLLogger"/>
                <referencedClass name="Doctrine\DBAL\Logging\LoggerChain"/>
            </errorLevel>
        </DeprecatedClass>
        <DeprecatedInterface>
            <errorLevel type="suppress">
                <!--
                    TODO: remove in 4.0.0
                -->
                <referencedClass name="Doctrine\DBAL\Driver\ServerInfoAwareConnection"/>
                <referencedClass name="Doctrine\DBAL\VersionAwarePlatformDriver"/>
                <!--
                    TODO: remove in 4.0.0
                -->
                <referencedClass name="Doctrine\DBAL\Schema\Constraint"/>
                <!--
                    TODO: remove in 4.0.0
                    See https://github.com/doctrine/dbal/pull/4967
                -->
                <referencedClass name="Doctrine\DBAL\Logging\SQLLogger"/>
            </errorLevel>
        </DeprecatedInterface>
        <DeprecatedMethod>
            <errorLevel type="suppress">
                <!--
                    This suppression should be removed after 2022
                    See https://github.com/doctrine/dbal/pull/4317
                -->
                <file name="tests/Functional/LegacyAPITest.php"/>
                <!--
                    This suppression should be removed in 4.0.0.
                -->
                <file name="src/Platforms/AbstractPlatform.php"/>
                <!--
                    This suppression should be removed in 4.0.x
                    See https://github.com/doctrine/dbal/pull/3865
                -->
                <file name="src/Query/Expression/CompositeExpression.php"/>
                <file name="tests/Query/Expression/CompositeExpressionTest.php"/>
                <file name="tests/Query/Expression/ExpressionBuilderTest.php"/>
                <!--
                    This suppression should be removed in 4.0.x
                    See https://github.com/doctrine/dbal/pull/4518
                -->
                <file name="src/Query/QueryBuilder.php"/>
                <file name="src/Tools/Console/Command/ReservedWordsCommand.php"/>
                <!--
                    This suppression should be removed in 4.0.x
                -->
                <file name="src/Schema/AbstractSchemaManager.php" />
                <file name="src/Schema/PostgreSQLSchemaManager.php" />
                <!--
                    See https://github.com/doctrine/dbal/pull/4518
                    TODO: remove in 4.0.0
                -->
                <referencedMethod name="Doctrine\DBAL\Connection::getSchemaManager"/>
                <!--
                    See https://github.com/doctrine/dbal/issues/4503
                    TODO: remove in 4.0.0
                -->
                <referencedMethod name="Doctrine\DBAL\Schema\AbstractSchemaManager::listNamespaceNames"/>
                <referencedMethod name="Doctrine\DBAL\Schema\PostgreSQLSchemaManager::getSchemaNames"/>
                <!--
                    See https://github.com/doctrine/dbal/pull/4722
                    TODO: remove in 4.0.0
                -->
                <referencedMethod name="Doctrine\DBAL\Schema\Comparator::compare" />
                <!--
                    See https://github.com/doctrine/dbal/pull/4578
                    TODO: remove in 4.0.0
                -->
                <referencedMethod name="Doctrine\DBAL\Query\QueryBuilder::execute" />
                <referencedMethod name="Doctrine\DBAL\Statement::execute"/>
                <!--
                    TODO: remove in 4.0.0
                -->
                <referencedMethod name="Doctrine\DBAL\Platforms\AbstractPlatform::getBinaryDefaultLength"/>
                <referencedMethod name="Doctrine\DBAL\Platforms\AbstractPlatform::getBinaryMaxLength"/>
                <referencedMethod name="Doctrine\DBAL\Platforms\AbstractPlatform::getIsNullExpression"/>
                <referencedMethod name="Doctrine\DBAL\Platforms\AbstractPlatform::getUniqueFieldDeclarationSQL"/>
                <referencedMethod name="Doctrine\DBAL\Platforms\AbstractPlatform::supportsAlterTable"/>
                <referencedMethod name="Doctrine\DBAL\Platforms\AbstractPlatform::supportsViews"/>
                <!--
                    See https://github.com/doctrine/dbal/pull/4742
                    TODO: remove in 4.0.0
                -->
                <referencedMethod name="Doctrine\DBAL\Schema\ForeignKeyConstraint::getLocalTable"/>
                <referencedMethod name="Doctrine\DBAL\Schema\ForeignKeyConstraint::getLocalTableName"/>
                <referencedMethod name="Doctrine\DBAL\Schema\ForeignKeyConstraint::setLocalTable"/>
                <!--
                    TODO: remove in 4.0.0
                -->
                <referencedMethod name="Doctrine\DBAL\Schema\Schema::getMigrateToSql"/>
                <!--
                    TODO: remove in 4.0.0
                -->
                <referencedMethod name="Doctrine\DBAL\Platforms\OraclePlatform::assertValidIdentifier"/>
                <!--
                    TODO: remove in 4.0.0
                    See https://github.com/doctrine/dbal/pull/4822
                -->
                <referencedMethod name="Doctrine\DBAL\Schema\SchemaConfig::hasExplicitForeignKeyIndexes"/>
                <!--
                    TODO: remove in 4.0.0
                    See https://github.com/doctrine/dbal/pull/4814
                -->
                <referencedMethod name="Doctrine\DBAL\Schema\AbstractAsset::getFullQualifiedName"/>
                <!--
                    TODO: remove in 4.0.0
                    See https://github.com/doctrine/dbal/pull/4821
                -->
                <referencedMethod name="Doctrine\DBAL\Schema\AbstractSchemaManager::getSchemaSearchPaths"/>
                <!--
                    TODO: remove in 4.0.0
                -->
                <referencedMethod name="Doctrine\DBAL\Platforms\AbstractPlatform::getCreateConstraintSQL"/>
                <referencedMethod name="Doctrine\DBAL\Schema\ForeignKeyConstraint::getColumns"/>
                <!--
                    TODO: remove in 4.0.0
                    See https://github.com/doctrine/dbal/pull/4897
                -->
                <referencedMethod name="Doctrine\DBAL\Schema\AbstractSchemaManager::tryMethod"/>
<<<<<<< HEAD
=======
                <!-- TODO: remove in 4.0.0 -->
                <referencedMethod name="Doctrine\DBAL\Driver\PDO\Connection::getWrappedConnection"/>
                <!--
                    TODO: remove in 4.0.0
                    See https://github.com/doctrine/dbal/pull/4966
                -->
                <referencedMethod name="Doctrine\DBAL\Connection::getWrappedConnection"/>
>>>>>>> d3371ac6
                <!--
                    TODO: remove in 4.0.0
                -->
                <referencedMethod name="Doctrine\DBAL\Platforms\AbstractPlatform::getListTableColumnsSQL"/>
                <referencedMethod name="Doctrine\DBAL\Platforms\AbstractPlatform::getListTableForeignKeysSQL"/>
                <referencedMethod name="Doctrine\DBAL\Platforms\AbstractPlatform::getListTableIndexesSQL"/>
                <referencedMethod name="Doctrine\DBAL\Platforms\MySQLPlatform::getListTableColumnsSQL"/>
                <referencedMethod name="Doctrine\DBAL\Platforms\MySQLPlatform::getListTableForeignKeysSQL"/>
                <referencedMethod name="Doctrine\DBAL\Platforms\MySQLPlatform::getListTableIndexesSQL"/>
                <referencedMethod name="Doctrine\DBAL\Platforms\OraclePlatform::getListTableColumnsSQL"/>
                <referencedMethod name="Doctrine\DBAL\Platforms\OraclePlatform::getListTableForeignKeysSQL"/>
                <referencedMethod name="Doctrine\DBAL\Platforms\OraclePlatform::getListTableIndexesSQL"/>
                <referencedMethod name="Doctrine\DBAL\Platforms\DB2Platform::getListTableColumnsSQL"/>
                <referencedMethod name="Doctrine\DBAL\Platforms\PostgreSQLPlatform::getListTableColumnsSQL"/>
                <referencedMethod name="Doctrine\DBAL\Platforms\SQLServerPlatform::getListTableColumnsSQL"/>
                <referencedMethod name="Doctrine\DBAL\Platforms\SqlitePlatform::getListTableColumnsSQL"/>
            </errorLevel>
        </DeprecatedMethod>
        <DeprecatedProperty>
            <errorLevel type="suppress">
                <!--
                    This suppression should be removed in 4.0.x
                    See https://github.com/doctrine/dbal/pull/4518
                -->
                <file name="src/Connection.php"/>

                <!--
                    This suppression should be removed in 4.0.x
                    See https://github.com/doctrine/dbal/pull/4620
                -->
                <file name="src/Configuration.php"/>
                <!--
                    This suppression should be removed in 4.0.x
                    See https://github.com/doctrine/dbal/pull/4822
                -->
                <referencedProperty name="Doctrine\DBAL\Schema\SchemaConfig::$hasExplicitForeignKeyIndexes"/>
            </errorLevel>
        </DeprecatedProperty>
        <DocblockTypeContradiction>
            <errorLevel type="suppress">
                <!--
                    Requires a release of https://github.com/JetBrains/phpstorm-stubs/pull/766
                -->
                <file name="src/Driver/Mysqli/Result.php"/>
                <!--
                    These issues can be mostly divided in the following categories:
                      1. Union types not supported at the language level (require dropping PHP 7 support)
                      2. Associative arrays with typed elements used instead of classes (require breaking API changes)
                -->
                <file name="src/Cache/QueryCacheProfile.php"/>
                <file name="src/Connection.php"/>
                <file name="src/Driver/IBMDB2/Statement.php"/>
                <file name="src/DriverManager.php"/>
                <file name="src/Platforms/AbstractPlatform.php"/>
                <file name="src/Platforms/MySQLPlatform.php"/>
                <file name="src/Platforms/SQLServerPlatform.php"/>
                <file name="src/Platforms/SqlitePlatform.php"/>
                <file name="src/Schema/Column.php"/>
                <!--
                    This issue is fixed in 4.0
                -->
                <file name="src/Schema/Index.php"/>
                <!--
                    See https://github.com/vimeo/psalm/issues/5325
                -->
                <file name="tests/Driver/OCI8/ExecutionModeTest.php"/>
                <!-- See https://github.com/vimeo/psalm/issues/5472 -->
                <file name="src/Portability/Converter.php"/>
                <!-- See https://github.com/psalm/psalm-plugin-phpunit/issues/107 -->
                <file name="tests/Functional/Schema/SchemaManagerFunctionalTestCase.php"/>
            </errorLevel>
        </DocblockTypeContradiction>
        <FalsableReturnStatement>
            <errorLevel type="suppress">
                <!--
                    Fixing these issues requires an API change
                -->
                <file name="src/Driver/PDO/SQLSrv/Connection.php"/>
                <file name="src/Driver/SQLSrv/Connection.php"/>
            </errorLevel>
        </FalsableReturnStatement>
        <ForbiddenCode>
            <errorLevel type="suppress">
                <!-- The call to var_dump() here is by design -->
                <file name="src/Tools/Dumper.php"/>
            </errorLevel>
        </ForbiddenCode>
        <ImplementedReturnTypeMismatch>
            <errorLevel type="suppress">
                <!-- Fixing this issue requires an API change -->
                <file name="src/Driver/OCI8/Connection.php"/>
            </errorLevel>
        </ImplementedReturnTypeMismatch>
        <InvalidDocblock>
            <errorLevel type="suppress">
                <!-- See https://github.com/vimeo/psalm/issues/5472 -->
                <file name="src/Portability/Converter.php"/>
            </errorLevel>
        </InvalidDocblock>
        <InvalidNullableReturnType>
            <errorLevel type="suppress">
                <!-- See https://github.com/doctrine/dbal/issues/4503 -->
                <file name="src/Schema/PostgreSQLSchemaManager.php"/>
            </errorLevel>
        </InvalidNullableReturnType>
        <InvalidPropertyAssignmentValue>
            <errorLevel type="suppress">
                <!-- Fixing this issue requires an API change -->
                <file name="src/Driver/PDO/Exception.php"/>
            </errorLevel>
        </InvalidPropertyAssignmentValue>
        <MissingConstructor>
            <errorLevel type="suppress">
                <!--
                    This suppression should be removed in 4.0.x
                    See https://github.com/doctrine/dbal/pull/3712
                -->
                <file name="src/Schema/SchemaConfig.php"/>
            </errorLevel>
        </MissingConstructor>
        <NullableReturnStatement>
            <errorLevel type="suppress">
                <!--
                    Fixing this issue requires an API change
                -->
                <file name="src/Driver/AbstractSQLiteDriver.php"/>
                <!-- See https://github.com/doctrine/dbal/issues/4503 -->
                <file name="src/Schema/PostgreSQLSchemaManager.php"/>
            </errorLevel>
        </NullableReturnStatement>
        <PossiblyNullArgument>
            <errorLevel type="suppress">
                <!-- See https://github.com/doctrine/dbal/pull/3488 -->
                <file name="src/Schema/AbstractSchemaManager.php"/>
            </errorLevel>
        </PossiblyNullArgument>
        <PossiblyUndefinedArrayOffset>
            <errorLevel type="suppress">
                <!-- See https://github.com/psalm/psalm-plugin-phpunit/pull/82 -->
                <file name="tests/Functional/PrimaryReadReplicaConnectionTest.php"/>
                <file name="tests/Functional/Schema/PostgreSQLSchemaManagerTest.php"/>
            </errorLevel>
        </PossiblyUndefinedArrayOffset>
        <PossiblyNullIterator>
            <errorLevel type="suppress">
                <!--
                    This suppression should be removed in 4.0.x
                    See https://github.com/doctrine/dbal/pull/3712
                -->
                <file name="src/Driver/Mysqli/Statement.php"/>
            </errorLevel>
        </PossiblyNullIterator>
        <PossiblyFalseReference>
            <errorLevel type="suppress">
                <!--
                    oci_new_descriptor() returns OCI-Lob|false on PHP 7 and OCILob|null on PHP 8
                -->
                <file name="src/Driver/OCI8/Statement.php"/>
            </errorLevel>
        </PossiblyFalseReference>
        <PropertyNotSetInConstructor>
            <errorLevel type="suppress">
                <!-- See https://github.com/psalm/psalm-plugin-phpunit/issues/107 -->
                <!-- See https://github.com/sebastianbergmann/phpunit/pull/4610 -->
                <directory name="tests"/>
                <!-- See https://github.com/doctrine/dbal/issues/4506 -->
                <file name="src/Schema/ForeignKeyConstraint.php"/>
                <!--
                    This suppression should be removed in 4.0.x
                    See https://github.com/doctrine/dbal/pull/3712
                -->
                <file name="src/Schema/Column.php"/>
                <file name="src/Schema/Identifier.php"/>
                <file name="src/Schema/Index.php"/>
                <file name="src/Schema/Schema.php"/>
                <file name="src/Schema/Sequence.php"/>
                <file name="src/Schema/Table.php"/>
                <file name="src/Schema/UniqueConstraint.php"/>
                <file name="src/Schema/View.php"/>
            </errorLevel>
        </PropertyNotSetInConstructor>
        <!-- This is necessary pre 4.0  -->
        <RedundantCastGivenDocblockType>
            <errorLevel type="suppress">
                <!--
                    This suppression should be removed in 4.0.x
                    where we have scalar argument types enforced
                -->
                <directory name="src"/>
            </errorLevel>
        </RedundantCastGivenDocblockType>
        <RedundantConditionGivenDocblockType>
            <errorLevel type="suppress">
                <!--
                    Fixing these issues requires support of union types at the language level
                    or breaking API changes.
                -->
                <file name="src/Platforms/MySQLPlatform.php"/>
                <file name="tests/Functional/Driver/AbstractDriverTest.php"/>
            </errorLevel>
        </RedundantConditionGivenDocblockType>
        <ReferenceConstraintViolation>
            <errorLevel type="suppress">
                <!--
                    This suppression should be removed in 4.0.x
                    See https://github.com/doctrine/dbal/pull/3836
                -->
                <file name="src/Query/QueryBuilder.php"/>
            </errorLevel>
        </ReferenceConstraintViolation>
        <TooManyArguments>
            <errorLevel type="suppress">
                <!-- See https://github.com/doctrine/dbal/pull/3562 -->
                <file name="src/Schema/AbstractSchemaManager.php"/>
                <file name="src/Schema/SqliteSchemaManager.php"/>
                <!-- See https://github.com/doctrine/dbal/pull/3498 -->
                <file name="tests/Platforms/AbstractMySQLPlatformTestCase.php"/>
            </errorLevel>
        </TooManyArguments>
        <UndefinedConstant>
            <errorLevel type="suppress">
                <!--
                    Requires a release of
                    https://github.com/JetBrains/phpstorm-stubs/pull/732
                -->
                <file name="tests/Driver/PDO/PgSQL/DriverTest.php" />
            </errorLevel>
        </UndefinedConstant>
        <UndefinedClass>
            <errorLevel type="suppress">
                <!-- Contains references to optional dependencies -->
                <file name="src/Tools/Dumper.php"/>
            </errorLevel>
        </UndefinedClass>
        <UndefinedDocblockClass>
            <errorLevel type="suppress">
                <!-- See https://github.com/vimeo/psalm/issues/5472 -->
                <referencedClass name="Doctrine\DBAL\Portability\T"/>
            </errorLevel>
        </UndefinedDocblockClass>
        <UnsafeInstantiation>
            <errorLevel type="suppress">
                <!-- See https://github.com/doctrine/dbal/issues/4510 -->
                <file name="src/Platforms/AbstractPlatform.php"/>
                <file name="src/Tools/Console/Command/ReservedWordsCommand.php"/>
                <!-- See https://github.com/doctrine/dbal/issues/4511 -->
                <file name="src/DriverManager.php"/>
            </errorLevel>
        </UnsafeInstantiation>
        <InvalidReturnType>
            <errorLevel type="suppress">
                <!-- lastInsertId has a return type that does not match the one defined in the interface-->
                <file name="src/Driver/Mysqli/Connection.php"/>
            </errorLevel>
        </InvalidReturnType>
        <InvalidScalarArgument>
            <errorLevel type="suppress">
                <!-- See https://github.com/vimeo/psalm/issues/4295 -->
                <file name="src/Exception/DriverException.php"/>

                <!-- See https://github.com/doctrine/dbal/pull/3498 -->
                <file name="tests/Functional/DataAccessTest.php"/>
                <file name="tests/Platforms/AbstractPlatformTestCase.php"/>
                <file name="tests/Platforms/DB2PlatformTest.php"/>
                <file name="tests/Platforms/OraclePlatformTest.php"/>
                <file name="tests/Platforms/SqlitePlatformTest.php"/>

                <!-- See https://github.com/doctrine/dbal/pull/3574 -->
                <file name="tests/Query/Expression/ExpressionBuilderTest.php"/>

                <!-- See https://bugs.php.net/bug.php?id=77591 -->
                <referencedFunction name="db2_autocommit"/>
            </errorLevel>
        </InvalidScalarArgument>
        <InvalidReturnStatement>
            <errorLevel type="suppress">
                <!-- lastInsertId has a return type that does not match the one defined in the interface-->
                <file name="src/Driver/Mysqli/Connection.php"/>
            </errorLevel>
        </InvalidReturnStatement>
    </issueHandlers>
</psalm><|MERGE_RESOLUTION|>--- conflicted
+++ resolved
@@ -194,8 +194,6 @@
                     See https://github.com/doctrine/dbal/pull/4897
                 -->
                 <referencedMethod name="Doctrine\DBAL\Schema\AbstractSchemaManager::tryMethod"/>
-<<<<<<< HEAD
-=======
                 <!-- TODO: remove in 4.0.0 -->
                 <referencedMethod name="Doctrine\DBAL\Driver\PDO\Connection::getWrappedConnection"/>
                 <!--
@@ -203,7 +201,6 @@
                     See https://github.com/doctrine/dbal/pull/4966
                 -->
                 <referencedMethod name="Doctrine\DBAL\Connection::getWrappedConnection"/>
->>>>>>> d3371ac6
                 <!--
                     TODO: remove in 4.0.0
                 -->
