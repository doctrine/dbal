--- conflicted
+++ resolved
@@ -6,14 +6,9 @@
     xsi:schemaLocation="https://getpsalm.org/schema/config vendor/vimeo/psalm/config.xsd"
 >
     <projectFiles>
-<<<<<<< HEAD
         <directory name="src" />
+        <directory name="static-analysis" />
         <directory name="tests" />
-=======
-        <directory name="lib/Doctrine/DBAL" />
-        <directory name="tests/Doctrine/StaticAnalysis" />
-        <directory name="tests/Doctrine/Tests" />
->>>>>>> 2f286f4b
         <ignoreFiles>
             <directory name="vendor" />
         </ignoreFiles>
