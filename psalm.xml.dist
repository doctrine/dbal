<?xml version="1.0"?>
<psalm
    errorLevel="2"
    xmlns:xsi="http://www.w3.org/2001/XMLSchema-instance"
    xmlns="https://getpsalm.org/schema/config"
    xsi:schemaLocation="https://getpsalm.org/schema/config vendor/vimeo/psalm/config.xsd"
>
    <projectFiles>
        <directory name="src" />
        <directory name="static-analysis" />
        <directory name="tests" />
        <ignoreFiles>
            <directory name="vendor" />
        </ignoreFiles>
    </projectFiles>
    <stubs>
        <file name="vendor/jetbrains/phpstorm-stubs/PDO/PDO.php" />
        <file name="vendor/jetbrains/phpstorm-stubs/ibm_db2/ibm_db2.php" />
        <file name="vendor/jetbrains/phpstorm-stubs/mysqli/mysqli.php" />
        <file name="vendor/jetbrains/phpstorm-stubs/oci8/oci8.php" />
        <file name="vendor/jetbrains/phpstorm-stubs/pgsql/pgsql.php" />
        <file name="vendor/jetbrains/phpstorm-stubs/sqlsrv/sqlsrv.php" />
    </stubs>
    <issueHandlers>
        <ArgumentTypeCoercion>
            <errorLevel type="suppress">
                <!--
                    See https://github.com/composer/package-versions-deprecated/pull/12
                -->
                <file name="src/Tools/Console/ConsoleRunner.php"/>
            </errorLevel>
        </ArgumentTypeCoercion>
        <ConflictingReferenceConstraint>
            <errorLevel type="suppress">
                <!--
                    This one is just too convoluted for Psalm to figure out, by
                    its author's own admission
                -->
                <file name="src/Driver/OCI8/ConvertPositionalToNamedPlaceholders.php"/>
            </errorLevel>
        </ConflictingReferenceConstraint>
        <DeprecatedClass>
            <errorLevel type="suppress">
                <!--
                    This suppression should be removed in 4.0.0.
                -->
                <referencedClass name="Doctrine\DBAL\Id\TableGenerator"/>
                <referencedClass name="Doctrine\DBAL\Id\TableGeneratorSchemaVisitor"/>
                <!--
                    TODO: remove in 4.0.0
                -->
                <referencedClass name="Doctrine\DBAL\Driver\ServerInfoAwareConnection"/>
                <referencedClass name="Doctrine\DBAL\VersionAwarePlatformDriver"/>
                <!--
                    TODO: remove in 4.0.0
                -->
                <referencedClass name="Doctrine\DBAL\Platforms\Keywords\MariaDb102Keywords"/>
                <referencedClass name="Doctrine\DBAL\Platforms\Keywords\MySQL57Keywords"/>
                <referencedClass name="Doctrine\DBAL\Platforms\Keywords\PostgreSQL100Keywords"/>
                <referencedClass name="Doctrine\DBAL\Platforms\Keywords\PostgreSQL94Keywords"/>
                <referencedClass name="Doctrine\DBAL\Platforms\Keywords\SQLServer2012Keywords"/>
                <referencedClass name="Doctrine\DBAL\Platforms\MariaDb1027Platform"/>
                <referencedClass name="Doctrine\DBAL\Platforms\MySQL57Platform"/>
                <referencedClass name="Doctrine\DBAL\Platforms\PostgreSQL100Platform"/>
                <referencedClass name="Doctrine\DBAL\Platforms\PostgreSQL94Platform"/>
                <referencedClass name="Doctrine\DBAL\Platforms\SQLServer2012Platform"/>
                <!--
                    TODO: remove in 4.0.0
                -->
                <referencedClass name="Doctrine\DBAL\Schema\Constraint"/>
                <!--
                    TODO: remove in 4.0.0
                    See https://github.com/doctrine/dbal/pull/4967
                -->
                <referencedClass name="Doctrine\DBAL\Logging\DebugStack"/>
                <referencedClass name="Doctrine\DBAL\Logging\SQLLogger"/>
                <referencedClass name="Doctrine\DBAL\Logging\LoggerChain"/>
            </errorLevel>
        </DeprecatedClass>
        <DeprecatedInterface>
            <errorLevel type="suppress">
                <!--
                    TODO: remove in 4.0.0
                -->
                <referencedClass name="Doctrine\DBAL\Driver\ServerInfoAwareConnection"/>
                <referencedClass name="Doctrine\DBAL\VersionAwarePlatformDriver"/>
                <!--
                    TODO: remove in 4.0.0
                -->
                <referencedClass name="Doctrine\DBAL\Schema\Constraint"/>
                <!--
                    TODO: remove in 4.0.0
                    See https://github.com/doctrine/dbal/pull/4967
                -->
                <referencedClass name="Doctrine\DBAL\Logging\SQLLogger"/>
            </errorLevel>
        </DeprecatedInterface>
        <DeprecatedMethod>
            <errorLevel type="suppress">
                <!--
                    This suppression should be removed after 2022
                    See https://github.com/doctrine/dbal/pull/4317
                -->
                <file name="tests/Functional/LegacyAPITest.php"/>
                <!--
                    This suppression should be removed in 4.0.0.
                -->
                <file name="src/Platforms/AbstractPlatform.php"/>
                <!--
                    This suppression should be removed in 4.0.x
                    See https://github.com/doctrine/dbal/pull/3865
                -->
                <file name="src/Query/Expression/CompositeExpression.php"/>
                <file name="tests/Query/Expression/CompositeExpressionTest.php"/>
                <file name="tests/Query/Expression/ExpressionBuilderTest.php"/>
                <!--
                    This suppression should be removed in 4.0.x
                    See https://github.com/doctrine/dbal/pull/4518
                -->
                <file name="src/Query/QueryBuilder.php"/>
                <file name="src/Tools/Console/Command/ReservedWordsCommand.php"/>
                <!--
                    This suppression should be removed in 4.0.x
                -->
                <file name="src/Schema/AbstractSchemaManager.php" />
                <file name="src/Schema/PostgreSQLSchemaManager.php" />
                <!--
                    See https://github.com/doctrine/dbal/pull/4518
                    TODO: remove in 4.0.0
                -->
                <referencedMethod name="Doctrine\DBAL\Connection::getSchemaManager"/>
                <!--
                    See https://github.com/doctrine/dbal/issues/4503
                    TODO: remove in 4.0.0
                -->
                <referencedMethod name="Doctrine\DBAL\Schema\AbstractSchemaManager::listNamespaceNames"/>
                <referencedMethod name="Doctrine\DBAL\Schema\PostgreSQLSchemaManager::getSchemaNames"/>
                <!--
                    See https://github.com/doctrine/dbal/pull/4722
                    TODO: remove in 4.0.0
                -->
                <referencedMethod name="Doctrine\DBAL\Schema\Comparator::compare" />
                <!--
                    See https://github.com/doctrine/dbal/pull/4578
                    TODO: remove in 4.0.0
                -->
                <referencedMethod name="Doctrine\DBAL\Query\QueryBuilder::execute" />
                <referencedMethod name="Doctrine\DBAL\Statement::execute"/>
                <!--
                    TODO: remove in 4.0.0
                -->
                <referencedMethod name="Doctrine\DBAL\Platforms\AbstractPlatform::getBinaryDefaultLength"/>
                <referencedMethod name="Doctrine\DBAL\Platforms\AbstractPlatform::getBinaryMaxLength"/>
                <referencedMethod name="Doctrine\DBAL\Platforms\AbstractPlatform::getIsNullExpression"/>
                <referencedMethod name="Doctrine\DBAL\Platforms\AbstractPlatform::getUniqueFieldDeclarationSQL"/>
                <!--
                    See https://github.com/doctrine/dbal/pull/5058
                    TODO: remove in 4.0.0
                -->
                <referencedMethod name="Doctrine\DBAL\Platforms\AbstractPlatform::isCommentedDoctrineType"/>
                <referencedMethod name="Doctrine\DBAL\Platforms\AbstractPlatform::initializeCommentedDoctrineTypes"/>
                <referencedMethod name="Doctrine\DBAL\Platforms\AbstractPlatform::markedDoctrineTypeCommented"/>
                <referencedMethod name="Doctrine\DBAL\Platforms\AbstractPlatform::supportsAlterTable"/>
                <referencedMethod name="Doctrine\DBAL\Platforms\AbstractPlatform::supportsViews"/>
                <!--
                    See https://github.com/doctrine/dbal/pull/4742
                    TODO: remove in 4.0.0
                -->
                <referencedMethod name="Doctrine\DBAL\Schema\ForeignKeyConstraint::getLocalTable"/>
                <referencedMethod name="Doctrine\DBAL\Schema\ForeignKeyConstraint::getLocalTableName"/>
                <referencedMethod name="Doctrine\DBAL\Schema\ForeignKeyConstraint::setLocalTable"/>
                <!--
                    TODO: remove in 4.0.0
                -->
                <referencedMethod name="Doctrine\DBAL\Schema\Schema::getMigrateToSql"/>
                <!--
                    TODO: remove in 4.0.0
                -->
                <referencedMethod name="Doctrine\DBAL\Platforms\OraclePlatform::assertValidIdentifier"/>
                <!--
                    TODO: remove in 4.0.0
                    See https://github.com/doctrine/dbal/pull/4822
                -->
                <referencedMethod name="Doctrine\DBAL\Schema\SchemaConfig::hasExplicitForeignKeyIndexes"/>
                <!--
                    TODO: remove in 4.0.0
                    See https://github.com/doctrine/dbal/pull/4814
                -->
                <referencedMethod name="Doctrine\DBAL\Schema\AbstractAsset::getFullQualifiedName"/>
                <!--
                    TODO: remove in 4.0.0
                    See https://github.com/doctrine/dbal/pull/4821
                -->
                <referencedMethod name="Doctrine\DBAL\Schema\AbstractSchemaManager::getSchemaSearchPaths"/>
                <!--
                    TODO: remove in 4.0.0
                -->
                <referencedMethod name="Doctrine\DBAL\Platforms\AbstractPlatform::getCreateConstraintSQL"/>
                <referencedMethod name="Doctrine\DBAL\Schema\ForeignKeyConstraint::getColumns"/>
                <!--
                    TODO: remove in 4.0.0
                    See https://github.com/doctrine/dbal/pull/4897
                -->
                <referencedMethod name="Doctrine\DBAL\Schema\AbstractSchemaManager::tryMethod"/>

                <!-- TODO: remove in 4.0.0 -->
                <referencedMethod name="Doctrine\DBAL\Driver\PDO\Connection::getWrappedConnection"/>
                <!--
                    TODO: remove in 4.0.0
                    See https://github.com/doctrine/dbal/pull/4966
                -->
                <referencedMethod name="Doctrine\DBAL\Connection::getWrappedConnection"/>
                <!--
                    TODO: remove in 4.0.0
<<<<<<< HEAD
                -->
                <referencedMethod name="Doctrine\DBAL\Platforms\AbstractPlatform::getListTableColumnsSQL"/>
                <referencedMethod name="Doctrine\DBAL\Platforms\AbstractPlatform::getListTableForeignKeysSQL"/>
                <referencedMethod name="Doctrine\DBAL\Platforms\AbstractPlatform::getListTableIndexesSQL"/>
                <referencedMethod name="Doctrine\DBAL\Platforms\AbstractMySQLPlatform::getListTableColumnsSQL"/>
                <referencedMethod name="Doctrine\DBAL\Platforms\AbstractMySQLPlatform::getListTableForeignKeysSQL"/>
                <referencedMethod name="Doctrine\DBAL\Platforms\AbstractMySQLPlatform::getListTableIndexesSQL"/>
                <referencedMethod name="Doctrine\DBAL\Platforms\OraclePlatform::getListTableColumnsSQL"/>
                <referencedMethod name="Doctrine\DBAL\Platforms\OraclePlatform::getListTableForeignKeysSQL"/>
                <referencedMethod name="Doctrine\DBAL\Platforms\OraclePlatform::getListTableIndexesSQL"/>
                <referencedMethod name="Doctrine\DBAL\Platforms\DB2Platform::getListTableColumnsSQL"/>
                <referencedMethod name="Doctrine\DBAL\Platforms\DB2Platform::getListTableForeignKeysSQL"/>
                <referencedMethod name="Doctrine\DBAL\Platforms\DB2Platform::getListTableIndexesSQL"/>
                <referencedMethod name="Doctrine\DBAL\Platforms\DB2Platform::getListTableCommentsSQL"/>
                <referencedMethod name="Doctrine\DBAL\Platforms\PostgreSQLPlatform::getListTableColumnsSQL"/>
                <referencedMethod name="Doctrine\DBAL\Platforms\PostgreSQLPlatform::getListTableForeignKeysSQL"/>
                <referencedMethod name="Doctrine\DBAL\Platforms\PostgreSQLPlatform::getListTableIndexesSQL"/>
                <referencedMethod name="Doctrine\DBAL\Platforms\PostgreSQLPlatform::getListTableMetadataSQL"/>
                <referencedMethod name="Doctrine\DBAL\Platforms\SQLServerPlatform::getListTableColumnsSQL"/>
                <referencedMethod name="Doctrine\DBAL\Platforms\SQLServerPlatform::getListTableForeignKeysSQL"/>
                <referencedMethod name="Doctrine\DBAL\Platforms\SQLServerPlatform::getListTableIndexesSQL"/>
                <referencedMethod name="Doctrine\DBAL\Platforms\SQLServerPlatform::getListTableMetadataSQL"/>
                <referencedMethod name="Doctrine\DBAL\Platforms\SqlitePlatform::getListTableColumnsSQL"/>
                <referencedMethod name="Doctrine\DBAL\Platforms\SqlitePlatform::getListTableForeignKeysSQL"/>
                <referencedMethod name="Doctrine\DBAL\Platforms\SqlitePlatform::getListTableIndexesSQL"/>
=======
                    See https://github.com/doctrine/dbal/pull/1519
                -->
                <referencedMethod name="Doctrine\DBAL\Platforms\AbstractMySQLPlatform::prefersIdentityColumns"/>
                <referencedMethod name="Doctrine\DBAL\Platforms\AbstractPlatform::prefersIdentityColumns"/>
                <referencedMethod name="Doctrine\DBAL\Platforms\DB2Platform::prefersIdentityColumns"/>
                <referencedMethod name="Doctrine\DBAL\Platforms\SQLServerPlatform::prefersIdentityColumns"/>
                <referencedMethod name="Doctrine\DBAL\Platforms\SqlitePlatform::prefersIdentityColumns"/>
                <!--
                    TODO: remove in 4.0.0
                    See https://github.com/doctrine/dbal/pull/5136
                -->
                <referencedMethod name="Doctrine\DBAL\Types\Type::canRequireSQLConversion"/>
>>>>>>> 456604ae
            </errorLevel>
        </DeprecatedMethod>
        <DeprecatedProperty>
            <errorLevel type="suppress">
                <!--
                    This suppression should be removed in 4.0.x
                    See https://github.com/doctrine/dbal/pull/4518
                -->
                <file name="src/Connection.php"/>

                <!--
                    This suppression should be removed in 4.0.x
                    See https://github.com/doctrine/dbal/pull/4620
                -->
                <file name="src/Configuration.php"/>
                <!--
                    This suppression should be removed in 4.0.x
                    See https://github.com/doctrine/dbal/pull/4822
                -->
                <referencedProperty name="Doctrine\DBAL\Schema\SchemaConfig::$hasExplicitForeignKeyIndexes"/>
                <!--
                    See https://github.com/doctrine/dbal/pull/5058
                    TODO: remove in 4.0.0
                -->
                <referencedProperty name="Doctrine\DBAL\Platforms\AbstractPlatform::$doctrineTypeComments"/>
            </errorLevel>
        </DeprecatedProperty>
        <DocblockTypeContradiction>
            <errorLevel type="suppress">
                <!--
                    Requires a release of https://github.com/JetBrains/phpstorm-stubs/pull/766
                -->
                <file name="src/Driver/Mysqli/Result.php"/>
                <!--
                    These issues can be mostly divided in the following categories:
                      1. Union types not supported at the language level (require dropping PHP 7 support)
                      2. Associative arrays with typed elements used instead of classes (require breaking API changes)
                -->
                <file name="src/Cache/QueryCacheProfile.php"/>
                <file name="src/Connection.php"/>
                <file name="src/Driver/IBMDB2/Statement.php"/>
                <file name="src/DriverManager.php"/>
                <file name="src/Platforms/AbstractMySQLPlatform.php"/>
                <file name="src/Platforms/AbstractPlatform.php"/>
                <file name="src/Platforms/SQLServerPlatform.php"/>
                <file name="src/Platforms/SqlitePlatform.php"/>
                <file name="src/Schema/Column.php"/>
                <!--
                    This issue is fixed in 4.0
                -->
                <file name="src/Schema/Index.php"/>
                <!--
                    See https://github.com/vimeo/psalm/issues/5325
                -->
                <file name="tests/Driver/OCI8/ExecutionModeTest.php"/>
                <!-- See https://github.com/vimeo/psalm/issues/5472 -->
                <file name="src/Portability/Converter.php"/>
                <!-- See https://github.com/psalm/psalm-plugin-phpunit/issues/107 -->
                <file name="tests/Functional/Schema/SchemaManagerFunctionalTestCase.php"/>
            </errorLevel>
        </DocblockTypeContradiction>
        <FalsableReturnStatement>
            <errorLevel type="suppress">
                <!--
                    Fixing these issues requires an API change
                -->
                <file name="src/Driver/PDO/SQLSrv/Connection.php"/>
                <file name="src/Driver/SQLSrv/Connection.php"/>
            </errorLevel>
        </FalsableReturnStatement>
        <ImplementedReturnTypeMismatch>
            <errorLevel type="suppress">
                <!-- Fixing this issue requires an API change -->
                <file name="src/Driver/OCI8/Connection.php"/>
            </errorLevel>
        </ImplementedReturnTypeMismatch>
        <InvalidDocblock>
            <errorLevel type="suppress">
                <!-- See https://github.com/vimeo/psalm/issues/5472 -->
                <file name="src/Portability/Converter.php"/>
            </errorLevel>
        </InvalidDocblock>
        <InvalidNullableReturnType>
            <errorLevel type="suppress">
                <!-- See https://github.com/doctrine/dbal/issues/4503 -->
                <file name="src/Schema/PostgreSQLSchemaManager.php"/>
            </errorLevel>
        </InvalidNullableReturnType>
        <InvalidPropertyAssignmentValue>
            <errorLevel type="suppress">
                <!-- Fixing this issue requires an API change -->
                <file name="src/Driver/PDO/Exception.php"/>
            </errorLevel>
        </InvalidPropertyAssignmentValue>
        <MissingConstructor>
            <errorLevel type="suppress">
                <!--
                    This suppression should be removed in 4.0.x
                    See https://github.com/doctrine/dbal/pull/3712
                -->
                <file name="src/Schema/SchemaConfig.php"/>
            </errorLevel>
        </MissingConstructor>
        <NullableReturnStatement>
            <errorLevel type="suppress">
                <!--
                    Fixing this issue requires an API change
                -->
                <file name="src/Driver/AbstractSQLiteDriver.php"/>
                <!-- See https://github.com/doctrine/dbal/issues/4503 -->
                <file name="src/Schema/PostgreSQLSchemaManager.php"/>
            </errorLevel>
        </NullableReturnStatement>
        <PossiblyNullArgument>
            <errorLevel type="suppress">
                <!-- See https://github.com/doctrine/dbal/pull/3488 -->
                <file name="src/Schema/AbstractSchemaManager.php"/>
            </errorLevel>
        </PossiblyNullArgument>
        <PossiblyUndefinedArrayOffset>
            <errorLevel type="suppress">
                <!-- See https://github.com/psalm/psalm-plugin-phpunit/pull/82 -->
                <file name="tests/Functional/PrimaryReadReplicaConnectionTest.php"/>
                <file name="tests/Functional/Schema/PostgreSQLSchemaManagerTest.php"/>
            </errorLevel>
        </PossiblyUndefinedArrayOffset>
        <PossiblyNullIterator>
            <errorLevel type="suppress">
                <!--
                    This suppression should be removed in 4.0.x
                    See https://github.com/doctrine/dbal/pull/3712
                -->
                <file name="src/Driver/Mysqli/Statement.php"/>
            </errorLevel>
        </PossiblyNullIterator>
        <PossiblyFalseReference>
            <errorLevel type="suppress">
                <!--
                    oci_new_descriptor() returns OCI-Lob|false on PHP 7 and OCILob|null on PHP 8
                -->
                <file name="src/Driver/OCI8/Statement.php"/>
            </errorLevel>
        </PossiblyFalseReference>
        <PropertyNotSetInConstructor>
            <errorLevel type="suppress">
                <!-- See https://github.com/psalm/psalm-plugin-phpunit/issues/107 -->
                <!-- See https://github.com/sebastianbergmann/phpunit/pull/4610 -->
                <directory name="tests"/>
                <!-- See https://github.com/doctrine/dbal/issues/4506 -->
                <file name="src/Schema/ForeignKeyConstraint.php"/>
                <!--
                    This suppression should be removed in 4.0.x
                    See https://github.com/doctrine/dbal/pull/3712
                -->
                <file name="src/Schema/Column.php"/>
                <file name="src/Schema/Identifier.php"/>
                <file name="src/Schema/Index.php"/>
                <file name="src/Schema/Schema.php"/>
                <file name="src/Schema/Sequence.php"/>
                <file name="src/Schema/Table.php"/>
                <file name="src/Schema/UniqueConstraint.php"/>
                <file name="src/Schema/View.php"/>
            </errorLevel>
        </PropertyNotSetInConstructor>
        <!-- This is necessary pre 4.0  -->
        <RedundantCastGivenDocblockType>
            <errorLevel type="suppress">
                <!--
                    This suppression should be removed in 4.0.x
                    where we have scalar argument types enforced
                -->
                <directory name="src"/>
            </errorLevel>
        </RedundantCastGivenDocblockType>
        <RedundantConditionGivenDocblockType>
            <errorLevel type="suppress">
                <!--
                    Fixing these issues requires support of union types at the language level
                    or breaking API changes.
                -->
                <file name="src/Platforms/AbstractMySQLPlatform.php"/>
                <file name="tests/Functional/Driver/AbstractDriverTest.php"/>
            </errorLevel>
        </RedundantConditionGivenDocblockType>
        <ReferenceConstraintViolation>
            <errorLevel type="suppress">
                <!--
                    This suppression should be removed in 4.0.x
                    See https://github.com/doctrine/dbal/pull/3836
                -->
                <file name="src/Query/QueryBuilder.php"/>
            </errorLevel>
        </ReferenceConstraintViolation>
        <!-- Workaround for https://github.com/vimeo/psalm/issues/7026 -->
        <ReservedWord>
            <errorLevel type="suppress">
                <directory name="src"/>
                <directory name="tests"/>
            </errorLevel>
        </ReservedWord>
        <TooManyArguments>
            <errorLevel type="suppress">
                <!-- See https://github.com/doctrine/dbal/pull/3562 -->
                <file name="src/Schema/AbstractSchemaManager.php"/>
                <file name="src/Schema/SqliteSchemaManager.php"/>
                <!-- See https://github.com/doctrine/dbal/pull/3498 -->
                <file name="tests/Platforms/AbstractMySQLPlatformTestCase.php"/>
            </errorLevel>
        </TooManyArguments>
        <UndefinedConstant>
            <errorLevel type="suppress">
                <!--
                    Requires a release of
                    https://github.com/JetBrains/phpstorm-stubs/pull/732
                -->
                <file name="tests/Driver/PDO/PgSQL/DriverTest.php" />
            </errorLevel>
        </UndefinedConstant>
        <UndefinedDocblockClass>
            <errorLevel type="suppress">
                <!-- See https://github.com/vimeo/psalm/issues/5472 -->
                <referencedClass name="Doctrine\DBAL\Portability\T"/>
            </errorLevel>
        </UndefinedDocblockClass>
        <UnsafeInstantiation>
            <errorLevel type="suppress">
                <!-- See https://github.com/doctrine/dbal/issues/4510 -->
                <file name="src/Platforms/AbstractPlatform.php"/>
                <file name="src/Tools/Console/Command/ReservedWordsCommand.php"/>
                <!-- See https://github.com/doctrine/dbal/issues/4511 -->
                <file name="src/DriverManager.php"/>
            </errorLevel>
        </UnsafeInstantiation>
        <InvalidReturnType>
            <errorLevel type="suppress">
                <!-- lastInsertId has a return type that does not match the one defined in the interface-->
                <file name="src/Driver/Mysqli/Connection.php"/>
            </errorLevel>
        </InvalidReturnType>
        <InvalidScalarArgument>
            <errorLevel type="suppress">
                <!-- See https://github.com/vimeo/psalm/issues/4295 -->
                <file name="src/Exception/DriverException.php"/>

                <!-- See https://github.com/doctrine/dbal/pull/3498 -->
                <file name="tests/Functional/DataAccessTest.php"/>
                <file name="tests/Platforms/AbstractPlatformTestCase.php"/>
                <file name="tests/Platforms/DB2PlatformTest.php"/>
                <file name="tests/Platforms/OraclePlatformTest.php"/>
                <file name="tests/Platforms/SqlitePlatformTest.php"/>

                <!-- See https://github.com/doctrine/dbal/pull/3574 -->
                <file name="tests/Query/Expression/ExpressionBuilderTest.php"/>

                <!-- See https://bugs.php.net/bug.php?id=77591 -->
                <referencedFunction name="db2_autocommit"/>
            </errorLevel>
        </InvalidScalarArgument>
        <InvalidReturnStatement>
            <errorLevel type="suppress">
                <!-- lastInsertId has a return type that does not match the one defined in the interface-->
                <file name="src/Driver/Mysqli/Connection.php"/>
            </errorLevel>
        </InvalidReturnStatement>
    </issueHandlers>
</psalm><|MERGE_RESOLUTION|>--- conflicted
+++ resolved
@@ -212,7 +212,6 @@
                 <referencedMethod name="Doctrine\DBAL\Connection::getWrappedConnection"/>
                 <!--
                     TODO: remove in 4.0.0
-<<<<<<< HEAD
                 -->
                 <referencedMethod name="Doctrine\DBAL\Platforms\AbstractPlatform::getListTableColumnsSQL"/>
                 <referencedMethod name="Doctrine\DBAL\Platforms\AbstractPlatform::getListTableForeignKeysSQL"/>
@@ -238,7 +237,7 @@
                 <referencedMethod name="Doctrine\DBAL\Platforms\SqlitePlatform::getListTableColumnsSQL"/>
                 <referencedMethod name="Doctrine\DBAL\Platforms\SqlitePlatform::getListTableForeignKeysSQL"/>
                 <referencedMethod name="Doctrine\DBAL\Platforms\SqlitePlatform::getListTableIndexesSQL"/>
-=======
+                <!--
                     See https://github.com/doctrine/dbal/pull/1519
                 -->
                 <referencedMethod name="Doctrine\DBAL\Platforms\AbstractMySQLPlatform::prefersIdentityColumns"/>
@@ -251,7 +250,6 @@
                     See https://github.com/doctrine/dbal/pull/5136
                 -->
                 <referencedMethod name="Doctrine\DBAL\Types\Type::canRequireSQLConversion"/>
->>>>>>> 456604ae
             </errorLevel>
         </DeprecatedMethod>
         <DeprecatedProperty>
