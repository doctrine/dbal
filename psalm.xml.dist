<?xml version="1.0"?>
<psalm
    errorLevel="2"
    xmlns:xsi="http://www.w3.org/2001/XMLSchema-instance"
    xmlns="https://getpsalm.org/schema/config"
    xsi:schemaLocation="https://getpsalm.org/schema/config vendor/vimeo/psalm/config.xsd"
>
    <projectFiles>
        <directory name="src" />
        <directory name="tests" />
        <ignoreFiles>
            <directory name="vendor" />
        </ignoreFiles>
    </projectFiles>
    <stubs>
        <file name="vendor/jetbrains/phpstorm-stubs/PDO/PDO.php" />
        <file name="vendor/jetbrains/phpstorm-stubs/ibm_db2/ibm_db2.php" />
        <file name="vendor/jetbrains/phpstorm-stubs/mysqli/mysqli.php" />
        <file name="vendor/jetbrains/phpstorm-stubs/oci8/oci8.php" />
        <file name="vendor/jetbrains/phpstorm-stubs/pgsql/pgsql.php" />
        <file name="vendor/jetbrains/phpstorm-stubs/sqlsrv/sqlsrv.php" />
    </stubs>
    <issueHandlers>
        <ArgumentTypeCoercion>
            <errorLevel type="suppress">
                <!--
                    See https://github.com/composer/package-versions-deprecated/pull/12
                -->
                <file name="src/Tools/Console/ConsoleRunner.php"/>
            </errorLevel>
        </ArgumentTypeCoercion>
        <ConflictingReferenceConstraint>
            <errorLevel type="suppress">
                <!--
                    This one is just too convoluted for Psalm to figure out, by
                    its author's own admission
                -->
                <file name="src/Driver/OCI8/ConvertPositionalToNamedPlaceholders.php"/>
            </errorLevel>
        </ConflictingReferenceConstraint>
        <DeprecatedClass>
            <errorLevel type="suppress">
                <!--
                    This suppression should be removed once Composer 1
                    is no longer supported.
                -->
                <file name="src/Tools/Console/ConsoleRunner.php"/>
                <!--
                    This suppression should be removed once Doctrine Cache
                    is no longer supported.
                -->
                <file name="tests/Functional/ResultCacheTest.php"/>
            </errorLevel>
        </DeprecatedClass>
        <DeprecatedMethod>
            <errorLevel type="suppress">
                <!--
                    This suppression should be removed after 2022
                    See https://github.com/doctrine/dbal/pull/4317
                -->
                <file name="tests/Functional/LegacyAPITest.php"/>
                <!--
                    These suppressions should be removed in 4.0.0
                -->
                <referencedMethod name="Doctrine\DBAL\Query\QueryBuilder::execute"/>
                <referencedMethod name="Doctrine\DBAL\Statement::execute"/>
            </errorLevel>
        </DeprecatedMethod>
<<<<<<< HEAD
=======
        <DeprecatedProperty>
            <errorLevel type="suppress">
                <!--
                    This suppression should be removed in 4.0.x
                    See https://github.com/doctrine/dbal/pull/4518
                -->
                <file name="src/Connection.php"/>

                <!--
                    This suppression should be removed in 4.0.x
                    See https://github.com/doctrine/dbal/pull/4620
                -->
                <file name="src/Configuration.php"/>
            </errorLevel>
        </DeprecatedProperty>
>>>>>>> 326cf4cb
        <DocblockTypeContradiction>
            <errorLevel type="suppress">
                <!--
                    Requires a release of https://github.com/JetBrains/phpstorm-stubs/pull/766
                -->
                <file name="src/Driver/Mysqli/Result.php"/>
                <!--
                    These issues can be mostly divided in the following categories:
                      1. Union types not supported at the language level (require dropping PHP 7 support)
                      2. Associative arrays with typed elements used instead of classes (require breaking API changes)
                -->
                <file name="src/Cache/QueryCacheProfile.php"/>
                <file name="src/Connection.php"/>
                <file name="src/Driver/IBMDB2/Statement.php"/>
                <file name="src/DriverManager.php"/>
                <file name="src/Platforms/AbstractPlatform.php"/>
                <file name="src/Platforms/MySQLPlatform.php"/>
                <file name="src/Platforms/SQLServer2012Platform.php"/>
                <file name="src/Platforms/SqlitePlatform.php"/>
                <file name="src/Schema/Column.php"/>
                <!--
                    See https://github.com/vimeo/psalm/issues/5325
                -->
                <file name="tests/Driver/OCI8/ExecutionModeTest.php"/>
            </errorLevel>
        </DocblockTypeContradiction>
        <FalsableReturnStatement>
            <errorLevel type="suppress">
                <!--
                    Fixing these issues requires an API change
                -->
                <file name="src/Driver/PDO/SQLSrv/Connection.php"/>
                <file name="src/Driver/SQLSrv/Connection.php"/>
            </errorLevel>
        </FalsableReturnStatement>
        <ImpureMethodCall>
            <errorLevel type="suppress">
                <!--
                    Requires a release of
                    https://github.com/vimeo/psalm/pull/3171
                -->
                <file name="src/Exception/DriverException.php"/>
            </errorLevel>
        </ImpureMethodCall>
        <ForbiddenCode>
            <errorLevel type="suppress">
                <!-- The call to var_dump() here is by design -->
                <file name="src/Tools/Dumper.php"/>
            </errorLevel>
        </ForbiddenCode>
        <ImplementedReturnTypeMismatch>
            <errorLevel type="suppress">
                <!-- Fixing this issue requires an API change -->
                <file name="src/Driver/OCI8/Connection.php"/>
            </errorLevel>
        </ImplementedReturnTypeMismatch>
        <InvalidPropertyAssignmentValue>
            <errorLevel type="suppress">
                <!-- Fixing this issue requires an API change -->
                <file name="src/Driver/PDO/Exception.php"/>
            </errorLevel>
        </InvalidPropertyAssignmentValue>
        <NullableReturnStatement>
            <errorLevel type="suppress">
                <!--
                    Fixing this issue requires an API change
                -->
                <file name="src/Driver/AbstractSQLiteDriver.php"/>
            </errorLevel>
        </NullableReturnStatement>
        <PossiblyNullArgument>
            <errorLevel type="suppress">
                <!--
                    This is a valid issue and requires some refactoring.
                -->
                <file name="src/Schema/SqliteSchemaManager.php"/>
            </errorLevel>
        </PossiblyNullArgument>
        <PossiblyUndefinedArrayOffset>
            <errorLevel type="suppress">
                <!-- See https://github.com/psalm/psalm-plugin-phpunit/pull/82 -->
                <file name="tests/Functional/PrimaryReadReplicaConnectionTest.php"/>
                <file name="tests/Functional/Schema/PostgreSQLSchemaManagerTest.php"/>
            </errorLevel>
        </PossiblyUndefinedArrayOffset>
        <PossiblyUndefinedVariable>
            <errorLevel type="suppress">
                <!--
                    See https://github.com/vimeo/psalm/issues/4354
                -->
                <file name="src/Schema/AbstractSchemaManager.php"/>
            </errorLevel>
        </PossiblyUndefinedVariable>
        <PropertyNotSetInConstructor>
            <errorLevel type="suppress">
                <!-- See https://github.com/psalm/psalm-plugin-phpunit/issues/107 -->
                <!-- See https://github.com/sebastianbergmann/phpunit/pull/4610 -->
                <directory name="tests"/>
                <!-- See https://github.com/doctrine/dbal/issues/4506 -->
                <file name="src/Schema/ForeignKeyConstraint.php"/>
            </errorLevel>
        </PropertyNotSetInConstructor>
        <RedundantCondition>
            <errorLevel type="suppress">
                <!--
                    Requires a release of
                    https://github.com/sebastianbergmann/phpunit/commit/9c60d7d9fd3bfa80fa4aeab7090e1bbe0830dbcd
                -->
                <file name="tests/Driver/API/ExceptionConverterTest.php"/>
            </errorLevel>
        </RedundantCondition>
        <RedundantConditionGivenDocblockType>
            <errorLevel type="suppress">
                <!--
                    Requires a release of https://github.com/JetBrains/phpstorm-stubs/pull/1055
                -->
                <file name="src/Driver/Mysqli/Result.php"/>
                <!--
                    Requires a release of https://github.com/JetBrains/phpstorm-stubs/pull/1053
                -->
                <file name="src/Driver/PDO/Result.php"/>
                <!--
                    Fixing these issues requires support of union types at the language level
                    or breaking API changes.
                -->
                <file name="src/Platforms/MySQLPlatform.php"/>
                <!--
                    Requires a release of
                    https://github.com/JetBrains/phpstorm-stubs/commit/43ce0bb13e927b9eb69cc06c16ab22f548c4735b
                -->
                <file name="src/Driver/Mysqli/Connection.php"/>
            </errorLevel>
        </RedundantConditionGivenDocblockType>
        <TypeDoesNotContainType>
            <errorLevel type="suppress">
                <!-- See https://github.com/vimeo/psalm/issues/4274 -->
                <file name="src/Schema/Index.php"/>
            </errorLevel>
        </TypeDoesNotContainType>
        <UndefinedConstant>
            <errorLevel type="suppress">
                <!--
                    Requires a release of
                    https://github.com/JetBrains/phpstorm-stubs/pull/732
                -->
                <file name="tests/Driver/PDO/PgSQL/DriverTest.php" />
            </errorLevel>
        </UndefinedConstant>
        <UndefinedClass>
            <errorLevel type="suppress">
                <!-- Contains references to optional dependencies -->
                <file name="src/Tools/Dumper.php"/>
            </errorLevel>
        </UndefinedClass>
        <UnsafeInstantiation>
            <errorLevel type="suppress">
                <!-- See https://github.com/doctrine/dbal/issues/4511 -->
                <file name="src/DriverManager.php"/>
            </errorLevel>
        </UnsafeInstantiation>
        <InvalidReturnType>
            <errorLevel type="suppress">
                <!-- lastInsertId has a return type that does not match the one defined in the interface-->
                <file name="src/Driver/Mysqli/Connection.php"/>
            </errorLevel>
        </InvalidReturnType>
        <InvalidScalarArgument>
            <errorLevel type="suppress">
                <!-- See https://github.com/vimeo/psalm/issues/4295 -->
                <file name="src/Exception/DriverException.php"/>
            </errorLevel>
        </InvalidScalarArgument>
        <InvalidReturnStatement>
            <errorLevel type="suppress">
                <!-- lastInsertId has a return type that does not match the one defined in the interface-->
                <file name="src/Driver/Mysqli/Connection.php"/>
            </errorLevel>
        </InvalidReturnStatement>
    </issueHandlers>
</psalm><|MERGE_RESOLUTION|>--- conflicted
+++ resolved
@@ -66,16 +66,8 @@
                 <referencedMethod name="Doctrine\DBAL\Statement::execute"/>
             </errorLevel>
         </DeprecatedMethod>
-<<<<<<< HEAD
-=======
         <DeprecatedProperty>
             <errorLevel type="suppress">
-                <!--
-                    This suppression should be removed in 4.0.x
-                    See https://github.com/doctrine/dbal/pull/4518
-                -->
-                <file name="src/Connection.php"/>
-
                 <!--
                     This suppression should be removed in 4.0.x
                     See https://github.com/doctrine/dbal/pull/4620
@@ -83,7 +75,6 @@
                 <file name="src/Configuration.php"/>
             </errorLevel>
         </DeprecatedProperty>
->>>>>>> 326cf4cb
         <DocblockTypeContradiction>
             <errorLevel type="suppress">
                 <!--
