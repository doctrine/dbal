--- conflicted
+++ resolved
@@ -265,21 +265,6 @@
                 <file name="src/Schema/SqliteSchemaManager.php"/>
             </errorLevel>
         </TooManyArguments>
-<<<<<<< HEAD
-        <TypeDoesNotContainType>
-            <errorLevel type="suppress">
-                <!-- See https://github.com/vimeo/psalm/issues/4274 -->
-                <file name="src/Schema/Index.php"/>
-            </errorLevel>
-        </TypeDoesNotContainType>
-        <UndefinedAttributeClass>
-            <errorLevel type="suppress">
-                <!-- This class has been added in PHP 8.1 -->
-                <referencedClass name="ReturnTypeWillChange"/>
-            </errorLevel>
-        </UndefinedAttributeClass>
-=======
->>>>>>> 029caa10
         <UndefinedConstant>
             <errorLevel type="suppress">
                 <!--
