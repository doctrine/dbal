--- conflicted
+++ resolved
@@ -194,7 +194,13 @@
                     See https://github.com/doctrine/dbal/pull/4897
                 -->
                 <referencedMethod name="Doctrine\DBAL\Schema\AbstractSchemaManager::tryMethod"/>
-<<<<<<< HEAD
+                <!-- TODO: remove in 4.0.0 -->
+                <referencedMethod name="Doctrine\DBAL\Driver\PDO\Connection::getWrappedConnection"/>
+                <!--
+                    TODO: remove in 4.0.0
+                    See https://github.com/doctrine/dbal/pull/4966
+                -->
+                <referencedMethod name="Doctrine\DBAL\Connection::getWrappedConnection"/>
                 <!--
                     TODO: remove in 4.0.0
                 -->
@@ -211,16 +217,6 @@
                 <referencedMethod name="Doctrine\DBAL\Platforms\PostgreSQLPlatform::getListTableColumnsSQL"/>
                 <referencedMethod name="Doctrine\DBAL\Platforms\SQLServerPlatform::getListTableColumnsSQL"/>
                 <referencedMethod name="Doctrine\DBAL\Platforms\SqlitePlatform::getListTableColumnsSQL"/>
-=======
-
-                <!-- TODO: remove in 4.0.0 -->
-                <referencedMethod name="Doctrine\DBAL\Driver\PDO\Connection::getWrappedConnection"/>
-                <!--
-                    TODO: remove in 4.0.0
-                    See https://github.com/doctrine/dbal/pull/4966
-                -->
-                <referencedMethod name="Doctrine\DBAL\Connection::getWrappedConnection"/>
->>>>>>> 59f914f7
             </errorLevel>
         </DeprecatedMethod>
         <DeprecatedProperty>
