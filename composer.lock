{
    "_readme": [
        "This file locks the dependencies of your project to a known state",
        "Read more about it at https://getcomposer.org/doc/01-basic-usage.md#installing-dependencies",
        "This file is @generated automatically"
    ],
<<<<<<< HEAD
    "content-hash": "d33d9fbc27c8a727a565ef5524bbbcda",
=======
    "content-hash": "fcb001569e84ed2311da0ce1b4d4d7fc",
>>>>>>> e6349bab
    "packages": [
        {
            "name": "doctrine/cache",
            "version": "v1.7.1",
            "source": {
                "type": "git",
                "url": "https://github.com/doctrine/cache.git",
                "reference": "b3217d58609e9c8e661cd41357a54d926c4a2a1a"
            },
            "dist": {
                "type": "zip",
                "url": "https://api.github.com/repos/doctrine/cache/zipball/b3217d58609e9c8e661cd41357a54d926c4a2a1a",
                "reference": "b3217d58609e9c8e661cd41357a54d926c4a2a1a",
                "shasum": ""
            },
            "require": {
                "php": "~7.1"
            },
            "conflict": {
                "doctrine/common": ">2.2,<2.4"
            },
            "require-dev": {
                "alcaeus/mongo-php-adapter": "^1.1",
                "mongodb/mongodb": "^1.1",
                "phpunit/phpunit": "^5.7",
                "predis/predis": "~1.0"
            },
            "suggest": {
                "alcaeus/mongo-php-adapter": "Required to use legacy MongoDB driver"
            },
            "type": "library",
            "extra": {
                "branch-alias": {
                    "dev-master": "1.7.x-dev"
                }
            },
            "autoload": {
                "psr-4": {
                    "Doctrine\\Common\\Cache\\": "lib/Doctrine/Common/Cache"
                }
            },
            "notification-url": "https://packagist.org/downloads/",
            "license": [
                "MIT"
            ],
            "authors": [
                {
                    "name": "Roman Borschel",
                    "email": "roman@code-factory.org"
                },
                {
                    "name": "Benjamin Eberlei",
                    "email": "kontakt@beberlei.de"
                },
                {
                    "name": "Guilherme Blanco",
                    "email": "guilhermeblanco@gmail.com"
                },
                {
                    "name": "Jonathan Wage",
                    "email": "jonwage@gmail.com"
                },
                {
                    "name": "Johannes Schmitt",
                    "email": "schmittjoh@gmail.com"
                }
            ],
            "description": "Caching library offering an object-oriented API for many cache backends",
            "homepage": "http://www.doctrine-project.org",
            "keywords": [
                "cache",
                "caching"
            ],
            "time": "2017-08-25T07:02:50+00:00"
        },
        {
            "name": "doctrine/event-manager",
            "version": "v1.0.0",
            "source": {
                "type": "git",
                "url": "https://github.com/doctrine/event-manager.git",
                "reference": "a520bc093a0170feeb6b14e9d83f3a14452e64b3"
            },
            "dist": {
                "type": "zip",
                "url": "https://api.github.com/repos/doctrine/event-manager/zipball/a520bc093a0170feeb6b14e9d83f3a14452e64b3",
                "reference": "a520bc093a0170feeb6b14e9d83f3a14452e64b3",
                "shasum": ""
            },
            "require": {
                "php": "^7.1"
            },
            "conflict": {
                "doctrine/common": "<2.9@dev"
            },
            "require-dev": {
                "doctrine/coding-standard": "^4.0",
                "phpunit/phpunit": "^7.0"
            },
            "type": "library",
            "extra": {
                "branch-alias": {
                    "dev-master": "1.0.x-dev"
                }
            },
            "autoload": {
                "psr-4": {
                    "Doctrine\\Common\\": "lib/Doctrine/Common"
                }
            },
            "notification-url": "https://packagist.org/downloads/",
            "license": [
                "MIT"
            ],
            "authors": [
                {
                    "name": "Roman Borschel",
                    "email": "roman@code-factory.org"
                },
                {
                    "name": "Benjamin Eberlei",
                    "email": "kontakt@beberlei.de"
                },
                {
                    "name": "Guilherme Blanco",
                    "email": "guilhermeblanco@gmail.com"
                },
                {
                    "name": "Jonathan Wage",
                    "email": "jonwage@gmail.com"
                },
                {
                    "name": "Johannes Schmitt",
                    "email": "schmittjoh@gmail.com"
                },
                {
                    "name": "Marco Pivetta",
                    "email": "ocramius@gmail.com"
                }
            ],
            "description": "Doctrine Event Manager component",
            "homepage": "https://www.doctrine-project.org/projects/event-manager.html",
            "keywords": [
                "event",
                "eventdispatcher",
                "eventmanager"
            ],
            "time": "2018-06-11T11:59:03+00:00"
        },
        {
            "name": "ocramius/package-versions",
            "version": "1.4.2",
            "source": {
                "type": "git",
                "url": "https://github.com/Ocramius/PackageVersions.git",
                "reference": "44af6f3a2e2e04f2af46bcb302ad9600cba41c7d"
            },
            "dist": {
                "type": "zip",
                "url": "https://api.github.com/repos/Ocramius/PackageVersions/zipball/44af6f3a2e2e04f2af46bcb302ad9600cba41c7d",
                "reference": "44af6f3a2e2e04f2af46bcb302ad9600cba41c7d",
                "shasum": ""
            },
            "require": {
                "composer-plugin-api": "^1.0.0",
                "php": "^7.1.0"
            },
            "require-dev": {
                "composer/composer": "^1.6.3",
                "doctrine/coding-standard": "^5.0.1",
                "ext-zip": "*",
                "infection/infection": "^0.7.1",
                "phpunit/phpunit": "^7.5.17"
            },
            "type": "composer-plugin",
            "extra": {
                "class": "PackageVersions\\Installer",
                "branch-alias": {
                    "dev-master": "2.0.x-dev"
                }
            },
            "autoload": {
                "psr-4": {
                    "PackageVersions\\": "src/PackageVersions"
                }
            },
            "notification-url": "https://packagist.org/downloads/",
            "license": [
                "MIT"
            ],
            "authors": [
                {
                    "name": "Marco Pivetta",
                    "email": "ocramius@gmail.com"
                }
            ],
            "description": "Composer plugin that provides efficient querying for installed package versions (no runtime IO)",
            "time": "2019-11-15T16:17:10+00:00"
        }
    ],
    "packages-dev": [
        {
            "name": "dealerdirect/phpcodesniffer-composer-installer",
            "version": "v0.5.0",
            "source": {
                "type": "git",
                "url": "https://github.com/Dealerdirect/phpcodesniffer-composer-installer.git",
                "reference": "e749410375ff6fb7a040a68878c656c2e610b132"
            },
            "dist": {
                "type": "zip",
                "url": "https://api.github.com/repos/Dealerdirect/phpcodesniffer-composer-installer/zipball/e749410375ff6fb7a040a68878c656c2e610b132",
                "reference": "e749410375ff6fb7a040a68878c656c2e610b132",
                "shasum": ""
            },
            "require": {
                "composer-plugin-api": "^1.0",
                "php": "^5.3|^7",
                "squizlabs/php_codesniffer": "^2|^3"
            },
            "require-dev": {
                "composer/composer": "*",
                "phpcompatibility/php-compatibility": "^9.0",
                "sensiolabs/security-checker": "^4.1.0"
            },
            "type": "composer-plugin",
            "extra": {
                "class": "Dealerdirect\\Composer\\Plugin\\Installers\\PHPCodeSniffer\\Plugin"
            },
            "autoload": {
                "psr-4": {
                    "Dealerdirect\\Composer\\Plugin\\Installers\\PHPCodeSniffer\\": "src/"
                }
            },
            "notification-url": "https://packagist.org/downloads/",
            "license": [
                "MIT"
            ],
            "authors": [
                {
                    "name": "Franck Nijhof",
                    "email": "franck.nijhof@dealerdirect.com",
                    "homepage": "http://www.frenck.nl",
                    "role": "Developer / IT Manager"
                }
            ],
            "description": "PHP_CodeSniffer Standards Composer Installer Plugin",
            "homepage": "http://www.dealerdirect.com",
            "keywords": [
                "PHPCodeSniffer",
                "PHP_CodeSniffer",
                "code quality",
                "codesniffer",
                "composer",
                "installer",
                "phpcs",
                "plugin",
                "qa",
                "quality",
                "standard",
                "standards",
                "style guide",
                "stylecheck",
                "tests"
            ],
            "time": "2018-10-26T13:21:45+00:00"
        },
        {
            "name": "doctrine/coding-standard",
            "version": "7.0.2",
            "source": {
                "type": "git",
                "url": "https://github.com/doctrine/coding-standard.git",
                "reference": "d8a60ec4da68025c42795b714f66e277dd3e11de"
            },
            "dist": {
                "type": "zip",
                "url": "https://api.github.com/repos/doctrine/coding-standard/zipball/d8a60ec4da68025c42795b714f66e277dd3e11de",
                "reference": "d8a60ec4da68025c42795b714f66e277dd3e11de",
                "shasum": ""
            },
            "require": {
                "dealerdirect/phpcodesniffer-composer-installer": "^0.5.0",
                "php": "^7.2",
                "slevomat/coding-standard": "^6.0",
                "squizlabs/php_codesniffer": "^3.5.3"
            },
            "type": "phpcodesniffer-standard",
            "extra": {
                "branch-alias": {
                    "dev-master": "7.0.x-dev"
                }
            },
            "autoload": {
                "psr-4": {
                    "Doctrine\\Sniffs\\": "lib/Doctrine/Sniffs"
                }
            },
            "notification-url": "https://packagist.org/downloads/",
            "license": [
                "MIT"
            ],
            "authors": [
                {
                    "name": "Benjamin Eberlei",
                    "email": "kontakt@beberlei.de"
                },
                {
                    "name": "Steve Müller",
                    "email": "st.mueller@dzh-online.de"
                }
            ],
            "description": "The Doctrine Coding Standard is a set of PHPCS rules applied to all Doctrine projects.",
            "homepage": "https://www.doctrine-project.org/projects/coding-standard.html",
            "keywords": [
                "checks",
                "code",
                "coding",
                "cs",
                "doctrine",
                "rules",
                "sniffer",
                "sniffs",
                "standard",
                "style"
            ],
            "time": "2019-12-11T07:59:21+00:00"
        },
        {
            "name": "doctrine/instantiator",
            "version": "1.3.0",
            "source": {
                "type": "git",
                "url": "https://github.com/doctrine/instantiator.git",
                "reference": "ae466f726242e637cebdd526a7d991b9433bacf1"
            },
            "dist": {
                "type": "zip",
                "url": "https://api.github.com/repos/doctrine/instantiator/zipball/ae466f726242e637cebdd526a7d991b9433bacf1",
                "reference": "ae466f726242e637cebdd526a7d991b9433bacf1",
                "shasum": ""
            },
            "require": {
                "php": "^7.1"
            },
            "require-dev": {
                "doctrine/coding-standard": "^6.0",
                "ext-pdo": "*",
                "ext-phar": "*",
                "phpbench/phpbench": "^0.13",
                "phpstan/phpstan-phpunit": "^0.11",
                "phpstan/phpstan-shim": "^0.11",
                "phpunit/phpunit": "^7.0"
            },
            "type": "library",
            "extra": {
                "branch-alias": {
                    "dev-master": "1.2.x-dev"
                }
            },
            "autoload": {
                "psr-4": {
                    "Doctrine\\Instantiator\\": "src/Doctrine/Instantiator/"
                }
            },
            "notification-url": "https://packagist.org/downloads/",
            "license": [
                "MIT"
            ],
            "authors": [
                {
                    "name": "Marco Pivetta",
                    "email": "ocramius@gmail.com",
                    "homepage": "http://ocramius.github.com/"
                }
            ],
            "description": "A small, lightweight utility to instantiate objects in PHP without invoking their constructors",
            "homepage": "https://www.doctrine-project.org/projects/instantiator.html",
            "keywords": [
                "constructor",
                "instantiate"
            ],
            "time": "2019-10-21T16:45:58+00:00"
        },
        {
            "name": "jetbrains/phpstorm-stubs",
            "version": "v2019.1",
            "source": {
                "type": "git",
                "url": "https://github.com/JetBrains/phpstorm-stubs.git",
                "reference": "9e309771f362e979ecfb429303ad7a402c657234"
            },
            "dist": {
                "type": "zip",
                "url": "https://api.github.com/repos/JetBrains/phpstorm-stubs/zipball/9e309771f362e979ecfb429303ad7a402c657234",
                "reference": "9e309771f362e979ecfb429303ad7a402c657234",
                "shasum": ""
            },
            "require-dev": {
                "nikic/php-parser": "v4.0.1",
                "php": "^7.1",
                "phpdocumentor/reflection-docblock": "^4.3",
                "phpunit/phpunit": "7.1.4"
            },
            "type": "library",
            "notification-url": "https://packagist.org/downloads/",
            "license": [
                "Apache-2.0"
            ],
            "description": "PHP runtime & extensions header files for PhpStorm",
            "homepage": "https://www.jetbrains.com/phpstorm",
            "keywords": [
                "autocomplete",
                "code",
                "inference",
                "inspection",
                "jetbrains",
                "phpstorm",
                "stubs",
                "type"
            ],
            "time": "2019-03-25T16:59:23+00:00"
        },
        {
            "name": "myclabs/deep-copy",
            "version": "1.9.5",
            "source": {
                "type": "git",
                "url": "https://github.com/myclabs/DeepCopy.git",
                "reference": "b2c28789e80a97badd14145fda39b545d83ca3ef"
            },
            "dist": {
                "type": "zip",
                "url": "https://api.github.com/repos/myclabs/DeepCopy/zipball/b2c28789e80a97badd14145fda39b545d83ca3ef",
                "reference": "b2c28789e80a97badd14145fda39b545d83ca3ef",
                "shasum": ""
            },
            "require": {
                "php": "^7.1"
            },
            "replace": {
                "myclabs/deep-copy": "self.version"
            },
            "require-dev": {
                "doctrine/collections": "^1.0",
                "doctrine/common": "^2.6",
                "phpunit/phpunit": "^7.1"
            },
            "type": "library",
            "autoload": {
                "psr-4": {
                    "DeepCopy\\": "src/DeepCopy/"
                },
                "files": [
                    "src/DeepCopy/deep_copy.php"
                ]
            },
            "notification-url": "https://packagist.org/downloads/",
            "license": [
                "MIT"
            ],
            "description": "Create deep copies (clones) of your objects",
            "keywords": [
                "clone",
                "copy",
                "duplicate",
                "object",
                "object graph"
            ],
            "time": "2020-01-17T21:11:47+00:00"
        },
        {
            "name": "phar-io/manifest",
            "version": "1.0.3",
            "source": {
                "type": "git",
                "url": "https://github.com/phar-io/manifest.git",
                "reference": "7761fcacf03b4d4f16e7ccb606d4879ca431fcf4"
            },
            "dist": {
                "type": "zip",
                "url": "https://api.github.com/repos/phar-io/manifest/zipball/7761fcacf03b4d4f16e7ccb606d4879ca431fcf4",
                "reference": "7761fcacf03b4d4f16e7ccb606d4879ca431fcf4",
                "shasum": ""
            },
            "require": {
                "ext-dom": "*",
                "ext-phar": "*",
                "phar-io/version": "^2.0",
                "php": "^5.6 || ^7.0"
            },
            "type": "library",
            "extra": {
                "branch-alias": {
                    "dev-master": "1.0.x-dev"
                }
            },
            "autoload": {
                "classmap": [
                    "src/"
                ]
            },
            "notification-url": "https://packagist.org/downloads/",
            "license": [
                "BSD-3-Clause"
            ],
            "authors": [
                {
                    "name": "Arne Blankerts",
                    "email": "arne@blankerts.de",
                    "role": "Developer"
                },
                {
                    "name": "Sebastian Heuer",
                    "email": "sebastian@phpeople.de",
                    "role": "Developer"
                },
                {
                    "name": "Sebastian Bergmann",
                    "email": "sebastian@phpunit.de",
                    "role": "Developer"
                }
            ],
            "description": "Component for reading phar.io manifest information from a PHP Archive (PHAR)",
            "time": "2018-07-08T19:23:20+00:00"
        },
        {
            "name": "phar-io/version",
            "version": "2.0.1",
            "source": {
                "type": "git",
                "url": "https://github.com/phar-io/version.git",
                "reference": "45a2ec53a73c70ce41d55cedef9063630abaf1b6"
            },
            "dist": {
                "type": "zip",
                "url": "https://api.github.com/repos/phar-io/version/zipball/45a2ec53a73c70ce41d55cedef9063630abaf1b6",
                "reference": "45a2ec53a73c70ce41d55cedef9063630abaf1b6",
                "shasum": ""
            },
            "require": {
                "php": "^5.6 || ^7.0"
            },
            "type": "library",
            "autoload": {
                "classmap": [
                    "src/"
                ]
            },
            "notification-url": "https://packagist.org/downloads/",
            "license": [
                "BSD-3-Clause"
            ],
            "authors": [
                {
                    "name": "Arne Blankerts",
                    "email": "arne@blankerts.de",
                    "role": "Developer"
                },
                {
                    "name": "Sebastian Heuer",
                    "email": "sebastian@phpeople.de",
                    "role": "Developer"
                },
                {
                    "name": "Sebastian Bergmann",
                    "email": "sebastian@phpunit.de",
                    "role": "Developer"
                }
            ],
            "description": "Library for handling version information and constraints",
            "time": "2018-07-08T19:19:57+00:00"
        },
        {
            "name": "phpdocumentor/reflection-common",
            "version": "2.0.0",
            "source": {
                "type": "git",
                "url": "https://github.com/phpDocumentor/ReflectionCommon.git",
                "reference": "63a995caa1ca9e5590304cd845c15ad6d482a62a"
            },
            "dist": {
                "type": "zip",
                "url": "https://api.github.com/repos/phpDocumentor/ReflectionCommon/zipball/63a995caa1ca9e5590304cd845c15ad6d482a62a",
                "reference": "63a995caa1ca9e5590304cd845c15ad6d482a62a",
                "shasum": ""
            },
            "require": {
                "php": ">=7.1"
            },
            "require-dev": {
                "phpunit/phpunit": "~6"
            },
            "type": "library",
            "extra": {
                "branch-alias": {
                    "dev-master": "2.x-dev"
                }
            },
            "autoload": {
                "psr-4": {
                    "phpDocumentor\\Reflection\\": "src/"
                }
            },
            "notification-url": "https://packagist.org/downloads/",
            "license": [
                "MIT"
            ],
            "authors": [
                {
                    "name": "Jaap van Otterdijk",
                    "email": "opensource@ijaap.nl"
                }
            ],
            "description": "Common reflection classes used by phpdocumentor to reflect the code structure",
            "homepage": "http://www.phpdoc.org",
            "keywords": [
                "FQSEN",
                "phpDocumentor",
                "phpdoc",
                "reflection",
                "static analysis"
            ],
            "time": "2018-08-07T13:53:10+00:00"
        },
        {
            "name": "phpdocumentor/reflection-docblock",
            "version": "5.1.0",
            "source": {
                "type": "git",
                "url": "https://github.com/phpDocumentor/ReflectionDocBlock.git",
                "reference": "cd72d394ca794d3466a3b2fc09d5a6c1dc86b47e"
            },
            "dist": {
                "type": "zip",
                "url": "https://api.github.com/repos/phpDocumentor/ReflectionDocBlock/zipball/cd72d394ca794d3466a3b2fc09d5a6c1dc86b47e",
                "reference": "cd72d394ca794d3466a3b2fc09d5a6c1dc86b47e",
                "shasum": ""
            },
            "require": {
                "ext-filter": "^7.1",
                "php": "^7.2",
                "phpdocumentor/reflection-common": "^2.0",
                "phpdocumentor/type-resolver": "^1.0",
                "webmozart/assert": "^1"
            },
            "require-dev": {
                "doctrine/instantiator": "^1",
                "mockery/mockery": "^1"
            },
            "type": "library",
            "extra": {
                "branch-alias": {
                    "dev-master": "5.x-dev"
                }
            },
            "autoload": {
                "psr-4": {
                    "phpDocumentor\\Reflection\\": "src"
                }
            },
            "notification-url": "https://packagist.org/downloads/",
            "license": [
                "MIT"
            ],
            "authors": [
                {
                    "name": "Mike van Riel",
                    "email": "me@mikevanriel.com"
                },
                {
                    "name": "Jaap van Otterdijk",
                    "email": "account@ijaap.nl"
                }
            ],
            "description": "With this component, a library can provide support for annotations via DocBlocks or otherwise retrieve information that is embedded in a DocBlock.",
            "time": "2020-02-22T12:28:44+00:00"
        },
        {
            "name": "phpdocumentor/type-resolver",
            "version": "1.1.0",
            "source": {
                "type": "git",
                "url": "https://github.com/phpDocumentor/TypeResolver.git",
                "reference": "7462d5f123dfc080dfdf26897032a6513644fc95"
            },
            "dist": {
                "type": "zip",
                "url": "https://api.github.com/repos/phpDocumentor/TypeResolver/zipball/7462d5f123dfc080dfdf26897032a6513644fc95",
                "reference": "7462d5f123dfc080dfdf26897032a6513644fc95",
                "shasum": ""
            },
            "require": {
                "php": "^7.2",
                "phpdocumentor/reflection-common": "^2.0"
            },
            "require-dev": {
                "ext-tokenizer": "^7.2",
                "mockery/mockery": "~1"
            },
            "type": "library",
            "extra": {
                "branch-alias": {
                    "dev-master": "1.x-dev"
                }
            },
            "autoload": {
                "psr-4": {
                    "phpDocumentor\\Reflection\\": "src"
                }
            },
            "notification-url": "https://packagist.org/downloads/",
            "license": [
                "MIT"
            ],
            "authors": [
                {
                    "name": "Mike van Riel",
                    "email": "me@mikevanriel.com"
                }
            ],
            "description": "A PSR-5 based resolver of Class names, Types and Structural Element Names",
            "time": "2020-02-18T18:59:58+00:00"
        },
        {
            "name": "phpspec/prophecy",
            "version": "v1.10.3",
            "source": {
                "type": "git",
                "url": "https://github.com/phpspec/prophecy.git",
                "reference": "451c3cd1418cf640de218914901e51b064abb093"
            },
            "dist": {
                "type": "zip",
                "url": "https://api.github.com/repos/phpspec/prophecy/zipball/451c3cd1418cf640de218914901e51b064abb093",
                "reference": "451c3cd1418cf640de218914901e51b064abb093",
                "shasum": ""
            },
            "require": {
                "doctrine/instantiator": "^1.0.2",
                "php": "^5.3|^7.0",
                "phpdocumentor/reflection-docblock": "^2.0|^3.0.2|^4.0|^5.0",
                "sebastian/comparator": "^1.2.3|^2.0|^3.0|^4.0",
                "sebastian/recursion-context": "^1.0|^2.0|^3.0|^4.0"
            },
            "require-dev": {
                "phpspec/phpspec": "^2.5 || ^3.2",
                "phpunit/phpunit": "^4.8.35 || ^5.7 || ^6.5 || ^7.1"
            },
            "type": "library",
            "extra": {
                "branch-alias": {
                    "dev-master": "1.10.x-dev"
                }
            },
            "autoload": {
                "psr-4": {
                    "Prophecy\\": "src/Prophecy"
                }
            },
            "notification-url": "https://packagist.org/downloads/",
            "license": [
                "MIT"
            ],
            "authors": [
                {
                    "name": "Konstantin Kudryashov",
                    "email": "ever.zet@gmail.com",
                    "homepage": "http://everzet.com"
                },
                {
                    "name": "Marcello Duarte",
                    "email": "marcello.duarte@gmail.com"
                }
            ],
            "description": "Highly opinionated mocking framework for PHP 5.3+",
            "homepage": "https://github.com/phpspec/prophecy",
            "keywords": [
                "Double",
                "Dummy",
                "fake",
                "mock",
                "spy",
                "stub"
            ],
            "time": "2020-03-05T15:02:03+00:00"
        },
        {
            "name": "phpstan/phpdoc-parser",
            "version": "0.4.2",
            "source": {
                "type": "git",
                "url": "https://github.com/phpstan/phpdoc-parser.git",
                "reference": "a6d13524641bb780efc821d9e0a1e1bfb23cbd0e"
            },
            "dist": {
                "type": "zip",
                "url": "https://api.github.com/repos/phpstan/phpdoc-parser/zipball/a6d13524641bb780efc821d9e0a1e1bfb23cbd0e",
                "reference": "a6d13524641bb780efc821d9e0a1e1bfb23cbd0e",
                "shasum": ""
            },
            "require": {
                "php": "~7.1"
            },
            "require-dev": {
                "consistence/coding-standard": "^3.5",
                "jakub-onderka/php-parallel-lint": "^0.9.2",
                "phing/phing": "^2.16.0",
                "phpstan/extension-installer": "^1.0",
                "phpstan/phpstan": "^0.12",
                "phpstan/phpstan-strict-rules": "^0.12",
                "phpunit/phpunit": "^6.3",
                "slevomat/coding-standard": "^4.7.2",
                "symfony/process": "^4.0"
            },
            "type": "library",
            "extra": {
                "branch-alias": {
                    "dev-master": "0.4-dev"
                }
            },
            "autoload": {
                "psr-4": {
                    "PHPStan\\PhpDocParser\\": [
                        "src/"
                    ]
                }
            },
            "notification-url": "https://packagist.org/downloads/",
            "license": [
                "MIT"
            ],
            "description": "PHPDoc parser with support for nullable, intersection and generic types",
            "time": "2019-12-13T12:03:22+00:00"
        },
        {
            "name": "phpstan/phpstan",
            "version": "0.12.18",
            "source": {
                "type": "git",
                "url": "https://github.com/phpstan/phpstan.git",
                "reference": "1ce27fe29c8660a27926127d350d53d80c4d4286"
            },
            "dist": {
                "type": "zip",
                "url": "https://api.github.com/repos/phpstan/phpstan/zipball/1ce27fe29c8660a27926127d350d53d80c4d4286",
                "reference": "1ce27fe29c8660a27926127d350d53d80c4d4286",
                "shasum": ""
            },
            "require": {
                "php": "^7.1"
            },
            "bin": [
                "phpstan",
                "phpstan.phar"
            ],
            "type": "library",
            "extra": {
                "branch-alias": {
                    "dev-master": "0.12-dev"
                }
            },
            "autoload": {
                "files": [
                    "bootstrap.php"
                ]
            },
            "notification-url": "https://packagist.org/downloads/",
            "license": [
                "MIT"
            ],
            "description": "PHPStan - PHP Static Analysis Tool",
            "time": "2020-03-22T16:51:47+00:00"
        },
        {
            "name": "phpstan/phpstan-phpunit",
            "version": "0.12.6",
            "source": {
                "type": "git",
                "url": "https://github.com/phpstan/phpstan-phpunit.git",
                "reference": "26394996368b6d033d012547d3197f4e07e23021"
            },
            "dist": {
                "type": "zip",
                "url": "https://api.github.com/repos/phpstan/phpstan-phpunit/zipball/26394996368b6d033d012547d3197f4e07e23021",
                "reference": "26394996368b6d033d012547d3197f4e07e23021",
                "shasum": ""
            },
            "require": {
                "php": "~7.1",
                "phpstan/phpstan": "^0.12.4"
            },
            "conflict": {
                "phpunit/phpunit": "<7.0"
            },
            "require-dev": {
                "consistence/coding-standard": "^3.5",
                "dealerdirect/phpcodesniffer-composer-installer": "^0.4.4",
                "ergebnis/composer-normalize": "^2.0.2",
                "jakub-onderka/php-parallel-lint": "^1.0",
                "phing/phing": "^2.16.0",
                "phpstan/phpstan-strict-rules": "^0.12",
                "phpunit/phpunit": "^7.0",
                "satooshi/php-coveralls": "^1.0",
                "slevomat/coding-standard": "^4.7.2"
            },
            "type": "phpstan-extension",
            "extra": {
                "branch-alias": {
                    "dev-master": "0.12-dev"
                },
                "phpstan": {
                    "includes": [
                        "extension.neon",
                        "rules.neon"
                    ]
                }
            },
            "autoload": {
                "psr-4": {
                    "PHPStan\\": "src/"
                }
            },
            "notification-url": "https://packagist.org/downloads/",
            "license": [
                "MIT"
            ],
            "description": "PHPUnit extensions and rules for PHPStan",
            "time": "2020-01-10T12:07:21+00:00"
        },
        {
            "name": "phpstan/phpstan-strict-rules",
            "version": "0.12.2",
            "source": {
                "type": "git",
                "url": "https://github.com/phpstan/phpstan-strict-rules.git",
                "reference": "a670a59aff7cf96f75d21b974860ada10e25b2ee"
            },
            "dist": {
                "type": "zip",
                "url": "https://api.github.com/repos/phpstan/phpstan-strict-rules/zipball/a670a59aff7cf96f75d21b974860ada10e25b2ee",
                "reference": "a670a59aff7cf96f75d21b974860ada10e25b2ee",
                "shasum": ""
            },
            "require": {
                "php": "~7.1",
                "phpstan/phpstan": "^0.12.6"
            },
            "require-dev": {
                "consistence/coding-standard": "^3.0.1",
                "dealerdirect/phpcodesniffer-composer-installer": "^0.4.4",
                "ergebnis/composer-normalize": "^2.0.2",
                "jakub-onderka/php-parallel-lint": "^1.0",
                "phing/phing": "^2.16.0",
                "phpstan/phpstan-phpunit": "^0.12",
                "phpunit/phpunit": "^7.0",
                "slevomat/coding-standard": "^4.5.2"
            },
            "type": "phpstan-extension",
            "extra": {
                "branch-alias": {
                    "dev-master": "0.12-dev"
                },
                "phpstan": {
                    "includes": [
                        "rules.neon"
                    ]
                }
            },
            "autoload": {
                "psr-4": {
                    "PHPStan\\": "src/"
                }
            },
            "notification-url": "https://packagist.org/downloads/",
            "license": [
                "MIT"
            ],
            "description": "Extra strict and opinionated rules for PHPStan",
            "time": "2020-01-20T13:08:52+00:00"
        },
        {
            "name": "phpunit/php-code-coverage",
            "version": "8.0.1",
            "source": {
                "type": "git",
                "url": "https://github.com/sebastianbergmann/php-code-coverage.git",
                "reference": "31e94ccc084025d6abee0585df533eb3a792b96a"
            },
            "dist": {
                "type": "zip",
                "url": "https://api.github.com/repos/sebastianbergmann/php-code-coverage/zipball/31e94ccc084025d6abee0585df533eb3a792b96a",
                "reference": "31e94ccc084025d6abee0585df533eb3a792b96a",
                "shasum": ""
            },
            "require": {
                "ext-dom": "*",
                "ext-xmlwriter": "*",
                "php": "^7.3",
                "phpunit/php-file-iterator": "^3.0",
                "phpunit/php-text-template": "^2.0",
                "phpunit/php-token-stream": "^4.0",
                "sebastian/code-unit-reverse-lookup": "^2.0",
                "sebastian/environment": "^5.0",
                "sebastian/version": "^3.0",
                "theseer/tokenizer": "^1.1.3"
            },
            "require-dev": {
                "phpunit/phpunit": "^9.0"
            },
            "suggest": {
                "ext-pcov": "*",
                "ext-xdebug": "*"
            },
            "type": "library",
            "extra": {
                "branch-alias": {
                    "dev-master": "8.0-dev"
                }
            },
            "autoload": {
                "classmap": [
                    "src/"
                ]
            },
            "notification-url": "https://packagist.org/downloads/",
            "license": [
                "BSD-3-Clause"
            ],
            "authors": [
                {
                    "name": "Sebastian Bergmann",
                    "email": "sebastian@phpunit.de",
                    "role": "lead"
                }
            ],
            "description": "Library that provides collection, processing, and rendering functionality for PHP code coverage information.",
            "homepage": "https://github.com/sebastianbergmann/php-code-coverage",
            "keywords": [
                "coverage",
                "testing",
                "xunit"
            ],
            "time": "2020-02-19T13:41:19+00:00"
        },
        {
            "name": "phpunit/php-file-iterator",
            "version": "3.0.0",
            "source": {
                "type": "git",
                "url": "https://github.com/sebastianbergmann/php-file-iterator.git",
                "reference": "354d4a5faa7449a377a18b94a2026ca3415e3d7a"
            },
            "dist": {
                "type": "zip",
                "url": "https://api.github.com/repos/sebastianbergmann/php-file-iterator/zipball/354d4a5faa7449a377a18b94a2026ca3415e3d7a",
                "reference": "354d4a5faa7449a377a18b94a2026ca3415e3d7a",
                "shasum": ""
            },
            "require": {
                "php": "^7.3"
            },
            "require-dev": {
                "phpunit/phpunit": "^9.0"
            },
            "type": "library",
            "extra": {
                "branch-alias": {
                    "dev-master": "3.0-dev"
                }
            },
            "autoload": {
                "classmap": [
                    "src/"
                ]
            },
            "notification-url": "https://packagist.org/downloads/",
            "license": [
                "BSD-3-Clause"
            ],
            "authors": [
                {
                    "name": "Sebastian Bergmann",
                    "email": "sebastian@phpunit.de",
                    "role": "lead"
                }
            ],
            "description": "FilterIterator implementation that filters files based on a list of suffixes.",
            "homepage": "https://github.com/sebastianbergmann/php-file-iterator/",
            "keywords": [
                "filesystem",
                "iterator"
            ],
            "time": "2020-02-07T06:05:22+00:00"
        },
        {
            "name": "phpunit/php-invoker",
            "version": "3.0.0",
            "source": {
                "type": "git",
                "url": "https://github.com/sebastianbergmann/php-invoker.git",
                "reference": "7579d5a1ba7f3ac11c80004d205877911315ae7a"
            },
            "dist": {
                "type": "zip",
                "url": "https://api.github.com/repos/sebastianbergmann/php-invoker/zipball/7579d5a1ba7f3ac11c80004d205877911315ae7a",
                "reference": "7579d5a1ba7f3ac11c80004d205877911315ae7a",
                "shasum": ""
            },
            "require": {
                "php": "^7.3"
            },
            "require-dev": {
                "ext-pcntl": "*",
                "phpunit/phpunit": "^9.0"
            },
            "suggest": {
                "ext-pcntl": "*"
            },
            "type": "library",
            "extra": {
                "branch-alias": {
                    "dev-master": "3.0-dev"
                }
            },
            "autoload": {
                "classmap": [
                    "src/"
                ]
            },
            "notification-url": "https://packagist.org/downloads/",
            "license": [
                "BSD-3-Clause"
            ],
            "authors": [
                {
                    "name": "Sebastian Bergmann",
                    "email": "sebastian@phpunit.de",
                    "role": "lead"
                }
            ],
            "description": "Invoke callables with a timeout",
            "homepage": "https://github.com/sebastianbergmann/php-invoker/",
            "keywords": [
                "process"
            ],
            "time": "2020-02-07T06:06:11+00:00"
        },
        {
            "name": "phpunit/php-text-template",
            "version": "2.0.0",
            "source": {
                "type": "git",
                "url": "https://github.com/sebastianbergmann/php-text-template.git",
                "reference": "526dc996cc0ebdfa428cd2dfccd79b7b53fee346"
            },
            "dist": {
                "type": "zip",
                "url": "https://api.github.com/repos/sebastianbergmann/php-text-template/zipball/526dc996cc0ebdfa428cd2dfccd79b7b53fee346",
                "reference": "526dc996cc0ebdfa428cd2dfccd79b7b53fee346",
                "shasum": ""
            },
            "require": {
                "php": "^7.3"
            },
            "type": "library",
            "extra": {
                "branch-alias": {
                    "dev-master": "2.0-dev"
                }
            },
            "autoload": {
                "classmap": [
                    "src/"
                ]
            },
            "notification-url": "https://packagist.org/downloads/",
            "license": [
                "BSD-3-Clause"
            ],
            "authors": [
                {
                    "name": "Sebastian Bergmann",
                    "email": "sebastian@phpunit.de",
                    "role": "lead"
                }
            ],
            "description": "Simple template engine.",
            "homepage": "https://github.com/sebastianbergmann/php-text-template/",
            "keywords": [
                "template"
            ],
            "time": "2020-02-01T07:43:44+00:00"
        },
        {
            "name": "phpunit/php-timer",
            "version": "3.0.0",
            "source": {
                "type": "git",
                "url": "https://github.com/sebastianbergmann/php-timer.git",
                "reference": "4118013a4d0f97356eae8e7fb2f6c6472575d1df"
            },
            "dist": {
                "type": "zip",
                "url": "https://api.github.com/repos/sebastianbergmann/php-timer/zipball/4118013a4d0f97356eae8e7fb2f6c6472575d1df",
                "reference": "4118013a4d0f97356eae8e7fb2f6c6472575d1df",
                "shasum": ""
            },
            "require": {
                "php": "^7.3"
            },
            "require-dev": {
                "phpunit/phpunit": "^9.0"
            },
            "type": "library",
            "extra": {
                "branch-alias": {
                    "dev-master": "3.0-dev"
                }
            },
            "autoload": {
                "classmap": [
                    "src/"
                ]
            },
            "notification-url": "https://packagist.org/downloads/",
            "license": [
                "BSD-3-Clause"
            ],
            "authors": [
                {
                    "name": "Sebastian Bergmann",
                    "email": "sebastian@phpunit.de",
                    "role": "lead"
                }
            ],
            "description": "Utility class for timing",
            "homepage": "https://github.com/sebastianbergmann/php-timer/",
            "keywords": [
                "timer"
            ],
            "time": "2020-02-07T06:08:11+00:00"
        },
        {
            "name": "phpunit/php-token-stream",
            "version": "4.0.0",
            "source": {
                "type": "git",
                "url": "https://github.com/sebastianbergmann/php-token-stream.git",
                "reference": "b2560a0c33f7710e4d7f8780964193e8e8f8effe"
            },
            "dist": {
                "type": "zip",
                "url": "https://api.github.com/repos/sebastianbergmann/php-token-stream/zipball/b2560a0c33f7710e4d7f8780964193e8e8f8effe",
                "reference": "b2560a0c33f7710e4d7f8780964193e8e8f8effe",
                "shasum": ""
            },
            "require": {
                "ext-tokenizer": "*",
                "php": "^7.3"
            },
            "require-dev": {
                "phpunit/phpunit": "^9.0"
            },
            "type": "library",
            "extra": {
                "branch-alias": {
                    "dev-master": "4.0-dev"
                }
            },
            "autoload": {
                "classmap": [
                    "src/"
                ]
            },
            "notification-url": "https://packagist.org/downloads/",
            "license": [
                "BSD-3-Clause"
            ],
            "authors": [
                {
                    "name": "Sebastian Bergmann",
                    "email": "sebastian@phpunit.de"
                }
            ],
            "description": "Wrapper around PHP's tokenizer extension.",
            "homepage": "https://github.com/sebastianbergmann/php-token-stream/",
            "keywords": [
                "tokenizer"
            ],
            "time": "2020-02-07T06:19:00+00:00"
        },
        {
            "name": "phpunit/phpunit",
            "version": "9.1.1",
            "source": {
                "type": "git",
                "url": "https://github.com/sebastianbergmann/phpunit.git",
                "reference": "848f6521c906500e66229668768576d35de0227e"
            },
            "dist": {
                "type": "zip",
                "url": "https://api.github.com/repos/sebastianbergmann/phpunit/zipball/848f6521c906500e66229668768576d35de0227e",
                "reference": "848f6521c906500e66229668768576d35de0227e",
                "shasum": ""
            },
            "require": {
                "doctrine/instantiator": "^1.2.0",
                "ext-dom": "*",
                "ext-json": "*",
                "ext-libxml": "*",
                "ext-mbstring": "*",
                "ext-xml": "*",
                "ext-xmlwriter": "*",
                "myclabs/deep-copy": "^1.9.1",
                "phar-io/manifest": "^1.0.3",
                "phar-io/version": "^2.0.1",
                "php": "^7.3",
                "phpspec/prophecy": "^1.8.1",
                "phpunit/php-code-coverage": "^8.0.1",
                "phpunit/php-file-iterator": "^3.0",
                "phpunit/php-invoker": "^3.0",
                "phpunit/php-text-template": "^2.0",
                "phpunit/php-timer": "^3.0",
                "sebastian/code-unit": "^1.0",
                "sebastian/comparator": "^4.0",
                "sebastian/diff": "^4.0",
                "sebastian/environment": "^5.0.1",
                "sebastian/exporter": "^4.0",
                "sebastian/global-state": "^4.0",
                "sebastian/object-enumerator": "^4.0",
                "sebastian/resource-operations": "^3.0",
                "sebastian/type": "^2.0",
                "sebastian/version": "^3.0"
            },
            "require-dev": {
                "ext-pdo": "*"
            },
            "suggest": {
                "ext-soap": "*",
                "ext-xdebug": "*"
            },
            "bin": [
                "phpunit"
            ],
            "type": "library",
            "extra": {
                "branch-alias": {
                    "dev-master": "9.1-dev"
                }
            },
            "autoload": {
                "classmap": [
                    "src/"
                ],
                "files": [
                    "src/Framework/Assert/Functions.php"
                ]
            },
            "notification-url": "https://packagist.org/downloads/",
            "license": [
                "BSD-3-Clause"
            ],
            "authors": [
                {
                    "name": "Sebastian Bergmann",
                    "email": "sebastian@phpunit.de",
                    "role": "lead"
                }
            ],
            "description": "The PHP Unit Testing framework.",
            "homepage": "https://phpunit.de/",
            "keywords": [
                "phpunit",
                "testing",
                "xunit"
            ],
            "time": "2020-04-03T14:40:04+00:00"
        },
        {
            "name": "psr/log",
            "version": "1.1.3",
            "source": {
                "type": "git",
                "url": "https://github.com/php-fig/log.git",
                "reference": "0f73288fd15629204f9d42b7055f72dacbe811fc"
            },
            "dist": {
                "type": "zip",
                "url": "https://api.github.com/repos/php-fig/log/zipball/0f73288fd15629204f9d42b7055f72dacbe811fc",
                "reference": "0f73288fd15629204f9d42b7055f72dacbe811fc",
                "shasum": ""
            },
            "require": {
                "php": ">=5.3.0"
            },
            "type": "library",
            "extra": {
                "branch-alias": {
                    "dev-master": "1.1.x-dev"
                }
            },
            "autoload": {
                "psr-4": {
                    "Psr\\Log\\": "Psr/Log/"
                }
            },
            "notification-url": "https://packagist.org/downloads/",
            "license": [
                "MIT"
            ],
            "authors": [
                {
                    "name": "PHP-FIG",
                    "homepage": "http://www.php-fig.org/"
                }
            ],
            "description": "Common interface for logging libraries",
            "homepage": "https://github.com/php-fig/log",
            "keywords": [
                "log",
                "psr",
                "psr-3"
            ],
            "time": "2020-03-23T09:12:05+00:00"
        },
        {
            "name": "sebastian/code-unit",
            "version": "1.0.0",
            "source": {
                "type": "git",
                "url": "https://github.com/sebastianbergmann/code-unit.git",
                "reference": "8d8f09bd47c75159921e6e84fdef146343962866"
            },
            "dist": {
                "type": "zip",
                "url": "https://api.github.com/repos/sebastianbergmann/code-unit/zipball/8d8f09bd47c75159921e6e84fdef146343962866",
                "reference": "8d8f09bd47c75159921e6e84fdef146343962866",
                "shasum": ""
            },
            "require": {
                "php": "^7.3"
            },
            "require-dev": {
                "phpunit/phpunit": "^9.0"
            },
            "type": "library",
            "extra": {
                "branch-alias": {
                    "dev-master": "1.0-dev"
                }
            },
            "autoload": {
                "classmap": [
                    "src/"
                ]
            },
            "notification-url": "https://packagist.org/downloads/",
            "license": [
                "BSD-3-Clause"
            ],
            "authors": [
                {
                    "name": "Sebastian Bergmann",
                    "email": "sebastian@phpunit.de",
                    "role": "lead"
                }
            ],
            "description": "Collection of value objects that represent the PHP code units",
            "homepage": "https://github.com/sebastianbergmann/code-unit",
            "time": "2020-03-30T11:59:20+00:00"
        },
        {
            "name": "sebastian/code-unit-reverse-lookup",
            "version": "2.0.0",
            "source": {
                "type": "git",
                "url": "https://github.com/sebastianbergmann/code-unit-reverse-lookup.git",
                "reference": "5b5dbe0044085ac41df47e79d34911a15b96d82e"
            },
            "dist": {
                "type": "zip",
                "url": "https://api.github.com/repos/sebastianbergmann/code-unit-reverse-lookup/zipball/5b5dbe0044085ac41df47e79d34911a15b96d82e",
                "reference": "5b5dbe0044085ac41df47e79d34911a15b96d82e",
                "shasum": ""
            },
            "require": {
                "php": "^7.3"
            },
            "require-dev": {
                "phpunit/phpunit": "^9.0"
            },
            "type": "library",
            "extra": {
                "branch-alias": {
                    "dev-master": "2.0-dev"
                }
            },
            "autoload": {
                "classmap": [
                    "src/"
                ]
            },
            "notification-url": "https://packagist.org/downloads/",
            "license": [
                "BSD-3-Clause"
            ],
            "authors": [
                {
                    "name": "Sebastian Bergmann",
                    "email": "sebastian@phpunit.de"
                }
            ],
            "description": "Looks up which function or method a line of code belongs to",
            "homepage": "https://github.com/sebastianbergmann/code-unit-reverse-lookup/",
            "time": "2020-02-07T06:20:13+00:00"
        },
        {
            "name": "sebastian/comparator",
            "version": "4.0.0",
            "source": {
                "type": "git",
                "url": "https://github.com/sebastianbergmann/comparator.git",
                "reference": "85b3435da967696ed618ff745f32be3ff4a2b8e8"
            },
            "dist": {
                "type": "zip",
                "url": "https://api.github.com/repos/sebastianbergmann/comparator/zipball/85b3435da967696ed618ff745f32be3ff4a2b8e8",
                "reference": "85b3435da967696ed618ff745f32be3ff4a2b8e8",
                "shasum": ""
            },
            "require": {
                "php": "^7.3",
                "sebastian/diff": "^4.0",
                "sebastian/exporter": "^4.0"
            },
            "require-dev": {
                "phpunit/phpunit": "^9.0"
            },
            "type": "library",
            "extra": {
                "branch-alias": {
                    "dev-master": "4.0-dev"
                }
            },
            "autoload": {
                "classmap": [
                    "src/"
                ]
            },
            "notification-url": "https://packagist.org/downloads/",
            "license": [
                "BSD-3-Clause"
            ],
            "authors": [
                {
                    "name": "Sebastian Bergmann",
                    "email": "sebastian@phpunit.de"
                },
                {
                    "name": "Jeff Welch",
                    "email": "whatthejeff@gmail.com"
                },
                {
                    "name": "Volker Dusch",
                    "email": "github@wallbash.com"
                },
                {
                    "name": "Bernhard Schussek",
                    "email": "bschussek@2bepublished.at"
                }
            ],
            "description": "Provides the functionality to compare PHP values for equality",
            "homepage": "https://github.com/sebastianbergmann/comparator",
            "keywords": [
                "comparator",
                "compare",
                "equality"
            ],
            "time": "2020-02-07T06:08:51+00:00"
        },
        {
            "name": "sebastian/diff",
            "version": "4.0.0",
            "source": {
                "type": "git",
                "url": "https://github.com/sebastianbergmann/diff.git",
                "reference": "c0c26c9188b538bfa985ae10c9f05d278f12060d"
            },
            "dist": {
                "type": "zip",
                "url": "https://api.github.com/repos/sebastianbergmann/diff/zipball/c0c26c9188b538bfa985ae10c9f05d278f12060d",
                "reference": "c0c26c9188b538bfa985ae10c9f05d278f12060d",
                "shasum": ""
            },
            "require": {
                "php": "^7.3"
            },
            "require-dev": {
                "phpunit/phpunit": "^9.0",
                "symfony/process": "^4 || ^5"
            },
            "type": "library",
            "extra": {
                "branch-alias": {
                    "dev-master": "4.0-dev"
                }
            },
            "autoload": {
                "classmap": [
                    "src/"
                ]
            },
            "notification-url": "https://packagist.org/downloads/",
            "license": [
                "BSD-3-Clause"
            ],
            "authors": [
                {
                    "name": "Sebastian Bergmann",
                    "email": "sebastian@phpunit.de"
                },
                {
                    "name": "Kore Nordmann",
                    "email": "mail@kore-nordmann.de"
                }
            ],
            "description": "Diff implementation",
            "homepage": "https://github.com/sebastianbergmann/diff",
            "keywords": [
                "diff",
                "udiff",
                "unidiff",
                "unified diff"
            ],
            "time": "2020-02-07T06:09:38+00:00"
        },
        {
            "name": "sebastian/environment",
            "version": "5.0.2",
            "source": {
                "type": "git",
                "url": "https://github.com/sebastianbergmann/environment.git",
                "reference": "c39c1db0a5cffc98173f3de5a17d489d1043fd7b"
            },
            "dist": {
                "type": "zip",
                "url": "https://api.github.com/repos/sebastianbergmann/environment/zipball/c39c1db0a5cffc98173f3de5a17d489d1043fd7b",
                "reference": "c39c1db0a5cffc98173f3de5a17d489d1043fd7b",
                "shasum": ""
            },
            "require": {
                "php": "^7.3"
            },
            "require-dev": {
                "phpunit/phpunit": "^9.0"
            },
            "suggest": {
                "ext-posix": "*"
            },
            "type": "library",
            "extra": {
                "branch-alias": {
                    "dev-master": "5.0-dev"
                }
            },
            "autoload": {
                "classmap": [
                    "src/"
                ]
            },
            "notification-url": "https://packagist.org/downloads/",
            "license": [
                "BSD-3-Clause"
            ],
            "authors": [
                {
                    "name": "Sebastian Bergmann",
                    "email": "sebastian@phpunit.de"
                }
            ],
            "description": "Provides functionality to handle HHVM/PHP environments",
            "homepage": "http://www.github.com/sebastianbergmann/environment",
            "keywords": [
                "Xdebug",
                "environment",
                "hhvm"
            ],
            "time": "2020-03-31T12:14:15+00:00"
        },
        {
            "name": "sebastian/exporter",
            "version": "4.0.0",
            "source": {
                "type": "git",
                "url": "https://github.com/sebastianbergmann/exporter.git",
                "reference": "80c26562e964016538f832f305b2286e1ec29566"
            },
            "dist": {
                "type": "zip",
                "url": "https://api.github.com/repos/sebastianbergmann/exporter/zipball/80c26562e964016538f832f305b2286e1ec29566",
                "reference": "80c26562e964016538f832f305b2286e1ec29566",
                "shasum": ""
            },
            "require": {
                "php": "^7.3",
                "sebastian/recursion-context": "^4.0"
            },
            "require-dev": {
                "ext-mbstring": "*",
                "phpunit/phpunit": "^9.0"
            },
            "type": "library",
            "extra": {
                "branch-alias": {
                    "dev-master": "4.0-dev"
                }
            },
            "autoload": {
                "classmap": [
                    "src/"
                ]
            },
            "notification-url": "https://packagist.org/downloads/",
            "license": [
                "BSD-3-Clause"
            ],
            "authors": [
                {
                    "name": "Sebastian Bergmann",
                    "email": "sebastian@phpunit.de"
                },
                {
                    "name": "Jeff Welch",
                    "email": "whatthejeff@gmail.com"
                },
                {
                    "name": "Volker Dusch",
                    "email": "github@wallbash.com"
                },
                {
                    "name": "Adam Harvey",
                    "email": "aharvey@php.net"
                },
                {
                    "name": "Bernhard Schussek",
                    "email": "bschussek@gmail.com"
                }
            ],
            "description": "Provides the functionality to export PHP variables for visualization",
            "homepage": "http://www.github.com/sebastianbergmann/exporter",
            "keywords": [
                "export",
                "exporter"
            ],
            "time": "2020-02-07T06:10:52+00:00"
        },
        {
            "name": "sebastian/global-state",
            "version": "4.0.0",
            "source": {
                "type": "git",
                "url": "https://github.com/sebastianbergmann/global-state.git",
                "reference": "bdb1e7c79e592b8c82cb1699be3c8743119b8a72"
            },
            "dist": {
                "type": "zip",
                "url": "https://api.github.com/repos/sebastianbergmann/global-state/zipball/bdb1e7c79e592b8c82cb1699be3c8743119b8a72",
                "reference": "bdb1e7c79e592b8c82cb1699be3c8743119b8a72",
                "shasum": ""
            },
            "require": {
                "php": "^7.3",
                "sebastian/object-reflector": "^2.0",
                "sebastian/recursion-context": "^4.0"
            },
            "require-dev": {
                "ext-dom": "*",
                "phpunit/phpunit": "^9.0"
            },
            "suggest": {
                "ext-uopz": "*"
            },
            "type": "library",
            "extra": {
                "branch-alias": {
                    "dev-master": "4.0-dev"
                }
            },
            "autoload": {
                "classmap": [
                    "src/"
                ]
            },
            "notification-url": "https://packagist.org/downloads/",
            "license": [
                "BSD-3-Clause"
            ],
            "authors": [
                {
                    "name": "Sebastian Bergmann",
                    "email": "sebastian@phpunit.de"
                }
            ],
            "description": "Snapshotting of global state",
            "homepage": "http://www.github.com/sebastianbergmann/global-state",
            "keywords": [
                "global state"
            ],
            "time": "2020-02-07T06:11:37+00:00"
        },
        {
            "name": "sebastian/object-enumerator",
            "version": "4.0.0",
            "source": {
                "type": "git",
                "url": "https://github.com/sebastianbergmann/object-enumerator.git",
                "reference": "e67516b175550abad905dc952f43285957ef4363"
            },
            "dist": {
                "type": "zip",
                "url": "https://api.github.com/repos/sebastianbergmann/object-enumerator/zipball/e67516b175550abad905dc952f43285957ef4363",
                "reference": "e67516b175550abad905dc952f43285957ef4363",
                "shasum": ""
            },
            "require": {
                "php": "^7.3",
                "sebastian/object-reflector": "^2.0",
                "sebastian/recursion-context": "^4.0"
            },
            "require-dev": {
                "phpunit/phpunit": "^9.0"
            },
            "type": "library",
            "extra": {
                "branch-alias": {
                    "dev-master": "4.0-dev"
                }
            },
            "autoload": {
                "classmap": [
                    "src/"
                ]
            },
            "notification-url": "https://packagist.org/downloads/",
            "license": [
                "BSD-3-Clause"
            ],
            "authors": [
                {
                    "name": "Sebastian Bergmann",
                    "email": "sebastian@phpunit.de"
                }
            ],
            "description": "Traverses array structures and object graphs to enumerate all referenced objects",
            "homepage": "https://github.com/sebastianbergmann/object-enumerator/",
            "time": "2020-02-07T06:12:23+00:00"
        },
        {
            "name": "sebastian/object-reflector",
            "version": "2.0.0",
            "source": {
                "type": "git",
                "url": "https://github.com/sebastianbergmann/object-reflector.git",
                "reference": "f4fd0835cabb0d4a6546d9fe291e5740037aa1e7"
            },
            "dist": {
                "type": "zip",
                "url": "https://api.github.com/repos/sebastianbergmann/object-reflector/zipball/f4fd0835cabb0d4a6546d9fe291e5740037aa1e7",
                "reference": "f4fd0835cabb0d4a6546d9fe291e5740037aa1e7",
                "shasum": ""
            },
            "require": {
                "php": "^7.3"
            },
            "require-dev": {
                "phpunit/phpunit": "^9.0"
            },
            "type": "library",
            "extra": {
                "branch-alias": {
                    "dev-master": "2.0-dev"
                }
            },
            "autoload": {
                "classmap": [
                    "src/"
                ]
            },
            "notification-url": "https://packagist.org/downloads/",
            "license": [
                "BSD-3-Clause"
            ],
            "authors": [
                {
                    "name": "Sebastian Bergmann",
                    "email": "sebastian@phpunit.de"
                }
            ],
            "description": "Allows reflection of object attributes, including inherited and non-public ones",
            "homepage": "https://github.com/sebastianbergmann/object-reflector/",
            "time": "2020-02-07T06:19:40+00:00"
        },
        {
            "name": "sebastian/recursion-context",
            "version": "4.0.0",
            "source": {
                "type": "git",
                "url": "https://github.com/sebastianbergmann/recursion-context.git",
                "reference": "cdd86616411fc3062368b720b0425de10bd3d579"
            },
            "dist": {
                "type": "zip",
                "url": "https://api.github.com/repos/sebastianbergmann/recursion-context/zipball/cdd86616411fc3062368b720b0425de10bd3d579",
                "reference": "cdd86616411fc3062368b720b0425de10bd3d579",
                "shasum": ""
            },
            "require": {
                "php": "^7.3"
            },
            "require-dev": {
                "phpunit/phpunit": "^9.0"
            },
            "type": "library",
            "extra": {
                "branch-alias": {
                    "dev-master": "4.0-dev"
                }
            },
            "autoload": {
                "classmap": [
                    "src/"
                ]
            },
            "notification-url": "https://packagist.org/downloads/",
            "license": [
                "BSD-3-Clause"
            ],
            "authors": [
                {
                    "name": "Sebastian Bergmann",
                    "email": "sebastian@phpunit.de"
                },
                {
                    "name": "Jeff Welch",
                    "email": "whatthejeff@gmail.com"
                },
                {
                    "name": "Adam Harvey",
                    "email": "aharvey@php.net"
                }
            ],
            "description": "Provides functionality to recursively process PHP variables",
            "homepage": "http://www.github.com/sebastianbergmann/recursion-context",
            "time": "2020-02-07T06:18:20+00:00"
        },
        {
            "name": "sebastian/resource-operations",
            "version": "3.0.0",
            "source": {
                "type": "git",
                "url": "https://github.com/sebastianbergmann/resource-operations.git",
                "reference": "8c98bf0dfa1f9256d0468b9803a1e1df31b6fa98"
            },
            "dist": {
                "type": "zip",
                "url": "https://api.github.com/repos/sebastianbergmann/resource-operations/zipball/8c98bf0dfa1f9256d0468b9803a1e1df31b6fa98",
                "reference": "8c98bf0dfa1f9256d0468b9803a1e1df31b6fa98",
                "shasum": ""
            },
            "require": {
                "php": "^7.3"
            },
            "require-dev": {
                "phpunit/phpunit": "^9.0"
            },
            "type": "library",
            "extra": {
                "branch-alias": {
                    "dev-master": "3.0-dev"
                }
            },
            "autoload": {
                "classmap": [
                    "src/"
                ]
            },
            "notification-url": "https://packagist.org/downloads/",
            "license": [
                "BSD-3-Clause"
            ],
            "authors": [
                {
                    "name": "Sebastian Bergmann",
                    "email": "sebastian@phpunit.de"
                }
            ],
            "description": "Provides a list of PHP built-in functions that operate on resources",
            "homepage": "https://www.github.com/sebastianbergmann/resource-operations",
            "time": "2020-02-07T06:13:02+00:00"
        },
        {
            "name": "sebastian/type",
            "version": "2.0.0",
            "source": {
                "type": "git",
                "url": "https://github.com/sebastianbergmann/type.git",
                "reference": "9e8f42f740afdea51f5f4e8cec2035580e797ee1"
            },
            "dist": {
                "type": "zip",
                "url": "https://api.github.com/repos/sebastianbergmann/type/zipball/9e8f42f740afdea51f5f4e8cec2035580e797ee1",
                "reference": "9e8f42f740afdea51f5f4e8cec2035580e797ee1",
                "shasum": ""
            },
            "require": {
                "php": "^7.3"
            },
            "require-dev": {
                "phpunit/phpunit": "^9.0"
            },
            "type": "library",
            "extra": {
                "branch-alias": {
                    "dev-master": "2.0-dev"
                }
            },
            "autoload": {
                "classmap": [
                    "src/"
                ]
            },
            "notification-url": "https://packagist.org/downloads/",
            "license": [
                "BSD-3-Clause"
            ],
            "authors": [
                {
                    "name": "Sebastian Bergmann",
                    "email": "sebastian@phpunit.de",
                    "role": "lead"
                }
            ],
            "description": "Collection of value objects that represent the types of the PHP type system",
            "homepage": "https://github.com/sebastianbergmann/type",
            "time": "2020-02-07T06:13:43+00:00"
        },
        {
            "name": "sebastian/version",
            "version": "3.0.0",
            "source": {
                "type": "git",
                "url": "https://github.com/sebastianbergmann/version.git",
                "reference": "0411bde656dce64202b39c2f4473993a9081d39e"
            },
            "dist": {
                "type": "zip",
                "url": "https://api.github.com/repos/sebastianbergmann/version/zipball/0411bde656dce64202b39c2f4473993a9081d39e",
                "reference": "0411bde656dce64202b39c2f4473993a9081d39e",
                "shasum": ""
            },
            "require": {
                "php": "^7.3"
            },
            "type": "library",
            "extra": {
                "branch-alias": {
                    "dev-master": "3.0-dev"
                }
            },
            "autoload": {
                "classmap": [
                    "src/"
                ]
            },
            "notification-url": "https://packagist.org/downloads/",
            "license": [
                "BSD-3-Clause"
            ],
            "authors": [
                {
                    "name": "Sebastian Bergmann",
                    "email": "sebastian@phpunit.de",
                    "role": "lead"
                }
            ],
            "description": "Library that helps with managing the version number of Git-hosted PHP projects",
            "homepage": "https://github.com/sebastianbergmann/version",
            "time": "2020-01-21T06:36:37+00:00"
        },
        {
            "name": "slevomat/coding-standard",
            "version": "6.1.1",
            "source": {
                "type": "git",
                "url": "https://github.com/slevomat/coding-standard.git",
                "reference": "0a7934d7ecdfe402079027513daa3b7e881f315d"
            },
            "dist": {
                "type": "zip",
                "url": "https://api.github.com/repos/slevomat/coding-standard/zipball/0a7934d7ecdfe402079027513daa3b7e881f315d",
                "reference": "0a7934d7ecdfe402079027513daa3b7e881f315d",
                "shasum": ""
            },
            "require": {
                "php": "^7.1",
                "phpstan/phpdoc-parser": "0.3.5 - 0.4.2",
                "squizlabs/php_codesniffer": "^3.5.3"
            },
            "require-dev": {
                "dealerdirect/phpcodesniffer-composer-installer": "0.5.0",
                "jakub-onderka/php-parallel-lint": "1.0.0",
                "phing/phing": "2.16.2",
                "phpstan/phpstan": "0.11.19|0.12.5",
                "phpstan/phpstan-phpunit": "0.11.2|0.12.6",
                "phpstan/phpstan-strict-rules": "0.11.1|0.12.1",
                "phpunit/phpunit": "7.5.18|8.5.2"
            },
            "type": "phpcodesniffer-standard",
            "autoload": {
                "psr-4": {
                    "SlevomatCodingStandard\\": "SlevomatCodingStandard"
                }
            },
            "notification-url": "https://packagist.org/downloads/",
            "license": [
                "MIT"
            ],
            "description": "Slevomat Coding Standard for PHP_CodeSniffer complements Consistence Coding Standard by providing sniffs with additional checks.",
            "time": "2020-01-23T15:37:30+00:00"
        },
        {
            "name": "squizlabs/php_codesniffer",
            "version": "3.5.3",
            "source": {
                "type": "git",
                "url": "https://github.com/squizlabs/PHP_CodeSniffer.git",
                "reference": "557a1fc7ac702c66b0bbfe16ab3d55839ef724cb"
            },
            "dist": {
                "type": "zip",
                "url": "https://api.github.com/repos/squizlabs/PHP_CodeSniffer/zipball/557a1fc7ac702c66b0bbfe16ab3d55839ef724cb",
                "reference": "557a1fc7ac702c66b0bbfe16ab3d55839ef724cb",
                "shasum": ""
            },
            "require": {
                "ext-simplexml": "*",
                "ext-tokenizer": "*",
                "ext-xmlwriter": "*",
                "php": ">=5.4.0"
            },
            "require-dev": {
                "phpunit/phpunit": "^4.0 || ^5.0 || ^6.0 || ^7.0"
            },
            "bin": [
                "bin/phpcs",
                "bin/phpcbf"
            ],
            "type": "library",
            "extra": {
                "branch-alias": {
                    "dev-master": "3.x-dev"
                }
            },
            "notification-url": "https://packagist.org/downloads/",
            "license": [
                "BSD-3-Clause"
            ],
            "authors": [
                {
                    "name": "Greg Sherwood",
                    "role": "lead"
                }
            ],
            "description": "PHP_CodeSniffer tokenizes PHP, JavaScript and CSS files and detects violations of a defined set of coding standards.",
            "homepage": "https://github.com/squizlabs/PHP_CodeSniffer",
            "keywords": [
                "phpcs",
                "standards"
            ],
            "time": "2019-12-04T04:46:47+00:00"
        },
        {
            "name": "symfony/console",
            "version": "v4.2.4",
            "source": {
                "type": "git",
                "url": "https://github.com/symfony/console.git",
                "reference": "9dc2299a016497f9ee620be94524e6c0af0280a9"
            },
            "dist": {
                "type": "zip",
                "url": "https://api.github.com/repos/symfony/console/zipball/9dc2299a016497f9ee620be94524e6c0af0280a9",
                "reference": "9dc2299a016497f9ee620be94524e6c0af0280a9",
                "shasum": ""
            },
            "require": {
                "php": "^7.1.3",
                "symfony/contracts": "^1.0",
                "symfony/polyfill-mbstring": "~1.0"
            },
            "conflict": {
                "symfony/dependency-injection": "<3.4",
                "symfony/process": "<3.3"
            },
            "provide": {
                "psr/log-implementation": "1.0"
            },
            "require-dev": {
                "psr/log": "~1.0",
                "symfony/config": "~3.4|~4.0",
                "symfony/dependency-injection": "~3.4|~4.0",
                "symfony/event-dispatcher": "~3.4|~4.0",
                "symfony/lock": "~3.4|~4.0",
                "symfony/process": "~3.4|~4.0"
            },
            "suggest": {
                "psr/log": "For using the console logger",
                "symfony/event-dispatcher": "",
                "symfony/lock": "",
                "symfony/process": ""
            },
            "type": "library",
            "extra": {
                "branch-alias": {
                    "dev-master": "4.2-dev"
                }
            },
            "autoload": {
                "psr-4": {
                    "Symfony\\Component\\Console\\": ""
                },
                "exclude-from-classmap": [
                    "/Tests/"
                ]
            },
            "notification-url": "https://packagist.org/downloads/",
            "license": [
                "MIT"
            ],
            "authors": [
                {
                    "name": "Fabien Potencier",
                    "email": "fabien@symfony.com"
                },
                {
                    "name": "Symfony Community",
                    "homepage": "https://symfony.com/contributors"
                }
            ],
            "description": "Symfony Console Component",
            "homepage": "https://symfony.com",
            "time": "2019-02-23T15:17:42+00:00"
        },
        {
            "name": "symfony/contracts",
            "version": "v1.0.2",
            "source": {
                "type": "git",
                "url": "https://github.com/symfony/contracts.git",
                "reference": "1aa7ab2429c3d594dd70689604b5cf7421254cdf"
            },
            "dist": {
                "type": "zip",
                "url": "https://api.github.com/repos/symfony/contracts/zipball/1aa7ab2429c3d594dd70689604b5cf7421254cdf",
                "reference": "1aa7ab2429c3d594dd70689604b5cf7421254cdf",
                "shasum": ""
            },
            "require": {
                "php": "^7.1.3"
            },
            "require-dev": {
                "psr/cache": "^1.0",
                "psr/container": "^1.0"
            },
            "suggest": {
                "psr/cache": "When using the Cache contracts",
                "psr/container": "When using the Service contracts",
                "symfony/cache-contracts-implementation": "",
                "symfony/service-contracts-implementation": "",
                "symfony/translation-contracts-implementation": ""
            },
            "type": "library",
            "extra": {
                "branch-alias": {
                    "dev-master": "1.0-dev"
                }
            },
            "autoload": {
                "psr-4": {
                    "Symfony\\Contracts\\": ""
                },
                "exclude-from-classmap": [
                    "**/Tests/"
                ]
            },
            "notification-url": "https://packagist.org/downloads/",
            "license": [
                "MIT"
            ],
            "authors": [
                {
                    "name": "Nicolas Grekas",
                    "email": "p@tchwork.com"
                },
                {
                    "name": "Symfony Community",
                    "homepage": "https://symfony.com/contributors"
                }
            ],
            "description": "A set of abstractions extracted out of the Symfony components",
            "homepage": "https://symfony.com",
            "keywords": [
                "abstractions",
                "contracts",
                "decoupling",
                "interfaces",
                "interoperability",
                "standards"
            ],
            "time": "2018-12-05T08:06:11+00:00"
        },
        {
            "name": "symfony/debug",
            "version": "v4.0.6",
            "source": {
                "type": "git",
                "url": "https://github.com/symfony/debug.git",
                "reference": "1721e4e7effb23480966690cdcdc7d2a4152d489"
            },
            "dist": {
                "type": "zip",
                "url": "https://api.github.com/repos/symfony/debug/zipball/1721e4e7effb23480966690cdcdc7d2a4152d489",
                "reference": "1721e4e7effb23480966690cdcdc7d2a4152d489",
                "shasum": ""
            },
            "require": {
                "php": "^7.1.3",
                "psr/log": "~1.0"
            },
            "conflict": {
                "symfony/http-kernel": "<3.4"
            },
            "require-dev": {
                "symfony/http-kernel": "~3.4|~4.0"
            },
            "type": "library",
            "extra": {
                "branch-alias": {
                    "dev-master": "4.0-dev"
                }
            },
            "autoload": {
                "psr-4": {
                    "Symfony\\Component\\Debug\\": ""
                },
                "exclude-from-classmap": [
                    "/Tests/"
                ]
            },
            "notification-url": "https://packagist.org/downloads/",
            "license": [
                "MIT"
            ],
            "authors": [
                {
                    "name": "Fabien Potencier",
                    "email": "fabien@symfony.com"
                },
                {
                    "name": "Symfony Community",
                    "homepage": "https://symfony.com/contributors"
                }
            ],
            "description": "Symfony Debug Component",
            "homepage": "https://symfony.com",
            "time": "2018-02-28T21:50:02+00:00"
        },
        {
            "name": "symfony/polyfill-ctype",
            "version": "v1.15.0",
            "source": {
                "type": "git",
                "url": "https://github.com/symfony/polyfill-ctype.git",
                "reference": "4719fa9c18b0464d399f1a63bf624b42b6fa8d14"
            },
            "dist": {
                "type": "zip",
                "url": "https://api.github.com/repos/symfony/polyfill-ctype/zipball/4719fa9c18b0464d399f1a63bf624b42b6fa8d14",
                "reference": "4719fa9c18b0464d399f1a63bf624b42b6fa8d14",
                "shasum": ""
            },
            "require": {
                "php": ">=5.3.3"
            },
            "suggest": {
                "ext-ctype": "For best performance"
            },
            "type": "library",
            "extra": {
                "branch-alias": {
                    "dev-master": "1.15-dev"
                }
            },
            "autoload": {
                "psr-4": {
                    "Symfony\\Polyfill\\Ctype\\": ""
                },
                "files": [
                    "bootstrap.php"
                ]
            },
            "notification-url": "https://packagist.org/downloads/",
            "license": [
                "MIT"
            ],
            "authors": [
                {
                    "name": "Gert de Pagter",
                    "email": "BackEndTea@gmail.com"
                },
                {
                    "name": "Symfony Community",
                    "homepage": "https://symfony.com/contributors"
                }
            ],
            "description": "Symfony polyfill for ctype functions",
            "homepage": "https://symfony.com",
            "keywords": [
                "compatibility",
                "ctype",
                "polyfill",
                "portable"
            ],
            "funding": [
                {
                    "url": "https://symfony.com/sponsor",
                    "type": "custom"
                },
                {
                    "url": "https://github.com/fabpot",
                    "type": "github"
                },
                {
                    "url": "https://tidelift.com/funding/github/packagist/symfony/symfony",
                    "type": "tidelift"
                }
            ],
            "time": "2020-02-27T09:26:54+00:00"
        },
        {
            "name": "symfony/polyfill-mbstring",
            "version": "v1.10.0",
            "source": {
                "type": "git",
                "url": "https://github.com/symfony/polyfill-mbstring.git",
                "reference": "c79c051f5b3a46be09205c73b80b346e4153e494"
            },
            "dist": {
                "type": "zip",
                "url": "https://api.github.com/repos/symfony/polyfill-mbstring/zipball/c79c051f5b3a46be09205c73b80b346e4153e494",
                "reference": "c79c051f5b3a46be09205c73b80b346e4153e494",
                "shasum": ""
            },
            "require": {
                "php": ">=5.3.3"
            },
            "suggest": {
                "ext-mbstring": "For best performance"
            },
            "type": "library",
            "extra": {
                "branch-alias": {
                    "dev-master": "1.9-dev"
                }
            },
            "autoload": {
                "psr-4": {
                    "Symfony\\Polyfill\\Mbstring\\": ""
                },
                "files": [
                    "bootstrap.php"
                ]
            },
            "notification-url": "https://packagist.org/downloads/",
            "license": [
                "MIT"
            ],
            "authors": [
                {
                    "name": "Nicolas Grekas",
                    "email": "p@tchwork.com"
                },
                {
                    "name": "Symfony Community",
                    "homepage": "https://symfony.com/contributors"
                }
            ],
            "description": "Symfony polyfill for the Mbstring extension",
            "homepage": "https://symfony.com",
            "keywords": [
                "compatibility",
                "mbstring",
                "polyfill",
                "portable",
                "shim"
            ],
            "time": "2018-09-21T13:07:52+00:00"
        },
        {
            "name": "theseer/tokenizer",
            "version": "1.1.3",
            "source": {
                "type": "git",
                "url": "https://github.com/theseer/tokenizer.git",
                "reference": "11336f6f84e16a720dae9d8e6ed5019efa85a0f9"
            },
            "dist": {
                "type": "zip",
                "url": "https://api.github.com/repos/theseer/tokenizer/zipball/11336f6f84e16a720dae9d8e6ed5019efa85a0f9",
                "reference": "11336f6f84e16a720dae9d8e6ed5019efa85a0f9",
                "shasum": ""
            },
            "require": {
                "ext-dom": "*",
                "ext-tokenizer": "*",
                "ext-xmlwriter": "*",
                "php": "^7.0"
            },
            "type": "library",
            "autoload": {
                "classmap": [
                    "src/"
                ]
            },
            "notification-url": "https://packagist.org/downloads/",
            "license": [
                "BSD-3-Clause"
            ],
            "authors": [
                {
                    "name": "Arne Blankerts",
                    "role": "Developer",
                    "email": "arne@blankerts.de"
                }
            ],
            "description": "A small library for converting tokenized PHP source code into XML and potentially other formats",
            "time": "2019-06-13T22:48:21+00:00"
        },
        {
            "name": "webmozart/assert",
            "version": "1.7.0",
            "source": {
                "type": "git",
                "url": "https://github.com/webmozart/assert.git",
                "reference": "aed98a490f9a8f78468232db345ab9cf606cf598"
            },
            "dist": {
                "type": "zip",
                "url": "https://api.github.com/repos/webmozart/assert/zipball/aed98a490f9a8f78468232db345ab9cf606cf598",
                "reference": "aed98a490f9a8f78468232db345ab9cf606cf598",
                "shasum": ""
            },
            "require": {
                "php": "^5.3.3 || ^7.0",
                "symfony/polyfill-ctype": "^1.8"
            },
            "conflict": {
                "vimeo/psalm": "<3.6.0"
            },
            "require-dev": {
                "phpunit/phpunit": "^4.8.36 || ^7.5.13"
            },
            "type": "library",
            "autoload": {
                "psr-4": {
                    "Webmozart\\Assert\\": "src/"
                }
            },
            "notification-url": "https://packagist.org/downloads/",
            "license": [
                "MIT"
            ],
            "authors": [
                {
                    "name": "Bernhard Schussek",
                    "email": "bschussek@gmail.com"
                }
            ],
            "description": "Assertions to validate method input/output with nice error messages.",
            "keywords": [
                "assert",
                "check",
                "validate"
            ],
            "time": "2020-02-14T12:15:55+00:00"
        }
    ],
    "aliases": [],
    "minimum-stability": "stable",
    "stability-flags": [],
    "prefer-stable": false,
    "prefer-lowest": false,
    "platform": {
        "php": "^7.3"
    },
    "platform-dev": [],
    "platform-overrides": {
        "php": "7.3.0"
    },
    "plugin-api-version": "1.1.0"
}<|MERGE_RESOLUTION|>--- conflicted
+++ resolved
@@ -4,11 +4,7 @@
         "Read more about it at https://getcomposer.org/doc/01-basic-usage.md#installing-dependencies",
         "This file is @generated automatically"
     ],
-<<<<<<< HEAD
-    "content-hash": "d33d9fbc27c8a727a565ef5524bbbcda",
-=======
-    "content-hash": "fcb001569e84ed2311da0ce1b4d4d7fc",
->>>>>>> e6349bab
+    "content-hash": "c4f3212f2eb936c849f99146f9ad2d9c",
     "packages": [
         {
             "name": "doctrine/cache",
