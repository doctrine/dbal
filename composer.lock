--- conflicted
+++ resolved
@@ -4,11 +4,7 @@
         "Read more about it at https://getcomposer.org/doc/01-basic-usage.md#installing-dependencies",
         "This file is @generated automatically"
     ],
-<<<<<<< HEAD
-    "content-hash": "ec7d2054f95cb2a24421dcf208e65186",
-=======
-    "content-hash": "d0353e4743c583bb533aa3b933473d29",
->>>>>>> 9d22f7bc
+    "content-hash": "443135f1aaa5ecf64132fd13d99efb6c",
     "packages": [
         {
             "name": "doctrine/cache",
@@ -593,20 +589,20 @@
         },
         {
             "name": "doctrine/instantiator",
-            "version": "1.3.0",
+            "version": "1.3.1",
             "source": {
                 "type": "git",
                 "url": "https://github.com/doctrine/instantiator.git",
-                "reference": "ae466f726242e637cebdd526a7d991b9433bacf1"
-            },
-            "dist": {
-                "type": "zip",
-                "url": "https://api.github.com/repos/doctrine/instantiator/zipball/ae466f726242e637cebdd526a7d991b9433bacf1",
-                "reference": "ae466f726242e637cebdd526a7d991b9433bacf1",
-                "shasum": ""
-            },
-            "require": {
-                "php": "^7.1"
+                "reference": "f350df0268e904597e3bd9c4685c53e0e333feea"
+            },
+            "dist": {
+                "type": "zip",
+                "url": "https://api.github.com/repos/doctrine/instantiator/zipball/f350df0268e904597e3bd9c4685c53e0e333feea",
+                "reference": "f350df0268e904597e3bd9c4685c53e0e333feea",
+                "shasum": ""
+            },
+            "require": {
+                "php": "^7.1 || ^8.0"
             },
             "require-dev": {
                 "doctrine/coding-standard": "^6.0",
@@ -645,7 +641,21 @@
                 "constructor",
                 "instantiate"
             ],
-            "time": "2019-10-21T16:45:58+00:00"
+            "funding": [
+                {
+                    "url": "https://www.doctrine-project.org/sponsorship.html",
+                    "type": "custom"
+                },
+                {
+                    "url": "https://www.patreon.com/phpdoctrine",
+                    "type": "patreon"
+                },
+                {
+                    "url": "https://tidelift.com/funding/github/packagist/doctrine%2Finstantiator",
+                    "type": "tidelift"
+                }
+            ],
+            "time": "2020-05-29T17:27:14+00:00"
         },
         {
             "name": "felixfbecker/advanced-json-rpc",
