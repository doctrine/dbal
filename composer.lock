--- conflicted
+++ resolved
@@ -4,11 +4,7 @@
         "Read more about it at https://getcomposer.org/doc/01-basic-usage.md#installing-dependencies",
         "This file is @generated automatically"
     ],
-<<<<<<< HEAD
-    "content-hash": "8714f22a24ae6a6cd9b5f3950ad9cc6b",
-=======
-    "content-hash": "03470b65ced080bf81d6e013b673bd27",
->>>>>>> 8374e408
+    "content-hash": "5f354e46825e085e71f862b767e51aa4",
     "packages": [
         {
             "name": "composer/package-versions-deprecated",
@@ -932,16 +928,16 @@
         },
         {
             "name": "nikic/php-parser",
-            "version": "v4.8.0",
+            "version": "v4.10.2",
             "source": {
                 "type": "git",
                 "url": "https://github.com/nikic/PHP-Parser.git",
-                "reference": "8c58eb4cd4f3883f82611abeac2efbc3dbed787e"
-            },
-            "dist": {
-                "type": "zip",
-                "url": "https://api.github.com/repos/nikic/PHP-Parser/zipball/8c58eb4cd4f3883f82611abeac2efbc3dbed787e",
-                "reference": "8c58eb4cd4f3883f82611abeac2efbc3dbed787e",
+                "reference": "658f1be311a230e0907f5dfe0213742aff0596de"
+            },
+            "dist": {
+                "type": "zip",
+                "url": "https://api.github.com/repos/nikic/PHP-Parser/zipball/658f1be311a230e0907f5dfe0213742aff0596de",
+                "reference": "658f1be311a230e0907f5dfe0213742aff0596de",
                 "shasum": ""
             },
             "require": {
@@ -949,7 +945,7 @@
                 "php": ">=7.0"
             },
             "require-dev": {
-                "ircmaxell/php-yacc": "^0.0.6",
+                "ircmaxell/php-yacc": "^0.0.7",
                 "phpunit/phpunit": "^6.5 || ^7.0 || ^8.0 || ^9.0"
             },
             "bin": [
@@ -958,7 +954,7 @@
             "type": "library",
             "extra": {
                 "branch-alias": {
-                    "dev-master": "4.8-dev"
+                    "dev-master": "4.9-dev"
                 }
             },
             "autoload": {
@@ -982,9 +978,9 @@
             ],
             "support": {
                 "issues": "https://github.com/nikic/PHP-Parser/issues",
-                "source": "https://github.com/nikic/PHP-Parser/tree/master"
-            },
-            "time": "2020-08-09T10:23:20+00:00"
+                "source": "https://github.com/nikic/PHP-Parser/tree/v4.10.2"
+            },
+            "time": "2020-09-26T10:30:38+00:00"
         },
         {
             "name": "openlss/lib-array2xml",
@@ -1193,6 +1189,10 @@
                 "reflection",
                 "static analysis"
             ],
+            "support": {
+                "issues": "https://github.com/phpDocumentor/ReflectionCommon/issues",
+                "source": "https://github.com/phpDocumentor/ReflectionCommon/tree/2.x"
+            },
             "time": "2020-06-27T09:03:43+00:00"
         },
         {
@@ -1245,11 +1245,11 @@
                 }
             ],
             "description": "With this component, a library can provide support for annotations via DocBlocks or otherwise retrieve information that is embedded in a DocBlock.",
-<<<<<<< HEAD
-            "time": "2020-08-15T11:14:08+00:00"
-=======
+            "support": {
+                "issues": "https://github.com/phpDocumentor/ReflectionDocBlock/issues",
+                "source": "https://github.com/phpDocumentor/ReflectionDocBlock/tree/master"
+            },
             "time": "2020-09-03T19:13:55+00:00"
->>>>>>> 8374e408
         },
         {
             "name": "phpdocumentor/type-resolver",
@@ -1294,11 +1294,11 @@
                 }
             ],
             "description": "A PSR-5 based resolver of Class names, Types and Structural Element Names",
-<<<<<<< HEAD
-            "time": "2020-06-27T10:12:23+00:00"
-=======
+            "support": {
+                "issues": "https://github.com/phpDocumentor/TypeResolver/issues",
+                "source": "https://github.com/phpDocumentor/TypeResolver/tree/1.4.0"
+            },
             "time": "2020-09-17T18:55:26+00:00"
->>>>>>> 8374e408
         },
         {
             "name": "phpspec/prophecy",
@@ -1361,6 +1361,10 @@
                 "spy",
                 "stub"
             ],
+            "support": {
+                "issues": "https://github.com/phpspec/prophecy/issues",
+                "source": "https://github.com/phpspec/prophecy/tree/1.12.1"
+            },
             "time": "2020-09-29T09:10:42+00:00"
         },
         {
@@ -1581,18 +1585,6 @@
         },
         {
             "name": "phpunit/php-code-coverage",
-<<<<<<< HEAD
-            "version": "9.1.4",
-            "source": {
-                "type": "git",
-                "url": "https://github.com/sebastianbergmann/php-code-coverage.git",
-                "reference": "4422fca28c3634e2de8c7c373af97a104dd1a45f"
-            },
-            "dist": {
-                "type": "zip",
-                "url": "https://api.github.com/repos/sebastianbergmann/php-code-coverage/zipball/4422fca28c3634e2de8c7c373af97a104dd1a45f",
-                "reference": "4422fca28c3634e2de8c7c373af97a104dd1a45f",
-=======
             "version": "9.2.0",
             "source": {
                 "type": "git",
@@ -1603,7 +1595,6 @@
                 "type": "zip",
                 "url": "https://api.github.com/repos/sebastianbergmann/php-code-coverage/zipball/53a4b737e83be724efd2bc4e7b929b9a30c48972",
                 "reference": "53a4b737e83be724efd2bc4e7b929b9a30c48972",
->>>>>>> 8374e408
                 "shasum": ""
             },
             "require": {
@@ -1611,11 +1602,7 @@
                 "ext-libxml": "*",
                 "ext-xmlwriter": "*",
                 "nikic/php-parser": "^4.8",
-<<<<<<< HEAD
-                "php": "^7.3 || ^8.0",
-=======
                 "php": ">=7.3",
->>>>>>> 8374e408
                 "phpunit/php-file-iterator": "^3.0.3",
                 "phpunit/php-text-template": "^2.0.2",
                 "sebastian/code-unit-reverse-lookup": "^2.0.2",
@@ -1635,11 +1622,7 @@
             "type": "library",
             "extra": {
                 "branch-alias": {
-<<<<<<< HEAD
-                    "dev-master": "9.1-dev"
-=======
                     "dev-master": "9.2-dev"
->>>>>>> 8374e408
                 }
             },
             "autoload": {
@@ -1665,24 +1648,17 @@
                 "testing",
                 "xunit"
             ],
-<<<<<<< HEAD
             "support": {
                 "issues": "https://github.com/sebastianbergmann/php-code-coverage/issues",
-                "source": "https://github.com/sebastianbergmann/php-code-coverage/tree/master"
-            },
-=======
->>>>>>> 8374e408
+                "source": "https://github.com/sebastianbergmann/php-code-coverage/tree/9.2.0"
+            },
             "funding": [
                 {
                     "url": "https://github.com/sebastianbergmann",
                     "type": "github"
                 }
             ],
-<<<<<<< HEAD
-            "time": "2020-08-13T15:04:53+00:00"
-=======
             "time": "2020-10-02T03:37:32+00:00"
->>>>>>> 8374e408
         },
         {
             "name": "phpunit/php-file-iterator",
@@ -1732,6 +1708,10 @@
                 "filesystem",
                 "iterator"
             ],
+            "support": {
+                "issues": "https://github.com/sebastianbergmann/php-file-iterator/issues",
+                "source": "https://github.com/sebastianbergmann/php-file-iterator/tree/3.0.5"
+            },
             "funding": [
                 {
                     "url": "https://github.com/sebastianbergmann",
@@ -1791,6 +1771,10 @@
             "keywords": [
                 "process"
             ],
+            "support": {
+                "issues": "https://github.com/sebastianbergmann/php-invoker/issues",
+                "source": "https://github.com/sebastianbergmann/php-invoker/tree/3.1.1"
+            },
             "funding": [
                 {
                     "url": "https://github.com/sebastianbergmann",
@@ -1846,6 +1830,10 @@
             "keywords": [
                 "template"
             ],
+            "support": {
+                "issues": "https://github.com/sebastianbergmann/php-text-template/issues",
+                "source": "https://github.com/sebastianbergmann/php-text-template/tree/2.0.3"
+            },
             "funding": [
                 {
                     "url": "https://github.com/sebastianbergmann",
@@ -1901,6 +1889,10 @@
             "keywords": [
                 "timer"
             ],
+            "support": {
+                "issues": "https://github.com/sebastianbergmann/php-timer/issues",
+                "source": "https://github.com/sebastianbergmann/php-timer/tree/5.0.2"
+            },
             "funding": [
                 {
                     "url": "https://github.com/sebastianbergmann",
@@ -1911,18 +1903,6 @@
         },
         {
             "name": "phpunit/phpunit",
-<<<<<<< HEAD
-            "version": "9.3.7",
-            "source": {
-                "type": "git",
-                "url": "https://github.com/sebastianbergmann/phpunit.git",
-                "reference": "c638a0cac77347980352485912de48c99b42ad00"
-            },
-            "dist": {
-                "type": "zip",
-                "url": "https://api.github.com/repos/sebastianbergmann/phpunit/zipball/c638a0cac77347980352485912de48c99b42ad00",
-                "reference": "c638a0cac77347980352485912de48c99b42ad00",
-=======
             "version": "9.4.0",
             "source": {
                 "type": "git",
@@ -1933,7 +1913,6 @@
                 "type": "zip",
                 "url": "https://api.github.com/repos/sebastianbergmann/phpunit/zipball/ef533467a7974c4b6c354f3eff42a115910bd4e5",
                 "reference": "ef533467a7974c4b6c354f3eff42a115910bd4e5",
->>>>>>> 8374e408
                 "shasum": ""
             },
             "require": {
@@ -1949,11 +1928,7 @@
                 "phar-io/version": "^3.0.2",
                 "php": ">=7.3",
                 "phpspec/prophecy": "^1.11.1",
-<<<<<<< HEAD
-                "phpunit/php-code-coverage": "^9.1.1",
-=======
                 "phpunit/php-code-coverage": "^9.2",
->>>>>>> 8374e408
                 "phpunit/php-file-iterator": "^3.0.4",
                 "phpunit/php-invoker": "^3.1",
                 "phpunit/php-text-template": "^2.0.2",
@@ -2013,13 +1988,10 @@
                 "testing",
                 "xunit"
             ],
-<<<<<<< HEAD
             "support": {
                 "issues": "https://github.com/sebastianbergmann/phpunit/issues",
-                "source": "https://github.com/sebastianbergmann/phpunit/tree/9.3"
-            },
-=======
->>>>>>> 8374e408
+                "source": "https://github.com/sebastianbergmann/phpunit/tree/9.4.0"
+            },
             "funding": [
                 {
                     "url": "https://phpunit.de/donate.html",
@@ -2030,11 +2002,7 @@
                     "type": "github"
                 }
             ],
-<<<<<<< HEAD
-            "time": "2020-08-11T15:36:12+00:00"
-=======
             "time": "2020-10-02T03:54:37+00:00"
->>>>>>> 8374e408
         },
         {
             "name": "psalm/plugin-phpunit",
@@ -2178,6 +2146,10 @@
             ],
             "description": "Library for parsing CLI options",
             "homepage": "https://github.com/sebastianbergmann/cli-parser",
+            "support": {
+                "issues": "https://github.com/sebastianbergmann/cli-parser/issues",
+                "source": "https://github.com/sebastianbergmann/cli-parser/tree/1.0.1"
+            },
             "funding": [
                 {
                     "url": "https://github.com/sebastianbergmann",
@@ -2230,6 +2202,10 @@
             ],
             "description": "Collection of value objects that represent the PHP code units",
             "homepage": "https://github.com/sebastianbergmann/code-unit",
+            "support": {
+                "issues": "https://github.com/sebastianbergmann/code-unit/issues",
+                "source": "https://github.com/sebastianbergmann/code-unit/tree/1.0.7"
+            },
             "funding": [
                 {
                     "url": "https://github.com/sebastianbergmann",
@@ -2281,6 +2257,10 @@
             ],
             "description": "Looks up which function or method a line of code belongs to",
             "homepage": "https://github.com/sebastianbergmann/code-unit-reverse-lookup/",
+            "support": {
+                "issues": "https://github.com/sebastianbergmann/code-unit-reverse-lookup/issues",
+                "source": "https://github.com/sebastianbergmann/code-unit-reverse-lookup/tree/2.0.3"
+            },
             "funding": [
                 {
                     "url": "https://github.com/sebastianbergmann",
@@ -2351,6 +2331,10 @@
                 "compare",
                 "equality"
             ],
+            "support": {
+                "issues": "https://github.com/sebastianbergmann/comparator/issues",
+                "source": "https://github.com/sebastianbergmann/comparator/tree/4.0.5"
+            },
             "funding": [
                 {
                     "url": "https://github.com/sebastianbergmann",
@@ -2404,6 +2388,10 @@
             ],
             "description": "Library for calculating the complexity of PHP code units",
             "homepage": "https://github.com/sebastianbergmann/complexity",
+            "support": {
+                "issues": "https://github.com/sebastianbergmann/complexity/issues",
+                "source": "https://github.com/sebastianbergmann/complexity/tree/2.0.1"
+            },
             "funding": [
                 {
                     "url": "https://github.com/sebastianbergmann",
@@ -2466,6 +2454,10 @@
                 "unidiff",
                 "unified diff"
             ],
+            "support": {
+                "issues": "https://github.com/sebastianbergmann/diff/issues",
+                "source": "https://github.com/sebastianbergmann/diff/tree/4.0.3"
+            },
             "funding": [
                 {
                     "url": "https://github.com/sebastianbergmann",
@@ -2525,6 +2517,10 @@
                 "environment",
                 "hhvm"
             ],
+            "support": {
+                "issues": "https://github.com/sebastianbergmann/environment/issues",
+                "source": "https://github.com/sebastianbergmann/environment/tree/5.1.3"
+            },
             "funding": [
                 {
                     "url": "https://github.com/sebastianbergmann",
@@ -2598,6 +2594,10 @@
                 "export",
                 "exporter"
             ],
+            "support": {
+                "issues": "https://github.com/sebastianbergmann/exporter/issues",
+                "source": "https://github.com/sebastianbergmann/exporter/tree/4.0.3"
+            },
             "funding": [
                 {
                     "url": "https://github.com/sebastianbergmann",
@@ -2658,6 +2658,10 @@
             "keywords": [
                 "global state"
             ],
+            "support": {
+                "issues": "https://github.com/sebastianbergmann/global-state/issues",
+                "source": "https://github.com/sebastianbergmann/global-state/tree/5.0.1"
+            },
             "funding": [
                 {
                     "url": "https://github.com/sebastianbergmann",
@@ -2711,6 +2715,10 @@
             ],
             "description": "Library for counting the lines of code in PHP source code",
             "homepage": "https://github.com/sebastianbergmann/lines-of-code",
+            "support": {
+                "issues": "https://github.com/sebastianbergmann/lines-of-code/issues",
+                "source": "https://github.com/sebastianbergmann/lines-of-code/tree/1.0.1"
+            },
             "funding": [
                 {
                     "url": "https://github.com/sebastianbergmann",
@@ -2764,6 +2772,10 @@
             ],
             "description": "Traverses array structures and object graphs to enumerate all referenced objects",
             "homepage": "https://github.com/sebastianbergmann/object-enumerator/",
+            "support": {
+                "issues": "https://github.com/sebastianbergmann/object-enumerator/issues",
+                "source": "https://github.com/sebastianbergmann/object-enumerator/tree/4.0.3"
+            },
             "funding": [
                 {
                     "url": "https://github.com/sebastianbergmann",
@@ -2815,6 +2827,10 @@
             ],
             "description": "Allows reflection of object attributes, including inherited and non-public ones",
             "homepage": "https://github.com/sebastianbergmann/object-reflector/",
+            "support": {
+                "issues": "https://github.com/sebastianbergmann/object-reflector/issues",
+                "source": "https://github.com/sebastianbergmann/object-reflector/tree/2.0.3"
+            },
             "funding": [
                 {
                     "url": "https://github.com/sebastianbergmann",
@@ -2874,6 +2890,10 @@
             ],
             "description": "Provides functionality to recursively process PHP variables",
             "homepage": "http://www.github.com/sebastianbergmann/recursion-context",
+            "support": {
+                "issues": "https://github.com/sebastianbergmann/recursion-context/issues",
+                "source": "https://github.com/sebastianbergmann/recursion-context/tree/4.0.3"
+            },
             "funding": [
                 {
                     "url": "https://github.com/sebastianbergmann",
@@ -2925,6 +2945,10 @@
             ],
             "description": "Provides a list of PHP built-in functions that operate on resources",
             "homepage": "https://www.github.com/sebastianbergmann/resource-operations",
+            "support": {
+                "issues": "https://github.com/sebastianbergmann/resource-operations/issues",
+                "source": "https://github.com/sebastianbergmann/resource-operations/tree/3.0.3"
+            },
             "funding": [
                 {
                     "url": "https://github.com/sebastianbergmann",
@@ -2977,6 +3001,10 @@
             ],
             "description": "Collection of value objects that represent the types of the PHP type system",
             "homepage": "https://github.com/sebastianbergmann/type",
+            "support": {
+                "issues": "https://github.com/sebastianbergmann/type/issues",
+                "source": "https://github.com/sebastianbergmann/type/tree/2.3.0"
+            },
             "funding": [
                 {
                     "url": "https://github.com/sebastianbergmann",
@@ -3026,6 +3054,10 @@
             ],
             "description": "Library that helps with managing the version number of Git-hosted PHP projects",
             "homepage": "https://github.com/sebastianbergmann/version",
+            "support": {
+                "issues": "https://github.com/sebastianbergmann/version/issues",
+                "source": "https://github.com/sebastianbergmann/version/tree/3.0.2"
+            },
             "funding": [
                 {
                     "url": "https://github.com/sebastianbergmann",
@@ -3398,6 +3430,9 @@
                 "polyfill",
                 "portable"
             ],
+            "support": {
+                "source": "https://github.com/symfony/polyfill-ctype/tree/v1.18.0"
+            },
             "funding": [
                 {
                     "url": "https://symfony.com/sponsor",
@@ -3667,6 +3702,10 @@
                 "check",
                 "validate"
             ],
+            "support": {
+                "issues": "https://github.com/webmozart/assert/issues",
+                "source": "https://github.com/webmozart/assert/tree/master"
+            },
             "time": "2020-07-08T17:02:28+00:00"
         },
         {
@@ -3775,5 +3814,5 @@
     "platform-overrides": {
         "php": "7.3.0"
     },
-    "plugin-api-version": "1.1.0"
+    "plugin-api-version": "2.0.0"
 }