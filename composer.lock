{
    "_readme": [
        "This file locks the dependencies of your project to a known state",
        "Read more about it at https://getcomposer.org/doc/01-basic-usage.md#installing-dependencies",
        "This file is @generated automatically"
    ],
<<<<<<< HEAD
    "content-hash": "acad7f4e4727e01178c00f5809ed760b",
=======
    "content-hash": "b678cf312fd4e2ccee5e73c94bbaca0c",
>>>>>>> aa848d82
    "packages": [
        {
            "name": "composer/package-versions-deprecated",
            "version": "1.8.1",
            "source": {
                "type": "git",
                "url": "https://github.com/composer/package-versions-deprecated.git",
                "reference": "b9805885293f3957ee0dd42616ac6915c4ac9a4b"
            },
            "dist": {
                "type": "zip",
                "url": "https://api.github.com/repos/composer/package-versions-deprecated/zipball/b9805885293f3957ee0dd42616ac6915c4ac9a4b",
                "reference": "b9805885293f3957ee0dd42616ac6915c4ac9a4b",
                "shasum": ""
            },
            "require": {
                "composer-plugin-api": "^1.1.0 || ^2.0",
                "php": "^7"
            },
            "replace": {
                "ocramius/package-versions": "1.8.99"
            },
            "require-dev": {
                "composer/composer": "^1.9.3 || ^2.0@dev",
                "ext-zip": "^1.13",
                "phpunit/phpunit": "^6.5 || ^7"
            },
            "type": "composer-plugin",
            "extra": {
                "class": "PackageVersions\\Installer",
                "branch-alias": {
                    "dev-master": "1.x-dev"
                }
            },
            "autoload": {
                "psr-4": {
                    "PackageVersions\\": "src/PackageVersions"
                }
            },
            "notification-url": "https://packagist.org/downloads/",
            "license": [
                "MIT"
            ],
            "authors": [
                {
                    "name": "Marco Pivetta",
                    "email": "ocramius@gmail.com"
                },
                {
                    "name": "Jordi Boggiano",
                    "email": "j.boggiano@seld.be"
                }
            ],
            "description": "Composer plugin that provides efficient querying for installed package versions (no runtime IO)",
            "funding": [
                {
                    "url": "https://packagist.com",
                    "type": "custom"
                },
                {
                    "url": "https://github.com/composer",
                    "type": "github"
                },
                {
                    "url": "https://tidelift.com/funding/github/packagist/composer/composer",
                    "type": "tidelift"
                }
            ],
            "time": "2020-06-19T07:59:31+00:00"
        },
        {
            "name": "doctrine/cache",
            "version": "v1.7.1",
            "source": {
                "type": "git",
                "url": "https://github.com/doctrine/cache.git",
                "reference": "b3217d58609e9c8e661cd41357a54d926c4a2a1a"
            },
            "dist": {
                "type": "zip",
                "url": "https://api.github.com/repos/doctrine/cache/zipball/b3217d58609e9c8e661cd41357a54d926c4a2a1a",
                "reference": "b3217d58609e9c8e661cd41357a54d926c4a2a1a",
                "shasum": ""
            },
            "require": {
                "php": "~7.1"
            },
            "conflict": {
                "doctrine/common": ">2.2,<2.4"
            },
            "require-dev": {
                "alcaeus/mongo-php-adapter": "^1.1",
                "mongodb/mongodb": "^1.1",
                "phpunit/phpunit": "^5.7",
                "predis/predis": "~1.0"
            },
            "suggest": {
                "alcaeus/mongo-php-adapter": "Required to use legacy MongoDB driver"
            },
            "type": "library",
            "extra": {
                "branch-alias": {
                    "dev-master": "1.7.x-dev"
                }
            },
            "autoload": {
                "psr-4": {
                    "Doctrine\\Common\\Cache\\": "lib/Doctrine/Common/Cache"
                }
            },
            "notification-url": "https://packagist.org/downloads/",
            "license": [
                "MIT"
            ],
            "authors": [
                {
                    "name": "Roman Borschel",
                    "email": "roman@code-factory.org"
                },
                {
                    "name": "Benjamin Eberlei",
                    "email": "kontakt@beberlei.de"
                },
                {
                    "name": "Guilherme Blanco",
                    "email": "guilhermeblanco@gmail.com"
                },
                {
                    "name": "Jonathan Wage",
                    "email": "jonwage@gmail.com"
                },
                {
                    "name": "Johannes Schmitt",
                    "email": "schmittjoh@gmail.com"
                }
            ],
            "description": "Caching library offering an object-oriented API for many cache backends",
            "homepage": "http://www.doctrine-project.org",
            "keywords": [
                "cache",
                "caching"
            ],
            "time": "2017-08-25T07:02:50+00:00"
        },
        {
            "name": "doctrine/event-manager",
            "version": "v1.0.0",
            "source": {
                "type": "git",
                "url": "https://github.com/doctrine/event-manager.git",
                "reference": "a520bc093a0170feeb6b14e9d83f3a14452e64b3"
            },
            "dist": {
                "type": "zip",
                "url": "https://api.github.com/repos/doctrine/event-manager/zipball/a520bc093a0170feeb6b14e9d83f3a14452e64b3",
                "reference": "a520bc093a0170feeb6b14e9d83f3a14452e64b3",
                "shasum": ""
            },
            "require": {
                "php": "^7.1"
            },
            "conflict": {
                "doctrine/common": "<2.9@dev"
            },
            "require-dev": {
                "doctrine/coding-standard": "^4.0",
                "phpunit/phpunit": "^7.0"
            },
            "type": "library",
            "extra": {
                "branch-alias": {
                    "dev-master": "1.0.x-dev"
                }
            },
            "autoload": {
                "psr-4": {
                    "Doctrine\\Common\\": "lib/Doctrine/Common"
                }
            },
            "notification-url": "https://packagist.org/downloads/",
            "license": [
                "MIT"
            ],
            "authors": [
                {
                    "name": "Roman Borschel",
                    "email": "roman@code-factory.org"
                },
                {
                    "name": "Benjamin Eberlei",
                    "email": "kontakt@beberlei.de"
                },
                {
                    "name": "Guilherme Blanco",
                    "email": "guilhermeblanco@gmail.com"
                },
                {
                    "name": "Jonathan Wage",
                    "email": "jonwage@gmail.com"
                },
                {
                    "name": "Johannes Schmitt",
                    "email": "schmittjoh@gmail.com"
                },
                {
                    "name": "Marco Pivetta",
                    "email": "ocramius@gmail.com"
                }
            ],
            "description": "Doctrine Event Manager component",
            "homepage": "https://www.doctrine-project.org/projects/event-manager.html",
            "keywords": [
                "event",
                "eventdispatcher",
                "eventmanager"
            ],
            "time": "2018-06-11T11:59:03+00:00"
        }
    ],
    "packages-dev": [
        {
            "name": "amphp/amp",
            "version": "v2.4.4",
            "source": {
                "type": "git",
                "url": "https://github.com/amphp/amp.git",
                "reference": "1e58d53e4af390efc7813e36cd215bd82cba4b06"
            },
            "dist": {
                "type": "zip",
                "url": "https://api.github.com/repos/amphp/amp/zipball/1e58d53e4af390efc7813e36cd215bd82cba4b06",
                "reference": "1e58d53e4af390efc7813e36cd215bd82cba4b06",
                "shasum": ""
            },
            "require": {
                "php": ">=7"
            },
            "require-dev": {
                "amphp/php-cs-fixer-config": "dev-master",
                "amphp/phpunit-util": "^1",
                "ext-json": "*",
                "jetbrains/phpstorm-stubs": "^2019.3",
                "phpunit/phpunit": "^6.0.9 | ^7",
                "react/promise": "^2",
                "vimeo/psalm": "^3.11@dev"
            },
            "type": "library",
            "extra": {
                "branch-alias": {
                    "dev-master": "2.x-dev"
                }
            },
            "autoload": {
                "psr-4": {
                    "Amp\\": "lib"
                },
                "files": [
                    "lib/functions.php",
                    "lib/Internal/functions.php"
                ]
            },
            "notification-url": "https://packagist.org/downloads/",
            "license": [
                "MIT"
            ],
            "authors": [
                {
                    "name": "Daniel Lowrey",
                    "email": "rdlowrey@php.net"
                },
                {
                    "name": "Aaron Piotrowski",
                    "email": "aaron@trowski.com"
                },
                {
                    "name": "Bob Weinand",
                    "email": "bobwei9@hotmail.com"
                },
                {
                    "name": "Niklas Keller",
                    "email": "me@kelunik.com"
                }
            ],
            "description": "A non-blocking concurrency framework for PHP applications.",
            "homepage": "http://amphp.org/amp",
            "keywords": [
                "async",
                "asynchronous",
                "awaitable",
                "concurrency",
                "event",
                "event-loop",
                "future",
                "non-blocking",
                "promise"
            ],
            "time": "2020-04-30T04:54:50+00:00"
        },
        {
            "name": "amphp/byte-stream",
            "version": "v1.7.3",
            "source": {
                "type": "git",
                "url": "https://github.com/amphp/byte-stream.git",
                "reference": "b867505edb79dda8f253ca3c3a2bbadae4b16592"
            },
            "dist": {
                "type": "zip",
                "url": "https://api.github.com/repos/amphp/byte-stream/zipball/b867505edb79dda8f253ca3c3a2bbadae4b16592",
                "reference": "b867505edb79dda8f253ca3c3a2bbadae4b16592",
                "shasum": ""
            },
            "require": {
                "amphp/amp": "^2"
            },
            "require-dev": {
                "amphp/php-cs-fixer-config": "dev-master",
                "amphp/phpunit-util": "^1",
                "friendsofphp/php-cs-fixer": "^2.3",
                "jetbrains/phpstorm-stubs": "^2019.3",
                "phpunit/phpunit": "^6 || ^7 || ^8",
                "vimeo/psalm": "^3.9@dev"
            },
            "type": "library",
            "extra": {
                "branch-alias": {
                    "dev-master": "1.x-dev"
                }
            },
            "autoload": {
                "psr-4": {
                    "Amp\\ByteStream\\": "lib"
                },
                "files": [
                    "lib/functions.php"
                ]
            },
            "notification-url": "https://packagist.org/downloads/",
            "license": [
                "MIT"
            ],
            "authors": [
                {
                    "name": "Aaron Piotrowski",
                    "email": "aaron@trowski.com"
                },
                {
                    "name": "Niklas Keller",
                    "email": "me@kelunik.com"
                }
            ],
            "description": "A stream abstraction to make working with non-blocking I/O simple.",
            "homepage": "http://amphp.org/byte-stream",
            "keywords": [
                "amp",
                "amphp",
                "async",
                "io",
                "non-blocking",
                "stream"
            ],
            "time": "2020-04-04T16:56:54+00:00"
        },
        {
            "name": "composer/semver",
            "version": "1.5.1",
            "source": {
                "type": "git",
                "url": "https://github.com/composer/semver.git",
                "reference": "c6bea70230ef4dd483e6bbcab6005f682ed3a8de"
            },
            "dist": {
                "type": "zip",
                "url": "https://api.github.com/repos/composer/semver/zipball/c6bea70230ef4dd483e6bbcab6005f682ed3a8de",
                "reference": "c6bea70230ef4dd483e6bbcab6005f682ed3a8de",
                "shasum": ""
            },
            "require": {
                "php": "^5.3.2 || ^7.0"
            },
            "require-dev": {
                "phpunit/phpunit": "^4.5 || ^5.0.5"
            },
            "type": "library",
            "extra": {
                "branch-alias": {
                    "dev-master": "1.x-dev"
                }
            },
            "autoload": {
                "psr-4": {
                    "Composer\\Semver\\": "src"
                }
            },
            "notification-url": "https://packagist.org/downloads/",
            "license": [
                "MIT"
            ],
            "authors": [
                {
                    "name": "Nils Adermann",
                    "email": "naderman@naderman.de",
                    "homepage": "http://www.naderman.de"
                },
                {
                    "name": "Jordi Boggiano",
                    "email": "j.boggiano@seld.be",
                    "homepage": "http://seld.be"
                },
                {
                    "name": "Rob Bast",
                    "email": "rob.bast@gmail.com",
                    "homepage": "http://robbast.nl"
                }
            ],
            "description": "Semver library that offers utilities, version constraint parsing and validation.",
            "keywords": [
                "semantic",
                "semver",
                "validation",
                "versioning"
            ],
            "time": "2020-01-13T12:06:48+00:00"
        },
        {
            "name": "composer/xdebug-handler",
            "version": "1.4.1",
            "source": {
                "type": "git",
                "url": "https://github.com/composer/xdebug-handler.git",
                "reference": "1ab9842d69e64fb3a01be6b656501032d1b78cb7"
            },
            "dist": {
                "type": "zip",
                "url": "https://api.github.com/repos/composer/xdebug-handler/zipball/1ab9842d69e64fb3a01be6b656501032d1b78cb7",
                "reference": "1ab9842d69e64fb3a01be6b656501032d1b78cb7",
                "shasum": ""
            },
            "require": {
                "php": "^5.3.2 || ^7.0 || ^8.0",
                "psr/log": "^1.0"
            },
            "require-dev": {
                "phpunit/phpunit": "^4.8.35 || ^5.7 || 6.5 - 8"
            },
            "type": "library",
            "autoload": {
                "psr-4": {
                    "Composer\\XdebugHandler\\": "src"
                }
            },
            "notification-url": "https://packagist.org/downloads/",
            "license": [
                "MIT"
            ],
            "authors": [
                {
                    "name": "John Stevenson",
                    "email": "john-stevenson@blueyonder.co.uk"
                }
            ],
            "description": "Restarts a process without Xdebug.",
            "keywords": [
                "Xdebug",
                "performance"
            ],
            "funding": [
                {
                    "url": "https://packagist.com",
                    "type": "custom"
                }
            ],
            "time": "2020-03-01T12:26:26+00:00"
        },
        {
            "name": "dealerdirect/phpcodesniffer-composer-installer",
            "version": "v0.7.0",
            "source": {
                "type": "git",
                "url": "https://github.com/Dealerdirect/phpcodesniffer-composer-installer.git",
                "reference": "e8d808670b8f882188368faaf1144448c169c0b7"
            },
            "dist": {
                "type": "zip",
                "url": "https://api.github.com/repos/Dealerdirect/phpcodesniffer-composer-installer/zipball/e8d808670b8f882188368faaf1144448c169c0b7",
                "reference": "e8d808670b8f882188368faaf1144448c169c0b7",
                "shasum": ""
            },
            "require": {
                "composer-plugin-api": "^1.0 || ^2.0",
                "php": ">=5.3",
                "squizlabs/php_codesniffer": "^2 || ^3 || 4.0.x-dev"
            },
            "require-dev": {
                "composer/composer": "*",
                "phpcompatibility/php-compatibility": "^9.0",
                "sensiolabs/security-checker": "^4.1.0"
            },
            "type": "composer-plugin",
            "extra": {
                "class": "Dealerdirect\\Composer\\Plugin\\Installers\\PHPCodeSniffer\\Plugin"
            },
            "autoload": {
                "psr-4": {
                    "Dealerdirect\\Composer\\Plugin\\Installers\\PHPCodeSniffer\\": "src/"
                }
            },
            "notification-url": "https://packagist.org/downloads/",
            "license": [
                "MIT"
            ],
            "authors": [
                {
                    "name": "Franck Nijhof",
                    "email": "franck.nijhof@dealerdirect.com",
                    "homepage": "http://www.frenck.nl",
                    "role": "Developer / IT Manager"
                }
            ],
            "description": "PHP_CodeSniffer Standards Composer Installer Plugin",
            "homepage": "http://www.dealerdirect.com",
            "keywords": [
                "PHPCodeSniffer",
                "PHP_CodeSniffer",
                "code quality",
                "codesniffer",
                "composer",
                "installer",
                "phpcs",
                "plugin",
                "qa",
                "quality",
                "standard",
                "standards",
                "style guide",
                "stylecheck",
                "tests"
            ],
            "time": "2020-06-25T14:57:39+00:00"
        },
        {
            "name": "doctrine/coding-standard",
            "version": "8.1.0",
            "source": {
                "type": "git",
                "url": "https://github.com/doctrine/coding-standard.git",
                "reference": "637003febec655f1b27f4301b44bf2264be57434"
            },
            "dist": {
                "type": "zip",
                "url": "https://api.github.com/repos/doctrine/coding-standard/zipball/637003febec655f1b27f4301b44bf2264be57434",
                "reference": "637003febec655f1b27f4301b44bf2264be57434",
                "shasum": ""
            },
            "require": {
                "dealerdirect/phpcodesniffer-composer-installer": "^0.6.2 || ^0.7",
                "php": "^7.2 || ^8.0",
                "slevomat/coding-standard": "^6.3.9",
                "squizlabs/php_codesniffer": "^3.5.5"
            },
            "type": "phpcodesniffer-standard",
            "extra": {
                "branch-alias": {
                    "dev-master": "7.0.x-dev"
                }
            },
            "notification-url": "https://packagist.org/downloads/",
            "license": [
                "MIT"
            ],
            "authors": [
                {
                    "name": "Benjamin Eberlei",
                    "email": "kontakt@beberlei.de"
                },
                {
                    "name": "Steve Müller",
                    "email": "st.mueller@dzh-online.de"
                }
            ],
            "description": "The Doctrine Coding Standard is a set of PHPCS rules applied to all Doctrine projects.",
            "homepage": "https://www.doctrine-project.org/projects/coding-standard.html",
            "keywords": [
                "checks",
                "code",
                "coding",
                "cs",
                "doctrine",
                "rules",
                "sniffer",
                "sniffs",
                "standard",
                "style"
            ],
            "time": "2020-07-05T20:35:22+00:00"
        },
        {
            "name": "doctrine/instantiator",
            "version": "1.3.1",
            "source": {
                "type": "git",
                "url": "https://github.com/doctrine/instantiator.git",
                "reference": "f350df0268e904597e3bd9c4685c53e0e333feea"
            },
            "dist": {
                "type": "zip",
                "url": "https://api.github.com/repos/doctrine/instantiator/zipball/f350df0268e904597e3bd9c4685c53e0e333feea",
                "reference": "f350df0268e904597e3bd9c4685c53e0e333feea",
                "shasum": ""
            },
            "require": {
                "php": "^7.1 || ^8.0"
            },
            "require-dev": {
                "doctrine/coding-standard": "^6.0",
                "ext-pdo": "*",
                "ext-phar": "*",
                "phpbench/phpbench": "^0.13",
                "phpstan/phpstan-phpunit": "^0.11",
                "phpstan/phpstan-shim": "^0.11",
                "phpunit/phpunit": "^7.0"
            },
            "type": "library",
            "extra": {
                "branch-alias": {
                    "dev-master": "1.2.x-dev"
                }
            },
            "autoload": {
                "psr-4": {
                    "Doctrine\\Instantiator\\": "src/Doctrine/Instantiator/"
                }
            },
            "notification-url": "https://packagist.org/downloads/",
            "license": [
                "MIT"
            ],
            "authors": [
                {
                    "name": "Marco Pivetta",
                    "email": "ocramius@gmail.com",
                    "homepage": "http://ocramius.github.com/"
                }
            ],
            "description": "A small, lightweight utility to instantiate objects in PHP without invoking their constructors",
            "homepage": "https://www.doctrine-project.org/projects/instantiator.html",
            "keywords": [
                "constructor",
                "instantiate"
            ],
            "funding": [
                {
                    "url": "https://www.doctrine-project.org/sponsorship.html",
                    "type": "custom"
                },
                {
                    "url": "https://www.patreon.com/phpdoctrine",
                    "type": "patreon"
                },
                {
                    "url": "https://tidelift.com/funding/github/packagist/doctrine%2Finstantiator",
                    "type": "tidelift"
                }
            ],
            "time": "2020-05-29T17:27:14+00:00"
        },
        {
            "name": "felixfbecker/advanced-json-rpc",
            "version": "v3.1.1",
            "source": {
                "type": "git",
                "url": "https://github.com/felixfbecker/php-advanced-json-rpc.git",
                "reference": "0ed363f8de17d284d479ec813c9ad3f6834b5c40"
            },
            "dist": {
                "type": "zip",
                "url": "https://api.github.com/repos/felixfbecker/php-advanced-json-rpc/zipball/0ed363f8de17d284d479ec813c9ad3f6834b5c40",
                "reference": "0ed363f8de17d284d479ec813c9ad3f6834b5c40",
                "shasum": ""
            },
            "require": {
                "netresearch/jsonmapper": "^1.0 || ^2.0",
                "php": ">=7.0",
                "phpdocumentor/reflection-docblock": "^4.0.0 || ^5.0.0"
            },
            "require-dev": {
                "phpunit/phpunit": "^6.0.0"
            },
            "type": "library",
            "autoload": {
                "psr-4": {
                    "AdvancedJsonRpc\\": "lib/"
                }
            },
            "notification-url": "https://packagist.org/downloads/",
            "license": [
                "ISC"
            ],
            "authors": [
                {
                    "name": "Felix Becker",
                    "email": "felix.b@outlook.com"
                }
            ],
            "description": "A more advanced JSONRPC implementation",
            "time": "2020-03-11T15:21:41+00:00"
        },
        {
            "name": "felixfbecker/language-server-protocol",
            "version": "v1.4.0",
            "source": {
                "type": "git",
                "url": "https://github.com/felixfbecker/php-language-server-protocol.git",
                "reference": "378801f6139bb74ac215d81cca1272af61df9a9f"
            },
            "dist": {
                "type": "zip",
                "url": "https://api.github.com/repos/felixfbecker/php-language-server-protocol/zipball/378801f6139bb74ac215d81cca1272af61df9a9f",
                "reference": "378801f6139bb74ac215d81cca1272af61df9a9f",
                "shasum": ""
            },
            "require": {
                "php": "^7.0"
            },
            "require-dev": {
                "phpstan/phpstan": "*",
                "phpunit/phpunit": "^6.3",
                "squizlabs/php_codesniffer": "^3.1"
            },
            "type": "library",
            "autoload": {
                "psr-4": {
                    "LanguageServerProtocol\\": "src/"
                }
            },
            "notification-url": "https://packagist.org/downloads/",
            "license": [
                "ISC"
            ],
            "authors": [
                {
                    "name": "Felix Becker",
                    "email": "felix.b@outlook.com"
                }
            ],
            "description": "PHP classes for the Language Server Protocol",
            "keywords": [
                "language",
                "microsoft",
                "php",
                "server"
            ],
            "time": "2019-06-23T21:03:50+00:00"
        },
        {
            "name": "jetbrains/phpstorm-stubs",
            "version": "v2019.3",
            "source": {
                "type": "git",
                "url": "https://github.com/JetBrains/phpstorm-stubs.git",
                "reference": "883b6facd78e01c0743b554af86fa590c2573f40"
            },
            "dist": {
                "type": "zip",
                "url": "https://api.github.com/repos/JetBrains/phpstorm-stubs/zipball/883b6facd78e01c0743b554af86fa590c2573f40",
                "reference": "883b6facd78e01c0743b554af86fa590c2573f40",
                "shasum": ""
            },
            "require-dev": {
                "nikic/php-parser": "^4",
                "php": "^7.1",
                "phpdocumentor/reflection-docblock": "^4.3",
                "phpunit/phpunit": "^7"
            },
            "type": "library",
            "autoload": {
                "files": [
                    "PhpStormStubsMap.php"
                ]
            },
            "notification-url": "https://packagist.org/downloads/",
            "license": [
                "Apache-2.0"
            ],
            "description": "PHP runtime & extensions header files for PhpStorm",
            "homepage": "https://www.jetbrains.com/phpstorm",
            "keywords": [
                "autocomplete",
                "code",
                "inference",
                "inspection",
                "jetbrains",
                "phpstorm",
                "stubs",
                "type"
            ],
            "time": "2019-12-05T16:56:26+00:00"
        },
        {
            "name": "myclabs/deep-copy",
            "version": "1.10.1",
            "source": {
                "type": "git",
                "url": "https://github.com/myclabs/DeepCopy.git",
                "reference": "969b211f9a51aa1f6c01d1d2aef56d3bd91598e5"
            },
            "dist": {
                "type": "zip",
                "url": "https://api.github.com/repos/myclabs/DeepCopy/zipball/969b211f9a51aa1f6c01d1d2aef56d3bd91598e5",
                "reference": "969b211f9a51aa1f6c01d1d2aef56d3bd91598e5",
                "shasum": ""
            },
            "require": {
                "php": "^7.1 || ^8.0"
            },
            "replace": {
                "myclabs/deep-copy": "self.version"
            },
            "require-dev": {
                "doctrine/collections": "^1.0",
                "doctrine/common": "^2.6",
                "phpunit/phpunit": "^7.1"
            },
            "type": "library",
            "autoload": {
                "psr-4": {
                    "DeepCopy\\": "src/DeepCopy/"
                },
                "files": [
                    "src/DeepCopy/deep_copy.php"
                ]
            },
            "notification-url": "https://packagist.org/downloads/",
            "license": [
                "MIT"
            ],
            "description": "Create deep copies (clones) of your objects",
            "keywords": [
                "clone",
                "copy",
                "duplicate",
                "object",
                "object graph"
            ],
            "funding": [
                {
                    "url": "https://tidelift.com/funding/github/packagist/myclabs/deep-copy",
                    "type": "tidelift"
                }
            ],
            "time": "2020-06-29T13:22:24+00:00"
        },
        {
            "name": "netresearch/jsonmapper",
            "version": "v2.1.0",
            "source": {
                "type": "git",
                "url": "https://github.com/cweiske/jsonmapper.git",
                "reference": "e0f1e33a71587aca81be5cffbb9746510e1fe04e"
            },
            "dist": {
                "type": "zip",
                "url": "https://api.github.com/repos/cweiske/jsonmapper/zipball/e0f1e33a71587aca81be5cffbb9746510e1fe04e",
                "reference": "e0f1e33a71587aca81be5cffbb9746510e1fe04e",
                "shasum": ""
            },
            "require": {
                "ext-json": "*",
                "ext-pcre": "*",
                "ext-reflection": "*",
                "ext-spl": "*",
                "php": ">=5.6"
            },
            "require-dev": {
                "phpunit/phpunit": "~4.8.35 || ~5.7 || ~6.4 || ~7.0",
                "squizlabs/php_codesniffer": "~3.5"
            },
            "type": "library",
            "autoload": {
                "psr-0": {
                    "JsonMapper": "src/"
                }
            },
            "notification-url": "https://packagist.org/downloads/",
            "license": [
                "OSL-3.0"
            ],
            "authors": [
                {
                    "name": "Christian Weiske",
                    "email": "cweiske@cweiske.de",
                    "homepage": "http://github.com/cweiske/jsonmapper/",
                    "role": "Developer"
                }
            ],
            "description": "Map nested JSON structures onto PHP classes",
            "time": "2020-04-16T18:48:43+00:00"
        },
        {
            "name": "nikic/php-parser",
            "version": "v4.7.0",
            "source": {
                "type": "git",
                "url": "https://github.com/nikic/PHP-Parser.git",
                "reference": "21dce06dfbf0365c6a7cc8fdbdc995926c6a9300"
            },
            "dist": {
                "type": "zip",
                "url": "https://api.github.com/repos/nikic/PHP-Parser/zipball/21dce06dfbf0365c6a7cc8fdbdc995926c6a9300",
                "reference": "21dce06dfbf0365c6a7cc8fdbdc995926c6a9300",
                "shasum": ""
            },
            "require": {
                "ext-tokenizer": "*",
                "php": ">=7.0"
            },
            "require-dev": {
                "ircmaxell/php-yacc": "0.0.5",
                "phpunit/phpunit": "^6.5 || ^7.0 || ^8.0"
            },
            "bin": [
                "bin/php-parse"
            ],
            "type": "library",
            "extra": {
                "branch-alias": {
                    "dev-master": "4.7-dev"
                }
            },
            "autoload": {
                "psr-4": {
                    "PhpParser\\": "lib/PhpParser"
                }
            },
            "notification-url": "https://packagist.org/downloads/",
            "license": [
                "BSD-3-Clause"
            ],
            "authors": [
                {
                    "name": "Nikita Popov"
                }
            ],
            "description": "A PHP parser written in PHP",
            "keywords": [
                "parser",
                "php"
            ],
            "time": "2020-07-25T13:18:53+00:00"
        },
        {
            "name": "openlss/lib-array2xml",
            "version": "1.0.0",
            "source": {
                "type": "git",
                "url": "https://github.com/nullivex/lib-array2xml.git",
                "reference": "a91f18a8dfc69ffabe5f9b068bc39bb202c81d90"
            },
            "dist": {
                "type": "zip",
                "url": "https://api.github.com/repos/nullivex/lib-array2xml/zipball/a91f18a8dfc69ffabe5f9b068bc39bb202c81d90",
                "reference": "a91f18a8dfc69ffabe5f9b068bc39bb202c81d90",
                "shasum": ""
            },
            "require": {
                "php": ">=5.3.2"
            },
            "type": "library",
            "autoload": {
                "psr-0": {
                    "LSS": ""
                }
            },
            "notification-url": "https://packagist.org/downloads/",
            "license": [
                "Apache-2.0"
            ],
            "authors": [
                {
                    "name": "Bryan Tong",
                    "email": "bryan@nullivex.com",
                    "homepage": "https://www.nullivex.com"
                },
                {
                    "name": "Tony Butler",
                    "email": "spudz76@gmail.com",
                    "homepage": "https://www.nullivex.com"
                }
            ],
            "description": "Array2XML conversion library credit to lalit.org",
            "homepage": "https://www.nullivex.com",
            "keywords": [
                "array",
                "array conversion",
                "xml",
                "xml conversion"
            ],
            "time": "2019-03-29T20:06:56+00:00"
        },
        {
            "name": "phar-io/manifest",
            "version": "2.0.1",
            "source": {
                "type": "git",
                "url": "https://github.com/phar-io/manifest.git",
                "reference": "85265efd3af7ba3ca4b2a2c34dbfc5788dd29133"
            },
            "dist": {
                "type": "zip",
                "url": "https://api.github.com/repos/phar-io/manifest/zipball/85265efd3af7ba3ca4b2a2c34dbfc5788dd29133",
                "reference": "85265efd3af7ba3ca4b2a2c34dbfc5788dd29133",
                "shasum": ""
            },
            "require": {
                "ext-dom": "*",
                "ext-phar": "*",
                "ext-xmlwriter": "*",
                "phar-io/version": "^3.0.1",
                "php": "^7.2 || ^8.0"
            },
            "type": "library",
            "extra": {
                "branch-alias": {
                    "dev-master": "2.0.x-dev"
                }
            },
            "autoload": {
                "classmap": [
                    "src/"
                ]
            },
            "notification-url": "https://packagist.org/downloads/",
            "license": [
                "BSD-3-Clause"
            ],
            "authors": [
                {
                    "name": "Arne Blankerts",
                    "email": "arne@blankerts.de",
                    "role": "Developer"
                },
                {
                    "name": "Sebastian Heuer",
                    "email": "sebastian@phpeople.de",
                    "role": "Developer"
                },
                {
                    "name": "Sebastian Bergmann",
                    "email": "sebastian@phpunit.de",
                    "role": "Developer"
                }
            ],
            "description": "Component for reading phar.io manifest information from a PHP Archive (PHAR)",
            "time": "2020-06-27T14:33:11+00:00"
        },
        {
            "name": "phar-io/version",
            "version": "3.0.2",
            "source": {
                "type": "git",
                "url": "https://github.com/phar-io/version.git",
                "reference": "c6bb6825def89e0a32220f88337f8ceaf1975fa0"
            },
            "dist": {
                "type": "zip",
                "url": "https://api.github.com/repos/phar-io/version/zipball/c6bb6825def89e0a32220f88337f8ceaf1975fa0",
                "reference": "c6bb6825def89e0a32220f88337f8ceaf1975fa0",
                "shasum": ""
            },
            "require": {
                "php": "^7.2 || ^8.0"
            },
            "type": "library",
            "autoload": {
                "classmap": [
                    "src/"
                ]
            },
            "notification-url": "https://packagist.org/downloads/",
            "license": [
                "BSD-3-Clause"
            ],
            "authors": [
                {
                    "name": "Arne Blankerts",
                    "email": "arne@blankerts.de",
                    "role": "Developer"
                },
                {
                    "name": "Sebastian Heuer",
                    "email": "sebastian@phpeople.de",
                    "role": "Developer"
                },
                {
                    "name": "Sebastian Bergmann",
                    "email": "sebastian@phpunit.de",
                    "role": "Developer"
                }
            ],
            "description": "Library for handling version information and constraints",
            "time": "2020-06-27T14:39:04+00:00"
        },
        {
            "name": "phpdocumentor/reflection-common",
            "version": "2.2.0",
            "source": {
                "type": "git",
                "url": "https://github.com/phpDocumentor/ReflectionCommon.git",
                "reference": "1d01c49d4ed62f25aa84a747ad35d5a16924662b"
            },
            "dist": {
                "type": "zip",
                "url": "https://api.github.com/repos/phpDocumentor/ReflectionCommon/zipball/1d01c49d4ed62f25aa84a747ad35d5a16924662b",
                "reference": "1d01c49d4ed62f25aa84a747ad35d5a16924662b",
                "shasum": ""
            },
            "require": {
                "php": "^7.2 || ^8.0"
            },
            "type": "library",
            "extra": {
                "branch-alias": {
                    "dev-2.x": "2.x-dev"
                }
            },
            "autoload": {
                "psr-4": {
                    "phpDocumentor\\Reflection\\": "src/"
                }
            },
            "notification-url": "https://packagist.org/downloads/",
            "license": [
                "MIT"
            ],
            "authors": [
                {
                    "name": "Jaap van Otterdijk",
                    "email": "opensource@ijaap.nl"
                }
            ],
            "description": "Common reflection classes used by phpdocumentor to reflect the code structure",
            "homepage": "http://www.phpdoc.org",
            "keywords": [
                "FQSEN",
                "phpDocumentor",
                "phpdoc",
                "reflection",
                "static analysis"
            ],
            "time": "2020-06-27T09:03:43+00:00"
        },
        {
            "name": "phpdocumentor/reflection-docblock",
            "version": "5.2.0",
            "source": {
                "type": "git",
                "url": "https://github.com/phpDocumentor/ReflectionDocBlock.git",
                "reference": "3170448f5769fe19f456173d833734e0ff1b84df"
            },
            "dist": {
                "type": "zip",
                "url": "https://api.github.com/repos/phpDocumentor/ReflectionDocBlock/zipball/3170448f5769fe19f456173d833734e0ff1b84df",
                "reference": "3170448f5769fe19f456173d833734e0ff1b84df",
                "shasum": ""
            },
            "require": {
                "ext-filter": "*",
                "php": "^7.2 || ^8.0",
                "phpdocumentor/reflection-common": "^2.2",
                "phpdocumentor/type-resolver": "^1.3",
                "webmozart/assert": "^1.9.1"
            },
            "require-dev": {
                "mockery/mockery": "~1.3.2"
            },
            "type": "library",
            "extra": {
                "branch-alias": {
                    "dev-master": "5.x-dev"
                }
            },
            "autoload": {
                "psr-4": {
                    "phpDocumentor\\Reflection\\": "src"
                }
            },
            "notification-url": "https://packagist.org/downloads/",
            "license": [
                "MIT"
            ],
            "authors": [
                {
                    "name": "Mike van Riel",
                    "email": "me@mikevanriel.com"
                },
                {
                    "name": "Jaap van Otterdijk",
                    "email": "account@ijaap.nl"
                }
            ],
            "description": "With this component, a library can provide support for annotations via DocBlocks or otherwise retrieve information that is embedded in a DocBlock.",
            "time": "2020-07-20T20:05:34+00:00"
        },
        {
            "name": "phpdocumentor/type-resolver",
<<<<<<< HEAD
            "version": "1.2.0",
            "source": {
                "type": "git",
                "url": "https://github.com/phpDocumentor/TypeResolver.git",
                "reference": "30441f2752e493c639526b215ed81d54f369d693"
            },
            "dist": {
                "type": "zip",
                "url": "https://api.github.com/repos/phpDocumentor/TypeResolver/zipball/30441f2752e493c639526b215ed81d54f369d693",
                "reference": "30441f2752e493c639526b215ed81d54f369d693",
=======
            "version": "1.3.0",
            "source": {
                "type": "git",
                "url": "https://github.com/phpDocumentor/TypeResolver.git",
                "reference": "e878a14a65245fbe78f8080eba03b47c3b705651"
            },
            "dist": {
                "type": "zip",
                "url": "https://api.github.com/repos/phpDocumentor/TypeResolver/zipball/e878a14a65245fbe78f8080eba03b47c3b705651",
                "reference": "e878a14a65245fbe78f8080eba03b47c3b705651",
>>>>>>> aa848d82
                "shasum": ""
            },
            "require": {
                "php": "^7.2 || ^8.0",
                "phpdocumentor/reflection-common": "^2.0"
            },
            "require-dev": {
                "ext-tokenizer": "*"
            },
            "type": "library",
            "extra": {
                "branch-alias": {
                    "dev-1.x": "1.x-dev"
                }
            },
            "autoload": {
                "psr-4": {
                    "phpDocumentor\\Reflection\\": "src"
                }
            },
            "notification-url": "https://packagist.org/downloads/",
            "license": [
                "MIT"
            ],
            "authors": [
                {
                    "name": "Mike van Riel",
                    "email": "me@mikevanriel.com"
                }
            ],
            "description": "A PSR-5 based resolver of Class names, Types and Structural Element Names",
<<<<<<< HEAD
            "time": "2020-06-19T20:22:09+00:00"
=======
            "time": "2020-06-27T10:12:23+00:00"
>>>>>>> aa848d82
        },
        {
            "name": "phpspec/prophecy",
            "version": "1.11.1",
            "source": {
                "type": "git",
                "url": "https://github.com/phpspec/prophecy.git",
                "reference": "b20034be5efcdab4fb60ca3a29cba2949aead160"
            },
            "dist": {
                "type": "zip",
                "url": "https://api.github.com/repos/phpspec/prophecy/zipball/b20034be5efcdab4fb60ca3a29cba2949aead160",
                "reference": "b20034be5efcdab4fb60ca3a29cba2949aead160",
                "shasum": ""
            },
            "require": {
                "doctrine/instantiator": "^1.2",
                "php": "^7.2",
                "phpdocumentor/reflection-docblock": "^5.0",
                "sebastian/comparator": "^3.0 || ^4.0",
                "sebastian/recursion-context": "^3.0 || ^4.0"
            },
            "require-dev": {
                "phpspec/phpspec": "^6.0",
                "phpunit/phpunit": "^8.0"
            },
            "type": "library",
            "extra": {
                "branch-alias": {
                    "dev-master": "1.11.x-dev"
                }
            },
            "autoload": {
                "psr-4": {
                    "Prophecy\\": "src/Prophecy"
                }
            },
            "notification-url": "https://packagist.org/downloads/",
            "license": [
                "MIT"
            ],
            "authors": [
                {
                    "name": "Konstantin Kudryashov",
                    "email": "ever.zet@gmail.com",
                    "homepage": "http://everzet.com"
                },
                {
                    "name": "Marcello Duarte",
                    "email": "marcello.duarte@gmail.com"
                }
            ],
            "description": "Highly opinionated mocking framework for PHP 5.3+",
            "homepage": "https://github.com/phpspec/prophecy",
            "keywords": [
                "Double",
                "Dummy",
                "fake",
                "mock",
                "spy",
                "stub"
            ],
            "time": "2020-07-08T12:44:21+00:00"
        },
        {
            "name": "phpstan/phpdoc-parser",
            "version": "0.4.4",
            "source": {
                "type": "git",
                "url": "https://github.com/phpstan/phpdoc-parser.git",
                "reference": "d8d9d4645379e677466d407034436bb155b11c65"
            },
            "dist": {
                "type": "zip",
                "url": "https://api.github.com/repos/phpstan/phpdoc-parser/zipball/d8d9d4645379e677466d407034436bb155b11c65",
                "reference": "d8d9d4645379e677466d407034436bb155b11c65",
                "shasum": ""
            },
            "require": {
                "php": "~7.1"
            },
            "require-dev": {
                "consistence/coding-standard": "^3.5",
                "ergebnis/composer-normalize": "^2.0.2",
                "jakub-onderka/php-parallel-lint": "^0.9.2",
                "phing/phing": "^2.16.0",
                "phpstan/extension-installer": "^1.0",
                "phpstan/phpstan": "^0.12.19",
                "phpstan/phpstan-strict-rules": "^0.12",
                "phpunit/phpunit": "^6.3",
                "slevomat/coding-standard": "^4.7.2",
                "symfony/process": "^4.0"
            },
            "type": "library",
            "extra": {
                "branch-alias": {
                    "dev-master": "0.4-dev"
                }
            },
            "autoload": {
                "psr-4": {
                    "PHPStan\\PhpDocParser\\": [
                        "src/"
                    ]
                }
            },
            "notification-url": "https://packagist.org/downloads/",
            "license": [
                "MIT"
            ],
            "description": "PHPDoc parser with support for nullable, intersection and generic types",
            "time": "2020-04-13T16:28:46+00:00"
        },
        {
            "name": "phpstan/phpstan",
            "version": "0.12.33",
            "source": {
                "type": "git",
                "url": "https://github.com/phpstan/phpstan.git",
                "reference": "46e698a0452526a05c4a351d7c47c4b8c37a548d"
            },
            "dist": {
                "type": "zip",
                "url": "https://api.github.com/repos/phpstan/phpstan/zipball/46e698a0452526a05c4a351d7c47c4b8c37a548d",
                "reference": "46e698a0452526a05c4a351d7c47c4b8c37a548d",
                "shasum": ""
            },
            "require": {
                "php": "^7.1|^8.0"
            },
            "conflict": {
                "phpstan/phpstan-shim": "*"
            },
            "bin": [
                "phpstan",
                "phpstan.phar"
            ],
            "type": "library",
            "extra": {
                "branch-alias": {
                    "dev-master": "0.12-dev"
                }
            },
            "autoload": {
                "files": [
                    "bootstrap.php"
                ]
            },
            "notification-url": "https://packagist.org/downloads/",
            "license": [
                "MIT"
            ],
            "description": "PHPStan - PHP Static Analysis Tool",
            "funding": [
                {
                    "url": "https://github.com/ondrejmirtes",
                    "type": "github"
                },
                {
                    "url": "https://www.patreon.com/phpstan",
                    "type": "patreon"
                },
                {
                    "url": "https://tidelift.com/funding/github/packagist/phpstan/phpstan",
                    "type": "tidelift"
                }
            ],
            "time": "2020-07-19T22:10:11+00:00"
        },
        {
            "name": "phpstan/phpstan-phpunit",
            "version": "0.12.8",
            "source": {
                "type": "git",
                "url": "https://github.com/phpstan/phpstan-phpunit.git",
                "reference": "7232c17e2493dc598173da784477ce0afb2c4e0e"
            },
            "dist": {
                "type": "zip",
                "url": "https://api.github.com/repos/phpstan/phpstan-phpunit/zipball/7232c17e2493dc598173da784477ce0afb2c4e0e",
                "reference": "7232c17e2493dc598173da784477ce0afb2c4e0e",
                "shasum": ""
            },
            "require": {
                "php": "~7.1",
                "phpstan/phpstan": "^0.12.6"
            },
            "conflict": {
                "phpunit/phpunit": "<7.0"
            },
            "require-dev": {
                "consistence/coding-standard": "^3.5",
                "dealerdirect/phpcodesniffer-composer-installer": "^0.4.4",
                "ergebnis/composer-normalize": "^2.0.2",
                "jakub-onderka/php-parallel-lint": "^1.0",
                "phing/phing": "^2.16.0",
                "phpstan/phpstan-strict-rules": "^0.12",
                "phpunit/phpunit": "^7.0",
                "satooshi/php-coveralls": "^1.0",
                "slevomat/coding-standard": "^4.7.2"
            },
            "type": "phpstan-extension",
            "extra": {
                "branch-alias": {
                    "dev-master": "0.12-dev"
                },
                "phpstan": {
                    "includes": [
                        "extension.neon",
                        "rules.neon"
                    ]
                }
            },
            "autoload": {
                "psr-4": {
                    "PHPStan\\": "src/"
                }
            },
            "notification-url": "https://packagist.org/downloads/",
            "license": [
                "MIT"
            ],
            "description": "PHPUnit extensions and rules for PHPStan",
            "time": "2020-04-17T08:04:10+00:00"
        },
        {
            "name": "phpstan/phpstan-strict-rules",
            "version": "0.12.2",
            "source": {
                "type": "git",
                "url": "https://github.com/phpstan/phpstan-strict-rules.git",
                "reference": "a670a59aff7cf96f75d21b974860ada10e25b2ee"
            },
            "dist": {
                "type": "zip",
                "url": "https://api.github.com/repos/phpstan/phpstan-strict-rules/zipball/a670a59aff7cf96f75d21b974860ada10e25b2ee",
                "reference": "a670a59aff7cf96f75d21b974860ada10e25b2ee",
                "shasum": ""
            },
            "require": {
                "php": "~7.1",
                "phpstan/phpstan": "^0.12.6"
            },
            "require-dev": {
                "consistence/coding-standard": "^3.0.1",
                "dealerdirect/phpcodesniffer-composer-installer": "^0.4.4",
                "ergebnis/composer-normalize": "^2.0.2",
                "jakub-onderka/php-parallel-lint": "^1.0",
                "phing/phing": "^2.16.0",
                "phpstan/phpstan-phpunit": "^0.12",
                "phpunit/phpunit": "^7.0",
                "slevomat/coding-standard": "^4.5.2"
            },
            "type": "phpstan-extension",
            "extra": {
                "branch-alias": {
                    "dev-master": "0.12-dev"
                },
                "phpstan": {
                    "includes": [
                        "rules.neon"
                    ]
                }
            },
            "autoload": {
                "psr-4": {
                    "PHPStan\\": "src/"
                }
            },
            "notification-url": "https://packagist.org/downloads/",
            "license": [
                "MIT"
            ],
            "description": "Extra strict and opinionated rules for PHPStan",
            "time": "2020-01-20T13:08:52+00:00"
        },
        {
            "name": "phpunit/php-code-coverage",
            "version": "9.0.0",
            "source": {
                "type": "git",
                "url": "https://github.com/sebastianbergmann/php-code-coverage.git",
                "reference": "ee24e82baca11d7d6fb3513e127d6000f541cf90"
            },
            "dist": {
                "type": "zip",
                "url": "https://api.github.com/repos/sebastianbergmann/php-code-coverage/zipball/ee24e82baca11d7d6fb3513e127d6000f541cf90",
                "reference": "ee24e82baca11d7d6fb3513e127d6000f541cf90",
                "shasum": ""
            },
            "require": {
                "ext-dom": "*",
                "ext-libxml": "*",
                "ext-xmlwriter": "*",
                "nikic/php-parser": "^4.7",
                "php": "^7.3 || ^8.0",
                "phpunit/php-file-iterator": "^3.0.3",
                "phpunit/php-text-template": "^2.0.2",
                "sebastian/code-unit-reverse-lookup": "^2.0.2",
                "sebastian/complexity": "^2.0",
                "sebastian/environment": "^5.1.2",
                "sebastian/lines-of-code": "^1.0",
                "sebastian/version": "^3.0.1",
                "theseer/tokenizer": "^1.2.0"
            },
            "require-dev": {
                "phpunit/phpunit": "^9.3"
            },
            "suggest": {
                "ext-pcov": "*",
                "ext-xdebug": "*"
            },
            "type": "library",
            "extra": {
                "branch-alias": {
                    "dev-master": "9.0-dev"
                }
            },
            "autoload": {
                "classmap": [
                    "src/"
                ]
            },
            "notification-url": "https://packagist.org/downloads/",
            "license": [
                "BSD-3-Clause"
            ],
            "authors": [
                {
                    "name": "Sebastian Bergmann",
                    "email": "sebastian@phpunit.de",
                    "role": "lead"
                }
            ],
            "description": "Library that provides collection, processing, and rendering functionality for PHP code coverage information.",
            "homepage": "https://github.com/sebastianbergmann/php-code-coverage",
            "keywords": [
                "coverage",
                "testing",
                "xunit"
            ],
            "funding": [
                {
                    "url": "https://github.com/sebastianbergmann",
                    "type": "github"
                }
            ],
            "time": "2020-08-07T04:12:30+00:00"
        },
        {
            "name": "phpunit/php-file-iterator",
            "version": "3.0.4",
            "source": {
                "type": "git",
                "url": "https://github.com/sebastianbergmann/php-file-iterator.git",
                "reference": "25fefc5b19835ca653877fe081644a3f8c1d915e"
            },
            "dist": {
                "type": "zip",
                "url": "https://api.github.com/repos/sebastianbergmann/php-file-iterator/zipball/25fefc5b19835ca653877fe081644a3f8c1d915e",
                "reference": "25fefc5b19835ca653877fe081644a3f8c1d915e",
                "shasum": ""
            },
            "require": {
                "php": "^7.3 || ^8.0"
            },
            "require-dev": {
                "phpunit/phpunit": "^9.0"
            },
            "type": "library",
            "extra": {
                "branch-alias": {
                    "dev-master": "3.0-dev"
                }
            },
            "autoload": {
                "classmap": [
                    "src/"
                ]
            },
            "notification-url": "https://packagist.org/downloads/",
            "license": [
                "BSD-3-Clause"
            ],
            "authors": [
                {
                    "name": "Sebastian Bergmann",
                    "email": "sebastian@phpunit.de",
                    "role": "lead"
                }
            ],
            "description": "FilterIterator implementation that filters files based on a list of suffixes.",
            "homepage": "https://github.com/sebastianbergmann/php-file-iterator/",
            "keywords": [
                "filesystem",
                "iterator"
            ],
            "funding": [
                {
                    "url": "https://github.com/sebastianbergmann",
                    "type": "github"
                }
            ],
            "time": "2020-07-11T05:18:21+00:00"
        },
        {
            "name": "phpunit/php-invoker",
            "version": "3.1.0",
            "source": {
                "type": "git",
                "url": "https://github.com/sebastianbergmann/php-invoker.git",
                "reference": "7a85b66acc48cacffdf87dadd3694e7123674298"
            },
            "dist": {
                "type": "zip",
                "url": "https://api.github.com/repos/sebastianbergmann/php-invoker/zipball/7a85b66acc48cacffdf87dadd3694e7123674298",
                "reference": "7a85b66acc48cacffdf87dadd3694e7123674298",
                "shasum": ""
            },
            "require": {
                "php": "^7.3 || ^8.0"
            },
            "require-dev": {
                "ext-pcntl": "*",
                "phpunit/phpunit": "^9.0"
            },
            "suggest": {
                "ext-pcntl": "*"
            },
            "type": "library",
            "extra": {
                "branch-alias": {
                    "dev-master": "3.1-dev"
                }
            },
            "autoload": {
                "classmap": [
                    "src/"
                ]
            },
            "notification-url": "https://packagist.org/downloads/",
            "license": [
                "BSD-3-Clause"
            ],
            "authors": [
                {
                    "name": "Sebastian Bergmann",
                    "email": "sebastian@phpunit.de",
                    "role": "lead"
                }
            ],
            "description": "Invoke callables with a timeout",
            "homepage": "https://github.com/sebastianbergmann/php-invoker/",
            "keywords": [
                "process"
            ],
            "funding": [
                {
                    "url": "https://github.com/sebastianbergmann",
                    "type": "github"
                }
            ],
            "time": "2020-08-06T07:04:15+00:00"
        },
        {
            "name": "phpunit/php-text-template",
            "version": "2.0.2",
            "source": {
                "type": "git",
                "url": "https://github.com/sebastianbergmann/php-text-template.git",
                "reference": "6ff9c8ea4d3212b88fcf74e25e516e2c51c99324"
            },
            "dist": {
                "type": "zip",
                "url": "https://api.github.com/repos/sebastianbergmann/php-text-template/zipball/6ff9c8ea4d3212b88fcf74e25e516e2c51c99324",
                "reference": "6ff9c8ea4d3212b88fcf74e25e516e2c51c99324",
                "shasum": ""
            },
            "require": {
                "php": "^7.3 || ^8.0"
            },
            "require-dev": {
                "phpunit/phpunit": "^9.0"
            },
            "type": "library",
            "extra": {
                "branch-alias": {
                    "dev-master": "2.0-dev"
                }
            },
            "autoload": {
                "classmap": [
                    "src/"
                ]
            },
            "notification-url": "https://packagist.org/downloads/",
            "license": [
                "BSD-3-Clause"
            ],
            "authors": [
                {
                    "name": "Sebastian Bergmann",
                    "email": "sebastian@phpunit.de",
                    "role": "lead"
                }
            ],
            "description": "Simple template engine.",
            "homepage": "https://github.com/sebastianbergmann/php-text-template/",
            "keywords": [
                "template"
            ],
            "funding": [
                {
                    "url": "https://github.com/sebastianbergmann",
                    "type": "github"
                }
            ],
            "time": "2020-06-26T11:55:37+00:00"
        },
        {
            "name": "phpunit/php-timer",
            "version": "5.0.1",
            "source": {
                "type": "git",
                "url": "https://github.com/sebastianbergmann/php-timer.git",
                "reference": "cc49734779cbb302bf51a44297dab8c4bbf941e7"
            },
            "dist": {
                "type": "zip",
                "url": "https://api.github.com/repos/sebastianbergmann/php-timer/zipball/cc49734779cbb302bf51a44297dab8c4bbf941e7",
                "reference": "cc49734779cbb302bf51a44297dab8c4bbf941e7",
                "shasum": ""
            },
            "require": {
                "php": "^7.3 || ^8.0"
            },
            "require-dev": {
                "phpunit/phpunit": "^9.2"
            },
            "type": "library",
            "extra": {
                "branch-alias": {
                    "dev-master": "5.0-dev"
                }
            },
            "autoload": {
                "classmap": [
                    "src/"
                ]
            },
            "notification-url": "https://packagist.org/downloads/",
            "license": [
                "BSD-3-Clause"
            ],
            "authors": [
                {
                    "name": "Sebastian Bergmann",
                    "email": "sebastian@phpunit.de",
                    "role": "lead"
                }
            ],
            "description": "Utility class for timing",
            "homepage": "https://github.com/sebastianbergmann/php-timer/",
            "keywords": [
                "timer"
            ],
            "funding": [
                {
                    "url": "https://github.com/sebastianbergmann",
                    "type": "github"
                }
            ],
            "time": "2020-06-26T11:58:13+00:00"
        },
        {
            "name": "phpunit/phpunit",
<<<<<<< HEAD
            "version": "9.2.4",
            "source": {
                "type": "git",
                "url": "https://github.com/sebastianbergmann/phpunit.git",
                "reference": "f4e572558c603d5f2a8499b8b9ce310a5af42a44"
            },
            "dist": {
                "type": "zip",
                "url": "https://api.github.com/repos/sebastianbergmann/phpunit/zipball/f4e572558c603d5f2a8499b8b9ce310a5af42a44",
                "reference": "f4e572558c603d5f2a8499b8b9ce310a5af42a44",
=======
            "version": "9.3.2",
            "source": {
                "type": "git",
                "url": "https://github.com/sebastianbergmann/phpunit.git",
                "reference": "eacb57f3857cb6706550bd39ea500f9b1097b0bf"
            },
            "dist": {
                "type": "zip",
                "url": "https://api.github.com/repos/sebastianbergmann/phpunit/zipball/eacb57f3857cb6706550bd39ea500f9b1097b0bf",
                "reference": "eacb57f3857cb6706550bd39ea500f9b1097b0bf",
>>>>>>> aa848d82
                "shasum": ""
            },
            "require": {
                "doctrine/instantiator": "^1.3.1",
                "ext-dom": "*",
                "ext-json": "*",
                "ext-libxml": "*",
                "ext-mbstring": "*",
                "ext-xml": "*",
                "ext-xmlwriter": "*",
                "myclabs/deep-copy": "^1.10.1",
                "phar-io/manifest": "^2.0.1",
                "phar-io/version": "^3.0.2",
                "php": "^7.3 || ^8.0",
                "phpspec/prophecy": "^1.11.1",
                "phpunit/php-code-coverage": "^9.0",
                "phpunit/php-file-iterator": "^3.0.4",
                "phpunit/php-invoker": "^3.1",
                "phpunit/php-text-template": "^2.0.2",
                "phpunit/php-timer": "^5.0.1",
                "sebastian/code-unit": "^1.0.5",
                "sebastian/comparator": "^4.0.3",
                "sebastian/diff": "^4.0.2",
                "sebastian/environment": "^5.1.2",
                "sebastian/exporter": "^4.0.2",
                "sebastian/global-state": "^5.0",
                "sebastian/object-enumerator": "^4.0.2",
                "sebastian/resource-operations": "^3.0.2",
                "sebastian/type": "^2.2.1",
                "sebastian/version": "^3.0.1"
            },
            "require-dev": {
                "ext-pdo": "*",
                "phpspec/prophecy-phpunit": "^2.0.1"
            },
            "suggest": {
                "ext-soap": "*",
                "ext-xdebug": "*"
            },
            "bin": [
                "phpunit"
            ],
            "type": "library",
            "extra": {
                "branch-alias": {
                    "dev-master": "9.3-dev"
                }
            },
            "autoload": {
                "classmap": [
                    "src/"
                ],
                "files": [
                    "src/Framework/Assert/Functions.php"
                ]
            },
            "notification-url": "https://packagist.org/downloads/",
            "license": [
                "BSD-3-Clause"
            ],
            "authors": [
                {
                    "name": "Sebastian Bergmann",
                    "email": "sebastian@phpunit.de",
                    "role": "lead"
                }
            ],
            "description": "The PHP Unit Testing framework.",
            "homepage": "https://phpunit.de/",
            "keywords": [
                "phpunit",
                "testing",
                "xunit"
            ],
            "funding": [
                {
                    "url": "https://phpunit.de/donate.html",
                    "type": "custom"
                },
                {
                    "url": "https://github.com/sebastianbergmann",
                    "type": "github"
                }
            ],
<<<<<<< HEAD
            "time": "2020-06-21T06:38:49+00:00"
=======
            "time": "2020-08-07T09:12:30+00:00"
>>>>>>> aa848d82
        },
        {
            "name": "psalm/plugin-phpunit",
            "version": "0.10.1",
            "source": {
                "type": "git",
                "url": "https://github.com/psalm/psalm-plugin-phpunit.git",
                "reference": "138998ffd32b76a2e69eb1ff94ef2bf110967273"
            },
            "dist": {
                "type": "zip",
                "url": "https://api.github.com/repos/psalm/psalm-plugin-phpunit/zipball/138998ffd32b76a2e69eb1ff94ef2bf110967273",
                "reference": "138998ffd32b76a2e69eb1ff94ef2bf110967273",
                "shasum": ""
            },
            "require": {
                "composer/semver": "^1.4",
                "ext-simplexml": "*",
                "ocramius/package-versions": "^1.3",
                "php": "^7.1.3",
                "phpunit/phpunit": "^7.5 || ^8.0 || ^9.0",
                "vimeo/psalm": "^3.6.2 || dev-master"
            },
            "require-dev": {
                "codeception/codeception": "^4.0.3",
                "squizlabs/php_codesniffer": "^3.3.1",
                "weirdan/codeception-psalm-module": "^0.7.1"
            },
            "type": "psalm-plugin",
            "extra": {
                "psalm": {
                    "pluginClass": "Psalm\\PhpUnitPlugin\\Plugin"
                }
            },
            "autoload": {
                "psr-4": {
                    "Psalm\\PhpUnitPlugin\\": "src"
                }
            },
            "notification-url": "https://packagist.org/downloads/",
            "license": [
                "MIT"
            ],
            "authors": [
                {
                    "name": "Matt Brown",
                    "email": "github@muglug.com"
                }
            ],
            "description": "Psalm plugin for PHPUnit",
            "time": "2020-05-24T20:30:10+00:00"
        },
        {
            "name": "psr/log",
            "version": "1.1.3",
            "source": {
                "type": "git",
                "url": "https://github.com/php-fig/log.git",
                "reference": "0f73288fd15629204f9d42b7055f72dacbe811fc"
            },
            "dist": {
                "type": "zip",
                "url": "https://api.github.com/repos/php-fig/log/zipball/0f73288fd15629204f9d42b7055f72dacbe811fc",
                "reference": "0f73288fd15629204f9d42b7055f72dacbe811fc",
                "shasum": ""
            },
            "require": {
                "php": ">=5.3.0"
            },
            "type": "library",
            "extra": {
                "branch-alias": {
                    "dev-master": "1.1.x-dev"
                }
            },
            "autoload": {
                "psr-4": {
                    "Psr\\Log\\": "Psr/Log/"
                }
            },
            "notification-url": "https://packagist.org/downloads/",
            "license": [
                "MIT"
            ],
            "authors": [
                {
                    "name": "PHP-FIG",
                    "homepage": "http://www.php-fig.org/"
                }
            ],
            "description": "Common interface for logging libraries",
            "homepage": "https://github.com/php-fig/log",
            "keywords": [
                "log",
                "psr",
                "psr-3"
            ],
            "time": "2020-03-23T09:12:05+00:00"
        },
        {
            "name": "sebastian/code-unit",
            "version": "1.0.5",
            "source": {
                "type": "git",
                "url": "https://github.com/sebastianbergmann/code-unit.git",
                "reference": "c1e2df332c905079980b119c4db103117e5e5c90"
            },
            "dist": {
                "type": "zip",
                "url": "https://api.github.com/repos/sebastianbergmann/code-unit/zipball/c1e2df332c905079980b119c4db103117e5e5c90",
                "reference": "c1e2df332c905079980b119c4db103117e5e5c90",
                "shasum": ""
            },
            "require": {
                "php": "^7.3 || ^8.0"
            },
            "require-dev": {
                "phpunit/phpunit": "^9.0"
            },
            "type": "library",
            "extra": {
                "branch-alias": {
                    "dev-master": "1.0-dev"
                }
            },
            "autoload": {
                "classmap": [
                    "src/"
                ]
            },
            "notification-url": "https://packagist.org/downloads/",
            "license": [
                "BSD-3-Clause"
            ],
            "authors": [
                {
                    "name": "Sebastian Bergmann",
                    "email": "sebastian@phpunit.de",
                    "role": "lead"
                }
            ],
            "description": "Collection of value objects that represent the PHP code units",
            "homepage": "https://github.com/sebastianbergmann/code-unit",
            "funding": [
                {
                    "url": "https://github.com/sebastianbergmann",
                    "type": "github"
                }
            ],
            "time": "2020-06-26T12:50:45+00:00"
        },
        {
            "name": "sebastian/code-unit-reverse-lookup",
            "version": "2.0.2",
            "source": {
                "type": "git",
                "url": "https://github.com/sebastianbergmann/code-unit-reverse-lookup.git",
                "reference": "ee51f9bb0c6d8a43337055db3120829fa14da819"
            },
            "dist": {
                "type": "zip",
                "url": "https://api.github.com/repos/sebastianbergmann/code-unit-reverse-lookup/zipball/ee51f9bb0c6d8a43337055db3120829fa14da819",
                "reference": "ee51f9bb0c6d8a43337055db3120829fa14da819",
                "shasum": ""
            },
            "require": {
                "php": "^7.3 || ^8.0"
            },
            "require-dev": {
                "phpunit/phpunit": "^9.0"
            },
            "type": "library",
            "extra": {
                "branch-alias": {
                    "dev-master": "2.0-dev"
                }
            },
            "autoload": {
                "classmap": [
                    "src/"
                ]
            },
            "notification-url": "https://packagist.org/downloads/",
            "license": [
                "BSD-3-Clause"
            ],
            "authors": [
                {
                    "name": "Sebastian Bergmann",
                    "email": "sebastian@phpunit.de"
                }
            ],
            "description": "Looks up which function or method a line of code belongs to",
            "homepage": "https://github.com/sebastianbergmann/code-unit-reverse-lookup/",
            "funding": [
                {
                    "url": "https://github.com/sebastianbergmann",
                    "type": "github"
                }
            ],
            "time": "2020-06-26T12:04:00+00:00"
        },
        {
            "name": "sebastian/comparator",
            "version": "4.0.3",
            "source": {
                "type": "git",
                "url": "https://github.com/sebastianbergmann/comparator.git",
                "reference": "dcc580eadfaa4e7f9d2cf9ae1922134ea962e14f"
            },
            "dist": {
                "type": "zip",
                "url": "https://api.github.com/repos/sebastianbergmann/comparator/zipball/dcc580eadfaa4e7f9d2cf9ae1922134ea962e14f",
                "reference": "dcc580eadfaa4e7f9d2cf9ae1922134ea962e14f",
                "shasum": ""
            },
            "require": {
                "php": "^7.3 || ^8.0",
                "sebastian/diff": "^4.0",
                "sebastian/exporter": "^4.0"
            },
            "require-dev": {
                "phpunit/phpunit": "^9.0"
            },
            "type": "library",
            "extra": {
                "branch-alias": {
                    "dev-master": "4.0-dev"
                }
            },
            "autoload": {
                "classmap": [
                    "src/"
                ]
            },
            "notification-url": "https://packagist.org/downloads/",
            "license": [
                "BSD-3-Clause"
            ],
            "authors": [
                {
                    "name": "Sebastian Bergmann",
                    "email": "sebastian@phpunit.de"
                },
                {
                    "name": "Jeff Welch",
                    "email": "whatthejeff@gmail.com"
                },
                {
                    "name": "Volker Dusch",
                    "email": "github@wallbash.com"
                },
                {
                    "name": "Bernhard Schussek",
                    "email": "bschussek@2bepublished.at"
                }
            ],
            "description": "Provides the functionality to compare PHP values for equality",
            "homepage": "https://github.com/sebastianbergmann/comparator",
            "keywords": [
                "comparator",
                "compare",
                "equality"
            ],
            "funding": [
                {
                    "url": "https://github.com/sebastianbergmann",
                    "type": "github"
                }
            ],
            "time": "2020-06-26T12:05:46+00:00"
        },
        {
            "name": "sebastian/complexity",
            "version": "2.0.0",
            "source": {
                "type": "git",
                "url": "https://github.com/sebastianbergmann/complexity.git",
                "reference": "33fcd6a26656c6546f70871244ecba4b4dced097"
            },
            "dist": {
                "type": "zip",
                "url": "https://api.github.com/repos/sebastianbergmann/complexity/zipball/33fcd6a26656c6546f70871244ecba4b4dced097",
                "reference": "33fcd6a26656c6546f70871244ecba4b4dced097",
                "shasum": ""
            },
            "require": {
                "nikic/php-parser": "^4.7",
                "php": "^7.3 || ^8.0"
            },
            "require-dev": {
                "phpunit/phpunit": "^9.2"
            },
            "type": "library",
            "extra": {
                "branch-alias": {
                    "dev-master": "2.0-dev"
                }
            },
            "autoload": {
                "classmap": [
                    "src/"
                ]
            },
            "notification-url": "https://packagist.org/downloads/",
            "license": [
                "BSD-3-Clause"
            ],
            "authors": [
                {
                    "name": "Sebastian Bergmann",
                    "email": "sebastian@phpunit.de",
                    "role": "lead"
                }
            ],
            "description": "Library for calculating the complexity of PHP code units",
            "homepage": "https://github.com/sebastianbergmann/complexity",
            "funding": [
                {
                    "url": "https://github.com/sebastianbergmann",
                    "type": "github"
                }
            ],
            "time": "2020-07-25T14:01:34+00:00"
        },
        {
            "name": "sebastian/diff",
            "version": "4.0.2",
            "source": {
                "type": "git",
                "url": "https://github.com/sebastianbergmann/diff.git",
                "reference": "1e90b4cf905a7d06c420b1d2e9d11a4dc8a13113"
            },
            "dist": {
                "type": "zip",
                "url": "https://api.github.com/repos/sebastianbergmann/diff/zipball/1e90b4cf905a7d06c420b1d2e9d11a4dc8a13113",
                "reference": "1e90b4cf905a7d06c420b1d2e9d11a4dc8a13113",
                "shasum": ""
            },
            "require": {
                "php": "^7.3 || ^8.0"
            },
            "require-dev": {
                "phpunit/phpunit": "^9.0",
                "symfony/process": "^4.2 || ^5"
            },
            "type": "library",
            "extra": {
                "branch-alias": {
                    "dev-master": "4.0-dev"
                }
            },
            "autoload": {
                "classmap": [
                    "src/"
                ]
            },
            "notification-url": "https://packagist.org/downloads/",
            "license": [
                "BSD-3-Clause"
            ],
            "authors": [
                {
                    "name": "Sebastian Bergmann",
                    "email": "sebastian@phpunit.de"
                },
                {
                    "name": "Kore Nordmann",
                    "email": "mail@kore-nordmann.de"
                }
            ],
            "description": "Diff implementation",
            "homepage": "https://github.com/sebastianbergmann/diff",
            "keywords": [
                "diff",
                "udiff",
                "unidiff",
                "unified diff"
            ],
            "funding": [
                {
                    "url": "https://github.com/sebastianbergmann",
                    "type": "github"
                }
            ],
            "time": "2020-06-30T04:46:02+00:00"
        },
        {
            "name": "sebastian/environment",
            "version": "5.1.2",
            "source": {
                "type": "git",
                "url": "https://github.com/sebastianbergmann/environment.git",
                "reference": "0a757cab9d5b7ef49a619f1143e6c9c1bc0fe9d2"
            },
            "dist": {
                "type": "zip",
                "url": "https://api.github.com/repos/sebastianbergmann/environment/zipball/0a757cab9d5b7ef49a619f1143e6c9c1bc0fe9d2",
                "reference": "0a757cab9d5b7ef49a619f1143e6c9c1bc0fe9d2",
                "shasum": ""
            },
            "require": {
                "php": "^7.3 || ^8.0"
            },
            "require-dev": {
                "phpunit/phpunit": "^9.0"
            },
            "suggest": {
                "ext-posix": "*"
            },
            "type": "library",
            "extra": {
                "branch-alias": {
                    "dev-master": "5.0-dev"
                }
            },
            "autoload": {
                "classmap": [
                    "src/"
                ]
            },
            "notification-url": "https://packagist.org/downloads/",
            "license": [
                "BSD-3-Clause"
            ],
            "authors": [
                {
                    "name": "Sebastian Bergmann",
                    "email": "sebastian@phpunit.de"
                }
            ],
            "description": "Provides functionality to handle HHVM/PHP environments",
            "homepage": "http://www.github.com/sebastianbergmann/environment",
            "keywords": [
                "Xdebug",
                "environment",
                "hhvm"
            ],
            "funding": [
                {
                    "url": "https://github.com/sebastianbergmann",
                    "type": "github"
                }
            ],
            "time": "2020-06-26T12:07:24+00:00"
        },
        {
            "name": "sebastian/exporter",
            "version": "4.0.2",
            "source": {
                "type": "git",
                "url": "https://github.com/sebastianbergmann/exporter.git",
                "reference": "571d721db4aec847a0e59690b954af33ebf9f023"
            },
            "dist": {
                "type": "zip",
                "url": "https://api.github.com/repos/sebastianbergmann/exporter/zipball/571d721db4aec847a0e59690b954af33ebf9f023",
                "reference": "571d721db4aec847a0e59690b954af33ebf9f023",
                "shasum": ""
            },
            "require": {
                "php": "^7.3 || ^8.0",
                "sebastian/recursion-context": "^4.0"
            },
            "require-dev": {
                "ext-mbstring": "*",
                "phpunit/phpunit": "^9.2"
            },
            "type": "library",
            "extra": {
                "branch-alias": {
                    "dev-master": "4.0-dev"
                }
            },
            "autoload": {
                "classmap": [
                    "src/"
                ]
            },
            "notification-url": "https://packagist.org/downloads/",
            "license": [
                "BSD-3-Clause"
            ],
            "authors": [
                {
                    "name": "Sebastian Bergmann",
                    "email": "sebastian@phpunit.de"
                },
                {
                    "name": "Jeff Welch",
                    "email": "whatthejeff@gmail.com"
                },
                {
                    "name": "Volker Dusch",
                    "email": "github@wallbash.com"
                },
                {
                    "name": "Adam Harvey",
                    "email": "aharvey@php.net"
                },
                {
                    "name": "Bernhard Schussek",
                    "email": "bschussek@gmail.com"
                }
            ],
            "description": "Provides the functionality to export PHP variables for visualization",
            "homepage": "http://www.github.com/sebastianbergmann/exporter",
            "keywords": [
                "export",
                "exporter"
            ],
            "funding": [
                {
                    "url": "https://github.com/sebastianbergmann",
                    "type": "github"
                }
            ],
            "time": "2020-06-26T12:08:55+00:00"
        },
        {
            "name": "sebastian/global-state",
            "version": "5.0.0",
            "source": {
                "type": "git",
                "url": "https://github.com/sebastianbergmann/global-state.git",
                "reference": "22ae663c951bdc39da96603edc3239ed3a299097"
            },
            "dist": {
                "type": "zip",
                "url": "https://api.github.com/repos/sebastianbergmann/global-state/zipball/22ae663c951bdc39da96603edc3239ed3a299097",
                "reference": "22ae663c951bdc39da96603edc3239ed3a299097",
                "shasum": ""
            },
            "require": {
                "php": "^7.3 || ^8.0",
                "sebastian/object-reflector": "^2.0",
                "sebastian/recursion-context": "^4.0"
            },
            "require-dev": {
                "ext-dom": "*",
                "phpunit/phpunit": "^9.3"
            },
            "suggest": {
                "ext-uopz": "*"
            },
            "type": "library",
            "extra": {
                "branch-alias": {
                    "dev-master": "5.0-dev"
                }
            },
            "autoload": {
                "classmap": [
                    "src/"
                ]
            },
            "notification-url": "https://packagist.org/downloads/",
            "license": [
                "BSD-3-Clause"
            ],
            "authors": [
                {
                    "name": "Sebastian Bergmann",
                    "email": "sebastian@phpunit.de"
                }
            ],
            "description": "Snapshotting of global state",
            "homepage": "http://www.github.com/sebastianbergmann/global-state",
            "keywords": [
                "global state"
            ],
            "funding": [
                {
                    "url": "https://github.com/sebastianbergmann",
                    "type": "github"
                }
            ],
            "time": "2020-08-07T04:09:03+00:00"
        },
        {
            "name": "sebastian/lines-of-code",
            "version": "1.0.0",
            "source": {
                "type": "git",
                "url": "https://github.com/sebastianbergmann/lines-of-code.git",
                "reference": "e02bf626f404b5daec382a7b8a6a4456e49017e5"
            },
            "dist": {
                "type": "zip",
                "url": "https://api.github.com/repos/sebastianbergmann/lines-of-code/zipball/e02bf626f404b5daec382a7b8a6a4456e49017e5",
                "reference": "e02bf626f404b5daec382a7b8a6a4456e49017e5",
                "shasum": ""
            },
            "require": {
                "nikic/php-parser": "^4.6",
                "php": "^7.3 || ^8.0"
            },
            "require-dev": {
                "phpunit/phpunit": "^9.2"
            },
            "type": "library",
            "extra": {
                "branch-alias": {
                    "dev-master": "1.0-dev"
                }
            },
            "autoload": {
                "classmap": [
                    "src/"
                ]
            },
            "notification-url": "https://packagist.org/downloads/",
            "license": [
                "BSD-3-Clause"
            ],
            "authors": [
                {
                    "name": "Sebastian Bergmann",
                    "email": "sebastian@phpunit.de",
                    "role": "lead"
                }
            ],
            "description": "Library for counting the lines of code in PHP source code",
            "homepage": "https://github.com/sebastianbergmann/lines-of-code",
            "funding": [
                {
                    "url": "https://github.com/sebastianbergmann",
                    "type": "github"
                }
            ],
            "time": "2020-07-22T18:33:42+00:00"
        },
        {
            "name": "sebastian/object-enumerator",
            "version": "4.0.2",
            "source": {
                "type": "git",
                "url": "https://github.com/sebastianbergmann/object-enumerator.git",
                "reference": "074fed2d0a6d08e1677dd8ce9d32aecb384917b8"
            },
            "dist": {
                "type": "zip",
                "url": "https://api.github.com/repos/sebastianbergmann/object-enumerator/zipball/074fed2d0a6d08e1677dd8ce9d32aecb384917b8",
                "reference": "074fed2d0a6d08e1677dd8ce9d32aecb384917b8",
                "shasum": ""
            },
            "require": {
                "php": "^7.3 || ^8.0",
                "sebastian/object-reflector": "^2.0",
                "sebastian/recursion-context": "^4.0"
            },
            "require-dev": {
                "phpunit/phpunit": "^9.0"
            },
            "type": "library",
            "extra": {
                "branch-alias": {
                    "dev-master": "4.0-dev"
                }
            },
            "autoload": {
                "classmap": [
                    "src/"
                ]
            },
            "notification-url": "https://packagist.org/downloads/",
            "license": [
                "BSD-3-Clause"
            ],
            "authors": [
                {
                    "name": "Sebastian Bergmann",
                    "email": "sebastian@phpunit.de"
                }
            ],
            "description": "Traverses array structures and object graphs to enumerate all referenced objects",
            "homepage": "https://github.com/sebastianbergmann/object-enumerator/",
            "funding": [
                {
                    "url": "https://github.com/sebastianbergmann",
                    "type": "github"
                }
            ],
            "time": "2020-06-26T12:11:32+00:00"
        },
        {
            "name": "sebastian/object-reflector",
            "version": "2.0.2",
            "source": {
                "type": "git",
                "url": "https://github.com/sebastianbergmann/object-reflector.git",
                "reference": "127a46f6b057441b201253526f81d5406d6c7840"
            },
            "dist": {
                "type": "zip",
                "url": "https://api.github.com/repos/sebastianbergmann/object-reflector/zipball/127a46f6b057441b201253526f81d5406d6c7840",
                "reference": "127a46f6b057441b201253526f81d5406d6c7840",
                "shasum": ""
            },
            "require": {
                "php": "^7.3 || ^8.0"
            },
            "require-dev": {
                "phpunit/phpunit": "^9.0"
            },
            "type": "library",
            "extra": {
                "branch-alias": {
                    "dev-master": "2.0-dev"
                }
            },
            "autoload": {
                "classmap": [
                    "src/"
                ]
            },
            "notification-url": "https://packagist.org/downloads/",
            "license": [
                "BSD-3-Clause"
            ],
            "authors": [
                {
                    "name": "Sebastian Bergmann",
                    "email": "sebastian@phpunit.de"
                }
            ],
            "description": "Allows reflection of object attributes, including inherited and non-public ones",
            "homepage": "https://github.com/sebastianbergmann/object-reflector/",
            "funding": [
                {
                    "url": "https://github.com/sebastianbergmann",
                    "type": "github"
                }
            ],
            "time": "2020-06-26T12:12:55+00:00"
        },
        {
            "name": "sebastian/recursion-context",
            "version": "4.0.2",
            "source": {
                "type": "git",
                "url": "https://github.com/sebastianbergmann/recursion-context.git",
                "reference": "062231bf61d2b9448c4fa5a7643b5e1829c11d63"
            },
            "dist": {
                "type": "zip",
                "url": "https://api.github.com/repos/sebastianbergmann/recursion-context/zipball/062231bf61d2b9448c4fa5a7643b5e1829c11d63",
                "reference": "062231bf61d2b9448c4fa5a7643b5e1829c11d63",
                "shasum": ""
            },
            "require": {
                "php": "^7.3 || ^8.0"
            },
            "require-dev": {
                "phpunit/phpunit": "^9.0"
            },
            "type": "library",
            "extra": {
                "branch-alias": {
                    "dev-master": "4.0-dev"
                }
            },
            "autoload": {
                "classmap": [
                    "src/"
                ]
            },
            "notification-url": "https://packagist.org/downloads/",
            "license": [
                "BSD-3-Clause"
            ],
            "authors": [
                {
                    "name": "Sebastian Bergmann",
                    "email": "sebastian@phpunit.de"
                },
                {
                    "name": "Jeff Welch",
                    "email": "whatthejeff@gmail.com"
                },
                {
                    "name": "Adam Harvey",
                    "email": "aharvey@php.net"
                }
            ],
            "description": "Provides functionality to recursively process PHP variables",
            "homepage": "http://www.github.com/sebastianbergmann/recursion-context",
            "funding": [
                {
                    "url": "https://github.com/sebastianbergmann",
                    "type": "github"
                }
            ],
            "time": "2020-06-26T12:14:17+00:00"
        },
        {
            "name": "sebastian/resource-operations",
            "version": "3.0.2",
            "source": {
                "type": "git",
                "url": "https://github.com/sebastianbergmann/resource-operations.git",
                "reference": "0653718a5a629b065e91f774595267f8dc32e213"
            },
            "dist": {
                "type": "zip",
                "url": "https://api.github.com/repos/sebastianbergmann/resource-operations/zipball/0653718a5a629b065e91f774595267f8dc32e213",
                "reference": "0653718a5a629b065e91f774595267f8dc32e213",
                "shasum": ""
            },
            "require": {
                "php": "^7.3 || ^8.0"
            },
            "require-dev": {
                "phpunit/phpunit": "^9.0"
            },
            "type": "library",
            "extra": {
                "branch-alias": {
                    "dev-master": "3.0-dev"
                }
            },
            "autoload": {
                "classmap": [
                    "src/"
                ]
            },
            "notification-url": "https://packagist.org/downloads/",
            "license": [
                "BSD-3-Clause"
            ],
            "authors": [
                {
                    "name": "Sebastian Bergmann",
                    "email": "sebastian@phpunit.de"
                }
            ],
            "description": "Provides a list of PHP built-in functions that operate on resources",
            "homepage": "https://www.github.com/sebastianbergmann/resource-operations",
            "funding": [
                {
                    "url": "https://github.com/sebastianbergmann",
                    "type": "github"
                }
            ],
            "time": "2020-06-26T12:16:22+00:00"
        },
        {
            "name": "sebastian/type",
            "version": "2.2.1",
            "source": {
                "type": "git",
                "url": "https://github.com/sebastianbergmann/type.git",
                "reference": "86991e2b33446cd96e648c18bcdb1e95afb2c05a"
            },
            "dist": {
                "type": "zip",
                "url": "https://api.github.com/repos/sebastianbergmann/type/zipball/86991e2b33446cd96e648c18bcdb1e95afb2c05a",
                "reference": "86991e2b33446cd96e648c18bcdb1e95afb2c05a",
                "shasum": ""
            },
            "require": {
                "php": "^7.3 || ^8.0"
            },
            "require-dev": {
                "phpunit/phpunit": "^9.2"
            },
            "type": "library",
            "extra": {
                "branch-alias": {
                    "dev-master": "2.2-dev"
                }
            },
            "autoload": {
                "classmap": [
                    "src/"
                ]
            },
            "notification-url": "https://packagist.org/downloads/",
            "license": [
                "BSD-3-Clause"
            ],
            "authors": [
                {
                    "name": "Sebastian Bergmann",
                    "email": "sebastian@phpunit.de",
                    "role": "lead"
                }
            ],
            "description": "Collection of value objects that represent the types of the PHP type system",
            "homepage": "https://github.com/sebastianbergmann/type",
            "funding": [
                {
                    "url": "https://github.com/sebastianbergmann",
                    "type": "github"
                }
            ],
            "time": "2020-07-05T08:31:53+00:00"
        },
        {
            "name": "sebastian/version",
            "version": "3.0.1",
            "source": {
                "type": "git",
                "url": "https://github.com/sebastianbergmann/version.git",
                "reference": "626586115d0ed31cb71483be55beb759b5af5a3c"
            },
            "dist": {
                "type": "zip",
                "url": "https://api.github.com/repos/sebastianbergmann/version/zipball/626586115d0ed31cb71483be55beb759b5af5a3c",
                "reference": "626586115d0ed31cb71483be55beb759b5af5a3c",
                "shasum": ""
            },
            "require": {
                "php": "^7.3 || ^8.0"
            },
            "type": "library",
            "extra": {
                "branch-alias": {
                    "dev-master": "3.0-dev"
                }
            },
            "autoload": {
                "classmap": [
                    "src/"
                ]
            },
            "notification-url": "https://packagist.org/downloads/",
            "license": [
                "BSD-3-Clause"
            ],
            "authors": [
                {
                    "name": "Sebastian Bergmann",
                    "email": "sebastian@phpunit.de",
                    "role": "lead"
                }
            ],
            "description": "Library that helps with managing the version number of Git-hosted PHP projects",
            "homepage": "https://github.com/sebastianbergmann/version",
            "funding": [
                {
                    "url": "https://github.com/sebastianbergmann",
                    "type": "github"
                }
            ],
            "time": "2020-06-26T12:18:43+00:00"
        },
        {
            "name": "slevomat/coding-standard",
            "version": "6.3.10",
            "source": {
                "type": "git",
                "url": "https://github.com/slevomat/coding-standard.git",
                "reference": "58fa5ea2c048357ae55185eb5e93ca2826fffde0"
            },
            "dist": {
                "type": "zip",
                "url": "https://api.github.com/repos/slevomat/coding-standard/zipball/58fa5ea2c048357ae55185eb5e93ca2826fffde0",
                "reference": "58fa5ea2c048357ae55185eb5e93ca2826fffde0",
                "shasum": ""
            },
            "require": {
                "php": "^7.1",
                "phpstan/phpdoc-parser": "0.4.0 - 0.4.4",
                "squizlabs/php_codesniffer": "^3.5.5"
            },
            "require-dev": {
                "dealerdirect/phpcodesniffer-composer-installer": "0.6.2",
                "phing/phing": "2.16.3",
                "php-parallel-lint/php-parallel-lint": "1.2.0",
                "phpstan/phpstan": "0.12.19",
                "phpstan/phpstan-deprecation-rules": "0.12.2",
                "phpstan/phpstan-phpunit": "0.12.8",
                "phpstan/phpstan-strict-rules": "0.12.2",
                "phpunit/phpunit": "7.5.20|8.5.2|9.1.2"
            },
            "type": "phpcodesniffer-standard",
            "extra": {
                "branch-alias": {
                    "dev-master": "6.x-dev"
                }
            },
            "autoload": {
                "psr-4": {
                    "SlevomatCodingStandard\\": "SlevomatCodingStandard"
                }
            },
            "notification-url": "https://packagist.org/downloads/",
            "license": [
                "MIT"
            ],
            "description": "Slevomat Coding Standard for PHP_CodeSniffer complements Consistence Coding Standard by providing sniffs with additional checks.",
            "funding": [
                {
                    "url": "https://github.com/kukulich",
                    "type": "github"
                },
                {
                    "url": "https://tidelift.com/funding/github/packagist/slevomat/coding-standard",
                    "type": "tidelift"
                }
            ],
            "time": "2020-06-22T11:33:09+00:00"
        },
        {
            "name": "squizlabs/php_codesniffer",
            "version": "3.5.5",
            "source": {
                "type": "git",
                "url": "https://github.com/squizlabs/PHP_CodeSniffer.git",
                "reference": "73e2e7f57d958e7228fce50dc0c61f58f017f9f6"
            },
            "dist": {
                "type": "zip",
                "url": "https://api.github.com/repos/squizlabs/PHP_CodeSniffer/zipball/73e2e7f57d958e7228fce50dc0c61f58f017f9f6",
                "reference": "73e2e7f57d958e7228fce50dc0c61f58f017f9f6",
                "shasum": ""
            },
            "require": {
                "ext-simplexml": "*",
                "ext-tokenizer": "*",
                "ext-xmlwriter": "*",
                "php": ">=5.4.0"
            },
            "require-dev": {
                "phpunit/phpunit": "^4.0 || ^5.0 || ^6.0 || ^7.0"
            },
            "bin": [
                "bin/phpcs",
                "bin/phpcbf"
            ],
            "type": "library",
            "extra": {
                "branch-alias": {
                    "dev-master": "3.x-dev"
                }
            },
            "notification-url": "https://packagist.org/downloads/",
            "license": [
                "BSD-3-Clause"
            ],
            "authors": [
                {
                    "name": "Greg Sherwood",
                    "role": "lead"
                }
            ],
            "description": "PHP_CodeSniffer tokenizes PHP, JavaScript and CSS files and detects violations of a defined set of coding standards.",
            "homepage": "https://github.com/squizlabs/PHP_CodeSniffer",
            "keywords": [
                "phpcs",
                "standards"
            ],
            "time": "2020-04-17T01:09:41+00:00"
        },
        {
            "name": "symfony/console",
            "version": "v4.2.4",
            "source": {
                "type": "git",
                "url": "https://github.com/symfony/console.git",
                "reference": "9dc2299a016497f9ee620be94524e6c0af0280a9"
            },
            "dist": {
                "type": "zip",
                "url": "https://api.github.com/repos/symfony/console/zipball/9dc2299a016497f9ee620be94524e6c0af0280a9",
                "reference": "9dc2299a016497f9ee620be94524e6c0af0280a9",
                "shasum": ""
            },
            "require": {
                "php": "^7.1.3",
                "symfony/contracts": "^1.0",
                "symfony/polyfill-mbstring": "~1.0"
            },
            "conflict": {
                "symfony/dependency-injection": "<3.4",
                "symfony/process": "<3.3"
            },
            "provide": {
                "psr/log-implementation": "1.0"
            },
            "require-dev": {
                "psr/log": "~1.0",
                "symfony/config": "~3.4|~4.0",
                "symfony/dependency-injection": "~3.4|~4.0",
                "symfony/event-dispatcher": "~3.4|~4.0",
                "symfony/lock": "~3.4|~4.0",
                "symfony/process": "~3.4|~4.0"
            },
            "suggest": {
                "psr/log": "For using the console logger",
                "symfony/event-dispatcher": "",
                "symfony/lock": "",
                "symfony/process": ""
            },
            "type": "library",
            "extra": {
                "branch-alias": {
                    "dev-master": "4.2-dev"
                }
            },
            "autoload": {
                "psr-4": {
                    "Symfony\\Component\\Console\\": ""
                },
                "exclude-from-classmap": [
                    "/Tests/"
                ]
            },
            "notification-url": "https://packagist.org/downloads/",
            "license": [
                "MIT"
            ],
            "authors": [
                {
                    "name": "Fabien Potencier",
                    "email": "fabien@symfony.com"
                },
                {
                    "name": "Symfony Community",
                    "homepage": "https://symfony.com/contributors"
                }
            ],
            "description": "Symfony Console Component",
            "homepage": "https://symfony.com",
            "time": "2019-02-23T15:17:42+00:00"
        },
        {
            "name": "symfony/contracts",
            "version": "v1.0.2",
            "source": {
                "type": "git",
                "url": "https://github.com/symfony/contracts.git",
                "reference": "1aa7ab2429c3d594dd70689604b5cf7421254cdf"
            },
            "dist": {
                "type": "zip",
                "url": "https://api.github.com/repos/symfony/contracts/zipball/1aa7ab2429c3d594dd70689604b5cf7421254cdf",
                "reference": "1aa7ab2429c3d594dd70689604b5cf7421254cdf",
                "shasum": ""
            },
            "require": {
                "php": "^7.1.3"
            },
            "require-dev": {
                "psr/cache": "^1.0",
                "psr/container": "^1.0"
            },
            "suggest": {
                "psr/cache": "When using the Cache contracts",
                "psr/container": "When using the Service contracts",
                "symfony/cache-contracts-implementation": "",
                "symfony/service-contracts-implementation": "",
                "symfony/translation-contracts-implementation": ""
            },
            "type": "library",
            "extra": {
                "branch-alias": {
                    "dev-master": "1.0-dev"
                }
            },
            "autoload": {
                "psr-4": {
                    "Symfony\\Contracts\\": ""
                },
                "exclude-from-classmap": [
                    "**/Tests/"
                ]
            },
            "notification-url": "https://packagist.org/downloads/",
            "license": [
                "MIT"
            ],
            "authors": [
                {
                    "name": "Nicolas Grekas",
                    "email": "p@tchwork.com"
                },
                {
                    "name": "Symfony Community",
                    "homepage": "https://symfony.com/contributors"
                }
            ],
            "description": "A set of abstractions extracted out of the Symfony components",
            "homepage": "https://symfony.com",
            "keywords": [
                "abstractions",
                "contracts",
                "decoupling",
                "interfaces",
                "interoperability",
                "standards"
            ],
            "time": "2018-12-05T08:06:11+00:00"
        },
        {
            "name": "symfony/debug",
            "version": "v4.0.6",
            "source": {
                "type": "git",
                "url": "https://github.com/symfony/debug.git",
                "reference": "1721e4e7effb23480966690cdcdc7d2a4152d489"
            },
            "dist": {
                "type": "zip",
                "url": "https://api.github.com/repos/symfony/debug/zipball/1721e4e7effb23480966690cdcdc7d2a4152d489",
                "reference": "1721e4e7effb23480966690cdcdc7d2a4152d489",
                "shasum": ""
            },
            "require": {
                "php": "^7.1.3",
                "psr/log": "~1.0"
            },
            "conflict": {
                "symfony/http-kernel": "<3.4"
            },
            "require-dev": {
                "symfony/http-kernel": "~3.4|~4.0"
            },
            "type": "library",
            "extra": {
                "branch-alias": {
                    "dev-master": "4.0-dev"
                }
            },
            "autoload": {
                "psr-4": {
                    "Symfony\\Component\\Debug\\": ""
                },
                "exclude-from-classmap": [
                    "/Tests/"
                ]
            },
            "notification-url": "https://packagist.org/downloads/",
            "license": [
                "MIT"
            ],
            "authors": [
                {
                    "name": "Fabien Potencier",
                    "email": "fabien@symfony.com"
                },
                {
                    "name": "Symfony Community",
                    "homepage": "https://symfony.com/contributors"
                }
            ],
            "description": "Symfony Debug Component",
            "homepage": "https://symfony.com",
            "time": "2018-02-28T21:50:02+00:00"
        },
        {
            "name": "symfony/polyfill-ctype",
            "version": "v1.18.1",
            "source": {
                "type": "git",
                "url": "https://github.com/symfony/polyfill-ctype.git",
                "reference": "1c302646f6efc070cd46856e600e5e0684d6b454"
            },
            "dist": {
                "type": "zip",
                "url": "https://api.github.com/repos/symfony/polyfill-ctype/zipball/1c302646f6efc070cd46856e600e5e0684d6b454",
                "reference": "1c302646f6efc070cd46856e600e5e0684d6b454",
                "shasum": ""
            },
            "require": {
                "php": ">=5.3.3"
            },
            "suggest": {
                "ext-ctype": "For best performance"
            },
            "type": "library",
            "extra": {
                "branch-alias": {
                    "dev-master": "1.18-dev"
                },
                "thanks": {
                    "name": "symfony/polyfill",
                    "url": "https://github.com/symfony/polyfill"
                }
            },
            "autoload": {
                "psr-4": {
                    "Symfony\\Polyfill\\Ctype\\": ""
                },
                "files": [
                    "bootstrap.php"
                ]
            },
            "notification-url": "https://packagist.org/downloads/",
            "license": [
                "MIT"
            ],
            "authors": [
                {
                    "name": "Gert de Pagter",
                    "email": "BackEndTea@gmail.com"
                },
                {
                    "name": "Symfony Community",
                    "homepage": "https://symfony.com/contributors"
                }
            ],
            "description": "Symfony polyfill for ctype functions",
            "homepage": "https://symfony.com",
            "keywords": [
                "compatibility",
                "ctype",
                "polyfill",
                "portable"
            ],
            "funding": [
                {
                    "url": "https://symfony.com/sponsor",
                    "type": "custom"
                },
                {
                    "url": "https://github.com/fabpot",
                    "type": "github"
                },
                {
                    "url": "https://tidelift.com/funding/github/packagist/symfony/symfony",
                    "type": "tidelift"
                }
            ],
            "time": "2020-07-14T12:35:20+00:00"
        },
        {
            "name": "symfony/polyfill-mbstring",
            "version": "v1.10.0",
            "source": {
                "type": "git",
                "url": "https://github.com/symfony/polyfill-mbstring.git",
                "reference": "c79c051f5b3a46be09205c73b80b346e4153e494"
            },
            "dist": {
                "type": "zip",
                "url": "https://api.github.com/repos/symfony/polyfill-mbstring/zipball/c79c051f5b3a46be09205c73b80b346e4153e494",
                "reference": "c79c051f5b3a46be09205c73b80b346e4153e494",
                "shasum": ""
            },
            "require": {
                "php": ">=5.3.3"
            },
            "suggest": {
                "ext-mbstring": "For best performance"
            },
            "type": "library",
            "extra": {
                "branch-alias": {
                    "dev-master": "1.9-dev"
                }
            },
            "autoload": {
                "psr-4": {
                    "Symfony\\Polyfill\\Mbstring\\": ""
                },
                "files": [
                    "bootstrap.php"
                ]
            },
            "notification-url": "https://packagist.org/downloads/",
            "license": [
                "MIT"
            ],
            "authors": [
                {
                    "name": "Nicolas Grekas",
                    "email": "p@tchwork.com"
                },
                {
                    "name": "Symfony Community",
                    "homepage": "https://symfony.com/contributors"
                }
            ],
            "description": "Symfony polyfill for the Mbstring extension",
            "homepage": "https://symfony.com",
            "keywords": [
                "compatibility",
                "mbstring",
                "polyfill",
                "portable",
                "shim"
            ],
            "time": "2018-09-21T13:07:52+00:00"
        },
        {
            "name": "theseer/tokenizer",
            "version": "1.2.0",
            "source": {
                "type": "git",
                "url": "https://github.com/theseer/tokenizer.git",
                "reference": "75a63c33a8577608444246075ea0af0d052e452a"
            },
            "dist": {
                "type": "zip",
                "url": "https://api.github.com/repos/theseer/tokenizer/zipball/75a63c33a8577608444246075ea0af0d052e452a",
                "reference": "75a63c33a8577608444246075ea0af0d052e452a",
                "shasum": ""
            },
            "require": {
                "ext-dom": "*",
                "ext-tokenizer": "*",
                "ext-xmlwriter": "*",
                "php": "^7.2 || ^8.0"
            },
            "type": "library",
            "autoload": {
                "classmap": [
                    "src/"
                ]
            },
            "notification-url": "https://packagist.org/downloads/",
            "license": [
                "BSD-3-Clause"
            ],
            "authors": [
                {
                    "name": "Arne Blankerts",
                    "email": "arne@blankerts.de",
                    "role": "Developer"
                }
            ],
            "description": "A small library for converting tokenized PHP source code into XML and potentially other formats",
            "funding": [
                {
                    "url": "https://github.com/theseer",
                    "type": "github"
                }
            ],
            "time": "2020-07-12T23:59:07+00:00"
        },
        {
            "name": "vimeo/psalm",
            "version": "3.11.5",
            "source": {
                "type": "git",
                "url": "https://github.com/vimeo/psalm.git",
                "reference": "3c60609c218d4d4b3b257728b8089094e5c6c6c2"
            },
            "dist": {
                "type": "zip",
                "url": "https://api.github.com/repos/vimeo/psalm/zipball/3c60609c218d4d4b3b257728b8089094e5c6c6c2",
                "reference": "3c60609c218d4d4b3b257728b8089094e5c6c6c2",
                "shasum": ""
            },
            "require": {
                "amphp/amp": "^2.1",
                "amphp/byte-stream": "^1.5",
                "composer/semver": "^1.4",
                "composer/xdebug-handler": "^1.1",
                "ext-dom": "*",
                "ext-json": "*",
                "ext-libxml": "*",
                "ext-simplexml": "*",
                "ext-tokenizer": "*",
                "felixfbecker/advanced-json-rpc": "^3.0.3",
                "felixfbecker/language-server-protocol": "^1.4",
                "netresearch/jsonmapper": "^1.0 || ^2.0",
                "nikic/php-parser": "^4.3",
                "ocramius/package-versions": "^1.2",
                "openlss/lib-array2xml": "^1.0",
                "php": "^7.1.3|^8",
                "sebastian/diff": "^3.0 || ^4.0",
                "symfony/console": "^3.4.17 || ^4.1.6 || ^5.0",
                "webmozart/glob": "^4.1",
                "webmozart/path-util": "^2.3"
            },
            "provide": {
                "psalm/psalm": "self.version"
            },
            "require-dev": {
                "amphp/amp": "^2.4.2",
                "bamarni/composer-bin-plugin": "^1.2",
                "brianium/paratest": "^4.0.0",
                "ext-curl": "*",
                "php-coveralls/php-coveralls": "^2.2",
                "phpmyadmin/sql-parser": "5.1.0",
                "phpspec/prophecy": ">=1.9.0",
                "phpunit/phpunit": "^7.5.16 || ^8.5 || ^9.0",
                "psalm/plugin-phpunit": "^0.10",
                "slevomat/coding-standard": "^5.0",
                "squizlabs/php_codesniffer": "^3.5",
                "symfony/process": "^4.3"
            },
            "suggest": {
                "ext-igbinary": "^2.0.5"
            },
            "bin": [
                "psalm",
                "psalm-language-server",
                "psalm-plugin",
                "psalm-refactor",
                "psalter"
            ],
            "type": "library",
            "extra": {
                "branch-alias": {
                    "dev-master": "3.x-dev",
                    "dev-2.x": "2.x-dev",
                    "dev-1.x": "1.x-dev"
                }
            },
            "autoload": {
                "psr-4": {
                    "Psalm\\": "src/Psalm/"
                },
                "files": [
                    "src/functions.php",
                    "src/spl_object_id.php"
                ]
            },
            "notification-url": "https://packagist.org/downloads/",
            "license": [
                "MIT"
            ],
            "authors": [
                {
                    "name": "Matthew Brown"
                }
            ],
            "description": "A static analysis tool for finding errors in PHP applications",
            "keywords": [
                "code",
                "inspection",
                "php"
            ],
            "time": "2020-05-27T15:12:09+00:00"
        },
        {
            "name": "webmozart/assert",
            "version": "1.9.1",
            "source": {
                "type": "git",
                "url": "https://github.com/webmozart/assert.git",
                "reference": "bafc69caeb4d49c39fd0779086c03a3738cbb389"
            },
            "dist": {
                "type": "zip",
                "url": "https://api.github.com/repos/webmozart/assert/zipball/bafc69caeb4d49c39fd0779086c03a3738cbb389",
                "reference": "bafc69caeb4d49c39fd0779086c03a3738cbb389",
                "shasum": ""
            },
            "require": {
                "php": "^5.3.3 || ^7.0 || ^8.0",
                "symfony/polyfill-ctype": "^1.8"
            },
            "conflict": {
                "phpstan/phpstan": "<0.12.20",
                "vimeo/psalm": "<3.9.1"
            },
            "require-dev": {
                "phpunit/phpunit": "^4.8.36 || ^7.5.13"
            },
            "type": "library",
            "autoload": {
                "psr-4": {
                    "Webmozart\\Assert\\": "src/"
                }
            },
            "notification-url": "https://packagist.org/downloads/",
            "license": [
                "MIT"
            ],
            "authors": [
                {
                    "name": "Bernhard Schussek",
                    "email": "bschussek@gmail.com"
                }
            ],
            "description": "Assertions to validate method input/output with nice error messages.",
            "keywords": [
                "assert",
                "check",
                "validate"
            ],
            "time": "2020-07-08T17:02:28+00:00"
        },
        {
            "name": "webmozart/glob",
            "version": "4.1.0",
            "source": {
                "type": "git",
                "url": "https://github.com/webmozart/glob.git",
                "reference": "3cbf63d4973cf9d780b93d2da8eec7e4a9e63bbe"
            },
            "dist": {
                "type": "zip",
                "url": "https://api.github.com/repos/webmozart/glob/zipball/3cbf63d4973cf9d780b93d2da8eec7e4a9e63bbe",
                "reference": "3cbf63d4973cf9d780b93d2da8eec7e4a9e63bbe",
                "shasum": ""
            },
            "require": {
                "php": "^5.3.3|^7.0",
                "webmozart/path-util": "^2.2"
            },
            "require-dev": {
                "phpunit/phpunit": "^4.6",
                "sebastian/version": "^1.0.1",
                "symfony/filesystem": "^2.5"
            },
            "type": "library",
            "extra": {
                "branch-alias": {
                    "dev-master": "4.1-dev"
                }
            },
            "autoload": {
                "psr-4": {
                    "Webmozart\\Glob\\": "src/"
                }
            },
            "notification-url": "https://packagist.org/downloads/",
            "license": [
                "MIT"
            ],
            "authors": [
                {
                    "name": "Bernhard Schussek",
                    "email": "bschussek@gmail.com"
                }
            ],
            "description": "A PHP implementation of Ant's glob.",
            "time": "2015-12-29T11:14:33+00:00"
        },
        {
            "name": "webmozart/path-util",
            "version": "2.3.0",
            "source": {
                "type": "git",
                "url": "https://github.com/webmozart/path-util.git",
                "reference": "d939f7edc24c9a1bb9c0dee5cb05d8e859490725"
            },
            "dist": {
                "type": "zip",
                "url": "https://api.github.com/repos/webmozart/path-util/zipball/d939f7edc24c9a1bb9c0dee5cb05d8e859490725",
                "reference": "d939f7edc24c9a1bb9c0dee5cb05d8e859490725",
                "shasum": ""
            },
            "require": {
                "php": ">=5.3.3",
                "webmozart/assert": "~1.0"
            },
            "require-dev": {
                "phpunit/phpunit": "^4.6",
                "sebastian/version": "^1.0.1"
            },
            "type": "library",
            "extra": {
                "branch-alias": {
                    "dev-master": "2.3-dev"
                }
            },
            "autoload": {
                "psr-4": {
                    "Webmozart\\PathUtil\\": "src/"
                }
            },
            "notification-url": "https://packagist.org/downloads/",
            "license": [
                "MIT"
            ],
            "authors": [
                {
                    "name": "Bernhard Schussek",
                    "email": "bschussek@gmail.com"
                }
            ],
            "description": "A robust cross-platform utility for normalizing, comparing and modifying file paths.",
            "time": "2015-12-17T08:42:14+00:00"
        }
    ],
    "aliases": [],
    "minimum-stability": "stable",
    "stability-flags": [],
    "prefer-stable": false,
    "prefer-lowest": false,
    "platform": {
        "php": "^7.3 || ^8.0"
    },
    "platform-dev": [],
    "platform-overrides": {
        "php": "7.3.0"
    },
    "plugin-api-version": "1.1.0"
}<|MERGE_RESOLUTION|>--- conflicted
+++ resolved
@@ -4,11 +4,7 @@
         "Read more about it at https://getcomposer.org/doc/01-basic-usage.md#installing-dependencies",
         "This file is @generated automatically"
     ],
-<<<<<<< HEAD
-    "content-hash": "acad7f4e4727e01178c00f5809ed760b",
-=======
-    "content-hash": "b678cf312fd4e2ccee5e73c94bbaca0c",
->>>>>>> aa848d82
+    "content-hash": "9b005c1fb034d6cecc96cfeccbd0e19d",
     "packages": [
         {
             "name": "composer/package-versions-deprecated",
@@ -659,6 +655,10 @@
                 "constructor",
                 "instantiate"
             ],
+            "support": {
+                "issues": "https://github.com/doctrine/instantiator/issues",
+                "source": "https://github.com/doctrine/instantiator/tree/1.3.x"
+            },
             "funding": [
                 {
                     "url": "https://www.doctrine-project.org/sponsorship.html",
@@ -853,6 +853,10 @@
                 "object",
                 "object graph"
             ],
+            "support": {
+                "issues": "https://github.com/myclabs/DeepCopy/issues",
+                "source": "https://github.com/myclabs/DeepCopy/tree/1.x"
+            },
             "funding": [
                 {
                     "url": "https://tidelift.com/funding/github/packagist/myclabs/deep-copy",
@@ -909,16 +913,16 @@
         },
         {
             "name": "nikic/php-parser",
-            "version": "v4.7.0",
+            "version": "v4.8.0",
             "source": {
                 "type": "git",
                 "url": "https://github.com/nikic/PHP-Parser.git",
-                "reference": "21dce06dfbf0365c6a7cc8fdbdc995926c6a9300"
-            },
-            "dist": {
-                "type": "zip",
-                "url": "https://api.github.com/repos/nikic/PHP-Parser/zipball/21dce06dfbf0365c6a7cc8fdbdc995926c6a9300",
-                "reference": "21dce06dfbf0365c6a7cc8fdbdc995926c6a9300",
+                "reference": "8c58eb4cd4f3883f82611abeac2efbc3dbed787e"
+            },
+            "dist": {
+                "type": "zip",
+                "url": "https://api.github.com/repos/nikic/PHP-Parser/zipball/8c58eb4cd4f3883f82611abeac2efbc3dbed787e",
+                "reference": "8c58eb4cd4f3883f82611abeac2efbc3dbed787e",
                 "shasum": ""
             },
             "require": {
@@ -926,8 +930,8 @@
                 "php": ">=7.0"
             },
             "require-dev": {
-                "ircmaxell/php-yacc": "0.0.5",
-                "phpunit/phpunit": "^6.5 || ^7.0 || ^8.0"
+                "ircmaxell/php-yacc": "^0.0.6",
+                "phpunit/phpunit": "^6.5 || ^7.0 || ^8.0 || ^9.0"
             },
             "bin": [
                 "bin/php-parse"
@@ -935,7 +939,7 @@
             "type": "library",
             "extra": {
                 "branch-alias": {
-                    "dev-master": "4.7-dev"
+                    "dev-master": "4.8-dev"
                 }
             },
             "autoload": {
@@ -957,7 +961,11 @@
                 "parser",
                 "php"
             ],
-            "time": "2020-07-25T13:18:53+00:00"
+            "support": {
+                "issues": "https://github.com/nikic/PHP-Parser/issues",
+                "source": "https://github.com/nikic/PHP-Parser/tree/master"
+            },
+            "time": "2020-08-09T10:23:20+00:00"
         },
         {
             "name": "openlss/lib-array2xml",
@@ -1062,6 +1070,10 @@
                 }
             ],
             "description": "Component for reading phar.io manifest information from a PHP Archive (PHAR)",
+            "support": {
+                "issues": "https://github.com/phar-io/manifest/issues",
+                "source": "https://github.com/phar-io/manifest/tree/master"
+            },
             "time": "2020-06-27T14:33:11+00:00"
         },
         {
@@ -1109,6 +1121,10 @@
                 }
             ],
             "description": "Library for handling version information and constraints",
+            "support": {
+                "issues": "https://github.com/phar-io/version/issues",
+                "source": "https://github.com/phar-io/version/tree/master"
+            },
             "time": "2020-06-27T14:39:04+00:00"
         },
         {
@@ -1158,20 +1174,24 @@
                 "reflection",
                 "static analysis"
             ],
+            "support": {
+                "issues": "https://github.com/phpDocumentor/ReflectionCommon/issues",
+                "source": "https://github.com/phpDocumentor/ReflectionCommon/tree/2.x"
+            },
             "time": "2020-06-27T09:03:43+00:00"
         },
         {
             "name": "phpdocumentor/reflection-docblock",
-            "version": "5.2.0",
+            "version": "5.2.1",
             "source": {
                 "type": "git",
                 "url": "https://github.com/phpDocumentor/ReflectionDocBlock.git",
-                "reference": "3170448f5769fe19f456173d833734e0ff1b84df"
-            },
-            "dist": {
-                "type": "zip",
-                "url": "https://api.github.com/repos/phpDocumentor/ReflectionDocBlock/zipball/3170448f5769fe19f456173d833734e0ff1b84df",
-                "reference": "3170448f5769fe19f456173d833734e0ff1b84df",
+                "reference": "d870572532cd70bc3fab58f2e23ad423c8404c44"
+            },
+            "dist": {
+                "type": "zip",
+                "url": "https://api.github.com/repos/phpDocumentor/ReflectionDocBlock/zipball/d870572532cd70bc3fab58f2e23ad423c8404c44",
+                "reference": "d870572532cd70bc3fab58f2e23ad423c8404c44",
                 "shasum": ""
             },
             "require": {
@@ -1210,22 +1230,14 @@
                 }
             ],
             "description": "With this component, a library can provide support for annotations via DocBlocks or otherwise retrieve information that is embedded in a DocBlock.",
-            "time": "2020-07-20T20:05:34+00:00"
+            "support": {
+                "issues": "https://github.com/phpDocumentor/ReflectionDocBlock/issues",
+                "source": "https://github.com/phpDocumentor/ReflectionDocBlock/tree/master"
+            },
+            "time": "2020-08-15T11:14:08+00:00"
         },
         {
             "name": "phpdocumentor/type-resolver",
-<<<<<<< HEAD
-            "version": "1.2.0",
-            "source": {
-                "type": "git",
-                "url": "https://github.com/phpDocumentor/TypeResolver.git",
-                "reference": "30441f2752e493c639526b215ed81d54f369d693"
-            },
-            "dist": {
-                "type": "zip",
-                "url": "https://api.github.com/repos/phpDocumentor/TypeResolver/zipball/30441f2752e493c639526b215ed81d54f369d693",
-                "reference": "30441f2752e493c639526b215ed81d54f369d693",
-=======
             "version": "1.3.0",
             "source": {
                 "type": "git",
@@ -1236,7 +1248,6 @@
                 "type": "zip",
                 "url": "https://api.github.com/repos/phpDocumentor/TypeResolver/zipball/e878a14a65245fbe78f8080eba03b47c3b705651",
                 "reference": "e878a14a65245fbe78f8080eba03b47c3b705651",
->>>>>>> aa848d82
                 "shasum": ""
             },
             "require": {
@@ -1268,11 +1279,11 @@
                 }
             ],
             "description": "A PSR-5 based resolver of Class names, Types and Structural Element Names",
-<<<<<<< HEAD
-            "time": "2020-06-19T20:22:09+00:00"
-=======
+            "support": {
+                "issues": "https://github.com/phpDocumentor/TypeResolver/issues",
+                "source": "https://github.com/phpDocumentor/TypeResolver/tree/1.x"
+            },
             "time": "2020-06-27T10:12:23+00:00"
->>>>>>> aa848d82
         },
         {
             "name": "phpspec/prophecy",
@@ -1335,6 +1346,10 @@
                 "spy",
                 "stub"
             ],
+            "support": {
+                "issues": "https://github.com/phpspec/prophecy/issues",
+                "source": "https://github.com/phpspec/prophecy/tree/master"
+            },
             "time": "2020-07-08T12:44:21+00:00"
         },
         {
@@ -1551,23 +1566,23 @@
         },
         {
             "name": "phpunit/php-code-coverage",
-            "version": "9.0.0",
+            "version": "9.1.4",
             "source": {
                 "type": "git",
                 "url": "https://github.com/sebastianbergmann/php-code-coverage.git",
-                "reference": "ee24e82baca11d7d6fb3513e127d6000f541cf90"
-            },
-            "dist": {
-                "type": "zip",
-                "url": "https://api.github.com/repos/sebastianbergmann/php-code-coverage/zipball/ee24e82baca11d7d6fb3513e127d6000f541cf90",
-                "reference": "ee24e82baca11d7d6fb3513e127d6000f541cf90",
+                "reference": "4422fca28c3634e2de8c7c373af97a104dd1a45f"
+            },
+            "dist": {
+                "type": "zip",
+                "url": "https://api.github.com/repos/sebastianbergmann/php-code-coverage/zipball/4422fca28c3634e2de8c7c373af97a104dd1a45f",
+                "reference": "4422fca28c3634e2de8c7c373af97a104dd1a45f",
                 "shasum": ""
             },
             "require": {
                 "ext-dom": "*",
                 "ext-libxml": "*",
                 "ext-xmlwriter": "*",
-                "nikic/php-parser": "^4.7",
+                "nikic/php-parser": "^4.8",
                 "php": "^7.3 || ^8.0",
                 "phpunit/php-file-iterator": "^3.0.3",
                 "phpunit/php-text-template": "^2.0.2",
@@ -1588,7 +1603,7 @@
             "type": "library",
             "extra": {
                 "branch-alias": {
-                    "dev-master": "9.0-dev"
+                    "dev-master": "9.1-dev"
                 }
             },
             "autoload": {
@@ -1614,13 +1629,17 @@
                 "testing",
                 "xunit"
             ],
+            "support": {
+                "issues": "https://github.com/sebastianbergmann/php-code-coverage/issues",
+                "source": "https://github.com/sebastianbergmann/php-code-coverage/tree/master"
+            },
             "funding": [
                 {
                     "url": "https://github.com/sebastianbergmann",
                     "type": "github"
                 }
             ],
-            "time": "2020-08-07T04:12:30+00:00"
+            "time": "2020-08-13T15:04:53+00:00"
         },
         {
             "name": "phpunit/php-file-iterator",
@@ -1670,6 +1689,10 @@
                 "filesystem",
                 "iterator"
             ],
+            "support": {
+                "issues": "https://github.com/sebastianbergmann/php-file-iterator/issues",
+                "source": "https://github.com/sebastianbergmann/php-file-iterator/tree/3.0.4"
+            },
             "funding": [
                 {
                     "url": "https://github.com/sebastianbergmann",
@@ -1729,6 +1752,10 @@
             "keywords": [
                 "process"
             ],
+            "support": {
+                "issues": "https://github.com/sebastianbergmann/php-invoker/issues",
+                "source": "https://github.com/sebastianbergmann/php-invoker/tree/3.1.0"
+            },
             "funding": [
                 {
                     "url": "https://github.com/sebastianbergmann",
@@ -1784,6 +1811,10 @@
             "keywords": [
                 "template"
             ],
+            "support": {
+                "issues": "https://github.com/sebastianbergmann/php-text-template/issues",
+                "source": "https://github.com/sebastianbergmann/php-text-template/tree/master"
+            },
             "funding": [
                 {
                     "url": "https://github.com/sebastianbergmann",
@@ -1839,6 +1870,10 @@
             "keywords": [
                 "timer"
             ],
+            "support": {
+                "issues": "https://github.com/sebastianbergmann/php-timer/issues",
+                "source": "https://github.com/sebastianbergmann/php-timer/tree/master"
+            },
             "funding": [
                 {
                     "url": "https://github.com/sebastianbergmann",
@@ -1849,29 +1884,16 @@
         },
         {
             "name": "phpunit/phpunit",
-<<<<<<< HEAD
-            "version": "9.2.4",
+            "version": "9.3.7",
             "source": {
                 "type": "git",
                 "url": "https://github.com/sebastianbergmann/phpunit.git",
-                "reference": "f4e572558c603d5f2a8499b8b9ce310a5af42a44"
-            },
-            "dist": {
-                "type": "zip",
-                "url": "https://api.github.com/repos/sebastianbergmann/phpunit/zipball/f4e572558c603d5f2a8499b8b9ce310a5af42a44",
-                "reference": "f4e572558c603d5f2a8499b8b9ce310a5af42a44",
-=======
-            "version": "9.3.2",
-            "source": {
-                "type": "git",
-                "url": "https://github.com/sebastianbergmann/phpunit.git",
-                "reference": "eacb57f3857cb6706550bd39ea500f9b1097b0bf"
-            },
-            "dist": {
-                "type": "zip",
-                "url": "https://api.github.com/repos/sebastianbergmann/phpunit/zipball/eacb57f3857cb6706550bd39ea500f9b1097b0bf",
-                "reference": "eacb57f3857cb6706550bd39ea500f9b1097b0bf",
->>>>>>> aa848d82
+                "reference": "c638a0cac77347980352485912de48c99b42ad00"
+            },
+            "dist": {
+                "type": "zip",
+                "url": "https://api.github.com/repos/sebastianbergmann/phpunit/zipball/c638a0cac77347980352485912de48c99b42ad00",
+                "reference": "c638a0cac77347980352485912de48c99b42ad00",
                 "shasum": ""
             },
             "require": {
@@ -1887,7 +1909,7 @@
                 "phar-io/version": "^3.0.2",
                 "php": "^7.3 || ^8.0",
                 "phpspec/prophecy": "^1.11.1",
-                "phpunit/php-code-coverage": "^9.0",
+                "phpunit/php-code-coverage": "^9.1.1",
                 "phpunit/php-file-iterator": "^3.0.4",
                 "phpunit/php-invoker": "^3.1",
                 "phpunit/php-text-template": "^2.0.2",
@@ -1946,6 +1968,10 @@
                 "testing",
                 "xunit"
             ],
+            "support": {
+                "issues": "https://github.com/sebastianbergmann/phpunit/issues",
+                "source": "https://github.com/sebastianbergmann/phpunit/tree/9.3"
+            },
             "funding": [
                 {
                     "url": "https://phpunit.de/donate.html",
@@ -1956,11 +1982,7 @@
                     "type": "github"
                 }
             ],
-<<<<<<< HEAD
-            "time": "2020-06-21T06:38:49+00:00"
-=======
-            "time": "2020-08-07T09:12:30+00:00"
->>>>>>> aa848d82
+            "time": "2020-08-11T15:36:12+00:00"
         },
         {
             "name": "psalm/plugin-phpunit",
@@ -2104,6 +2126,10 @@
             ],
             "description": "Collection of value objects that represent the PHP code units",
             "homepage": "https://github.com/sebastianbergmann/code-unit",
+            "support": {
+                "issues": "https://github.com/sebastianbergmann/code-unit/issues",
+                "source": "https://github.com/sebastianbergmann/code-unit/tree/master"
+            },
             "funding": [
                 {
                     "url": "https://github.com/sebastianbergmann",
@@ -2155,6 +2181,10 @@
             ],
             "description": "Looks up which function or method a line of code belongs to",
             "homepage": "https://github.com/sebastianbergmann/code-unit-reverse-lookup/",
+            "support": {
+                "issues": "https://github.com/sebastianbergmann/code-unit-reverse-lookup/issues",
+                "source": "https://github.com/sebastianbergmann/code-unit-reverse-lookup/tree/master"
+            },
             "funding": [
                 {
                     "url": "https://github.com/sebastianbergmann",
@@ -2225,6 +2255,10 @@
                 "compare",
                 "equality"
             ],
+            "support": {
+                "issues": "https://github.com/sebastianbergmann/comparator/issues",
+                "source": "https://github.com/sebastianbergmann/comparator/tree/master"
+            },
             "funding": [
                 {
                     "url": "https://github.com/sebastianbergmann",
@@ -2278,6 +2312,10 @@
             ],
             "description": "Library for calculating the complexity of PHP code units",
             "homepage": "https://github.com/sebastianbergmann/complexity",
+            "support": {
+                "issues": "https://github.com/sebastianbergmann/complexity/issues",
+                "source": "https://github.com/sebastianbergmann/complexity/tree/2.0.0"
+            },
             "funding": [
                 {
                     "url": "https://github.com/sebastianbergmann",
@@ -2340,6 +2378,10 @@
                 "unidiff",
                 "unified diff"
             ],
+            "support": {
+                "issues": "https://github.com/sebastianbergmann/diff/issues",
+                "source": "https://github.com/sebastianbergmann/diff/tree/master"
+            },
             "funding": [
                 {
                     "url": "https://github.com/sebastianbergmann",
@@ -2399,6 +2441,10 @@
                 "environment",
                 "hhvm"
             ],
+            "support": {
+                "issues": "https://github.com/sebastianbergmann/environment/issues",
+                "source": "https://github.com/sebastianbergmann/environment/tree/master"
+            },
             "funding": [
                 {
                     "url": "https://github.com/sebastianbergmann",
@@ -2472,6 +2518,10 @@
                 "export",
                 "exporter"
             ],
+            "support": {
+                "issues": "https://github.com/sebastianbergmann/exporter/issues",
+                "source": "https://github.com/sebastianbergmann/exporter/tree/4.0.2"
+            },
             "funding": [
                 {
                     "url": "https://github.com/sebastianbergmann",
@@ -2532,6 +2582,10 @@
             "keywords": [
                 "global state"
             ],
+            "support": {
+                "issues": "https://github.com/sebastianbergmann/global-state/issues",
+                "source": "https://github.com/sebastianbergmann/global-state/tree/5.0.0"
+            },
             "funding": [
                 {
                     "url": "https://github.com/sebastianbergmann",
@@ -2585,6 +2639,10 @@
             ],
             "description": "Library for counting the lines of code in PHP source code",
             "homepage": "https://github.com/sebastianbergmann/lines-of-code",
+            "support": {
+                "issues": "https://github.com/sebastianbergmann/lines-of-code/issues",
+                "source": "https://github.com/sebastianbergmann/lines-of-code/tree/1.0.0"
+            },
             "funding": [
                 {
                     "url": "https://github.com/sebastianbergmann",
@@ -2638,6 +2696,10 @@
             ],
             "description": "Traverses array structures and object graphs to enumerate all referenced objects",
             "homepage": "https://github.com/sebastianbergmann/object-enumerator/",
+            "support": {
+                "issues": "https://github.com/sebastianbergmann/object-enumerator/issues",
+                "source": "https://github.com/sebastianbergmann/object-enumerator/tree/master"
+            },
             "funding": [
                 {
                     "url": "https://github.com/sebastianbergmann",
@@ -2689,6 +2751,10 @@
             ],
             "description": "Allows reflection of object attributes, including inherited and non-public ones",
             "homepage": "https://github.com/sebastianbergmann/object-reflector/",
+            "support": {
+                "issues": "https://github.com/sebastianbergmann/object-reflector/issues",
+                "source": "https://github.com/sebastianbergmann/object-reflector/tree/master"
+            },
             "funding": [
                 {
                     "url": "https://github.com/sebastianbergmann",
@@ -2748,6 +2814,10 @@
             ],
             "description": "Provides functionality to recursively process PHP variables",
             "homepage": "http://www.github.com/sebastianbergmann/recursion-context",
+            "support": {
+                "issues": "https://github.com/sebastianbergmann/recursion-context/issues",
+                "source": "https://github.com/sebastianbergmann/recursion-context/tree/master"
+            },
             "funding": [
                 {
                     "url": "https://github.com/sebastianbergmann",
@@ -2799,6 +2869,10 @@
             ],
             "description": "Provides a list of PHP built-in functions that operate on resources",
             "homepage": "https://www.github.com/sebastianbergmann/resource-operations",
+            "support": {
+                "issues": "https://github.com/sebastianbergmann/resource-operations/issues",
+                "source": "https://github.com/sebastianbergmann/resource-operations/tree/3.0.2"
+            },
             "funding": [
                 {
                     "url": "https://github.com/sebastianbergmann",
@@ -2851,6 +2925,10 @@
             ],
             "description": "Collection of value objects that represent the types of the PHP type system",
             "homepage": "https://github.com/sebastianbergmann/type",
+            "support": {
+                "issues": "https://github.com/sebastianbergmann/type/issues",
+                "source": "https://github.com/sebastianbergmann/type/tree/2.2.1"
+            },
             "funding": [
                 {
                     "url": "https://github.com/sebastianbergmann",
@@ -2900,6 +2978,10 @@
             ],
             "description": "Library that helps with managing the version number of Git-hosted PHP projects",
             "homepage": "https://github.com/sebastianbergmann/version",
+            "support": {
+                "issues": "https://github.com/sebastianbergmann/version/issues",
+                "source": "https://github.com/sebastianbergmann/version/tree/3.0.1"
+            },
             "funding": [
                 {
                     "url": "https://github.com/sebastianbergmann",
@@ -3272,6 +3354,9 @@
                 "polyfill",
                 "portable"
             ],
+            "support": {
+                "source": "https://github.com/symfony/polyfill-ctype/tree/v1.18.0"
+            },
             "funding": [
                 {
                     "url": "https://symfony.com/sponsor",
@@ -3385,6 +3470,10 @@
                 }
             ],
             "description": "A small library for converting tokenized PHP source code into XML and potentially other formats",
+            "support": {
+                "issues": "https://github.com/theseer/tokenizer/issues",
+                "source": "https://github.com/theseer/tokenizer/tree/master"
+            },
             "funding": [
                 {
                     "url": "https://github.com/theseer",
@@ -3537,6 +3626,10 @@
                 "check",
                 "validate"
             ],
+            "support": {
+                "issues": "https://github.com/webmozart/assert/issues",
+                "source": "https://github.com/webmozart/assert/tree/master"
+            },
             "time": "2020-07-08T17:02:28+00:00"
         },
         {
@@ -3645,5 +3738,5 @@
     "platform-overrides": {
         "php": "7.3.0"
     },
-    "plugin-api-version": "1.1.0"
+    "plugin-api-version": "2.0.0"
 }