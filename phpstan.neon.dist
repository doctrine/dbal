parameters:
    level: 8
    paths:
        - src
        - tests
    treatPhpDocTypesAsCertain: false
    reportUnmatchedIgnoredErrors: false
    checkMissingIterableValueType: false
    checkGenericClassInNonGenericObjectType: false
    ignoreErrors:
<<<<<<< HEAD
=======
        # changing these would be a BC break, to be done in next major
        - '~^Return type \(int\|false\) of method Doctrine\\DBAL\\Driver\\OCI8\\Connection\:\:lastInsertId\(\) should be compatible with return type \(string\) of method Doctrine\\DBAL\\Driver\\Connection::lastInsertId\(\)~'
        - '~^Method Doctrine\\DBAL\\Driver\\Mysqli\\Connection::lastInsertId\(\) should return string but returns int\|string\.$~'

        # https://github.com/doctrine/dbal/pull/3836
        # TODO: remove in 4.0.0
        - '~^Parameter #2 \$registeredAliases of static method Doctrine\\DBAL\\Query\\QueryException::nonUniqueAlias\(\) expects array<string>, array<int, int\|string> given\.\z~'

        # some drivers actually do accept 2nd parameter...
        - '~^Method Doctrine\\DBAL\\Platforms\\AbstractPlatform::getListTableForeignKeysSQL\(\) invoked with \d+ parameters, 1 required\.\z~'

>>>>>>> 99df4467
        # legacy remnants from doctrine/common
        - '~^Class Doctrine\\Common\\(Collections\\Collection|Persistence\\Proxy) not found\.\z~'
        - '~^.+ on an unknown class Doctrine\\Common\\(Collections\\Collection|Persistence\\Proxy)\.\z~'

<<<<<<< HEAD
        # may not exist when pdo_sqlsrv is not loaded but PDO is
        - '~^Access to undefined constant PDO::SQLSRV_ENCODING_BINARY\.\z~'

        # weird class name, represented in stubs as OCI_(Lob|Collection)
        - '~unknown class OCI-(Lob|Collection)~'
        - '~^Call to method writetemporary\(\) on an unknown class OCILob\.~'

=======
>>>>>>> 99df4467
        # Requires a release of https://github.com/JetBrains/phpstorm-stubs/pull/553
        -
            message: '~^Call to function assert\(\) with true will always evaluate to true\.$~'
            path: src/Driver/PDO/Connection.php

        # Requires a release of https://github.com/JetBrains/phpstorm-stubs/pull/923
        -
            message: '~^Instanceof between PDOStatement and PDOStatement will always evaluate to true\.$~'
            path: src/Driver/PDO/Connection.php

<<<<<<< HEAD
        # Requires a release of https://github.com/JetBrains/phpstorm-stubs/pull/1158
        -
            message: '~^Strict comparison using === between string and null will always evaluate to false\.$~'
            path: %currentWorkingDirectory%/src/Driver/IBMDB2/Connection.php

        # Needs Generics
        - '~Method Doctrine\\DBAL\\Schema\\SchemaDiff::getNewTablesSortedByDependencies\(\) should return array<Doctrine\\DBAL\\Schema\\Table> but returns array<object>.~'

=======
>>>>>>> 99df4467
        # https://github.com/phpstan/phpstan/issues/3134
        -
            message: '~^Call to static method PHPUnit\\Framework\\Assert::assertSame\(\) with Doctrine\\DBAL\\Types\\Type and Doctrine\\DBAL\\Types\\Type will always evaluate to true\.$~'
            path: tests/Types/TypeRegistryTest.php

        # https://github.com/phpstan/phpstan-strict-rules/issues/103
        -
            message: '~^Construct empty\(\) is not allowed. Use more strict comparison\.~'
            paths:
                - src/Connections/PrimaryReadReplicaConnection.php
                - src/Driver/*/Driver.php
                - src/Driver/AbstractOracleDriver/EasyConnectString.php
                - src/Platforms/*Platform.php
                - src/Schema/*SchemaManager.php

        # In some namespaces, we use array<string,mixed>, some elements of which are actually boolean
        -
            message: '~^Only booleans are allowed in .*, mixed given~'
            paths:
                - src/Driver/*/Driver.php
                - src/Platforms/*Platform.php
                - src/Schema/*SchemaManager.php

        # Some APIs use variable method calls internally
        -
            message: '~^Variable method call on .*~'
            paths:
                - src/Schema/AbstractSchemaManager.php
                - src/Schema/Column.php

<<<<<<< HEAD
        # https://github.com/phpstan/phpstan/issues/3146
        -
            message: '~^Only numeric types are allowed in -, int<1, max>\|false given on the left side\.~'
            paths:
                - src/Platforms/SQLServerPlatform.php

        # Temporaily suppressed during up-merging an upgrade PHPStan 0.12
        -
            message: '~^Call to an undefined method Doctrine\\DBAL\\Driver::createDatabasePlatformForVersion\(\)\.$~'
            path: %currentWorkingDirectory%/tests/Driver/AbstractDriverTest.php

        # Temporaily suppressed during up-merging an upgrade to PHPStan 0.12.33
        -
            message: '~^Parameter #1 \$expected of static method PHPUnit\\Framework\\Assert::assertInstanceOf\(\) expects class-string<Doctrine\\DBAL\\Connection&PHPUnit\\Framework\\MockObject\\MockObject>, class-string<Doctrine\\DBAL\\Connection>&class-string<PHPUnit\\Framework\\MockObject\\MockObject> given\.$~'
            path: %currentWorkingDirectory%/tests/DriverManagerTest.php

=======
>>>>>>> 99df4467
        # Unlike Psalm, PHPStan doesn't understand the shape of the parse_str() return value
        -
            message: '~^Parameter #1 \$scheme of static method Doctrine\\DBAL\\DriverManager::parseDatabaseUrlScheme\(\) expects string\|null, int\|string\|null given\.$~'
            paths:
                - src/DriverManager.php

<<<<<<< HEAD
        # Unlike Psalm, PHPStan doesn't understand that $matchesCount cannot be false
        -
            message: '~^Only numeric types are allowed in pre\-decrement, int\<1, max\>\|false given\.$~'
            paths:
                - src/Platforms/SQLServerPlatform.php

        # https://github.com/phpstan/phpstan-phpunit/issues/83
        -
            message: '~^Only iterables can be unpacked, array<int, mixed>\|false given in argument #1\.$~'
            paths:
                - tests/Functional/Platform/DefaultExpressionTest.php

        # https://github.com/phpstan/phpstan/issues/4126
        -
            message: '~^Call to function iterator_to_array\(\) on a separate line has no effect\.$~'
            paths:
                - %currentWorkingDirectory%/tests/Functional/Connection/FetchTest.php

        # https://github.com/phpstan/phpstan/issues/4557
        -
            message: '~^Parameter #1 \$originalClassName of method PHPUnit\\Framework\\TestCase::createMock\(\) expects class-string<T of Doctrine\\DBAL\\Platforms\\AbstractPlatform>, string given\.$~'
            paths:
                - %currentWorkingDirectory%/tests/Platforms/AbstractPlatformTestCase.php

        # https://github.com/phpstan/phpstan/issues/4557
        -
            message: '~^Unable to resolve the template type T in call to method PHPUnit\\Framework\\TestCase::createMock\(\)$~'
            paths:
                - %currentWorkingDirectory%/tests/Platforms/AbstractPlatformTestCase.php

=======
>>>>>>> 99df4467
        -
            message: '~^Instanceof between Doctrine\\DBAL\\Platforms\\Keywords\\KeywordList and Doctrine\\DBAL\\Platforms\\Keywords\\KeywordList will always evaluate to true\.~'
            paths:
                - src/Platforms/AbstractPlatform.php

        # https://github.com/phpstan/phpstan-src/pull/692
        -
            message: '~^Parameter #2 \$count of function array_fill expects int<0, max>, int given\.~'
            paths:
                - %currentWorkingDirectory%/src/Driver/Mysqli/Statement.php

        # TODO: remove this once the support for PHP 7 is dropped
        -
            message: '~^Strict comparison using !== between int and false will always evaluate to true\.$~'
            paths:
                - src/Driver/OCI8/Result.php
        -
            message: '~^Unreachable statement - code above always terminates\.$~'
            paths:
                - src/Driver/OCI8/Result.php

        # https://github.com/phpstan/phpstan/issues/5608
        -
            message: '~^Circular definition detected in type alias (Override)?Params\.$~'
            paths:
                - src/DriverManager.php

<<<<<<< HEAD
=======
        # TODO: remove in 4.0.0
        -
            message: '~^Parameter #2 \$table of class Doctrine\\DBAL\\Event\\SchemaIndexDefinitionEventArgs constructor expects string, string\|null given\.$~'
            paths:
                - src/Schema/AbstractSchemaManager.php

        # See https://github.com/doctrine/dbal/pull/4707
        # TODO: remove in 4.0.0
        -
            message: '~^Dynamic call to static method Doctrine\\DBAL\\Schema\\Comparator::compareSchemas\(\)\.$~'
            paths:
                - src/Schema/AbstractSchemaManager.php
                - src/Schema/Comparator.php
                - src/Schema/Schema.php

>>>>>>> 99df4467
        # https://github.com/phpstan/phpstan/issues/1901
        -
            message: '~^Method Doctrine\\DBAL\\Platforms\\AbstractPlatform::escapeStringForLike\(\) should return string but returns string\|null\.$~'
            paths:
                - src/Platforms/AbstractPlatform.php

        # https://github.com/phpstan/phpstan/issues/4679
        -
            message: '~^Cannot call method writeTemporary\(\) on OCILob\|null\.$~'
            paths:
                - src/Driver/OCI8/Statement.php

        # TODO: check for null after calling Connection::getDatabase()
        -
            message: '~Parameter.*\$database of method.*expects string, string\|null given\.~'
            path: src/Schema/AbstractSchemaManager.php
            count: 3

        # TODO: prevent unsafe usage of operator - with null
        -
            message: '~Only numeric types are allowed in \-, float\|null given on the right side\.~'
            path: src/Logging/DebugStack.php

        # Requires a release of https://github.com/phpstan/phpstan-src/pull/719
        -
            message: '~Strict comparison using === between non-empty-string and false will always evaluate to false\.~'
            path: src/Driver/PDO/Connection.php

includes:
    - vendor/phpstan/phpstan-phpunit/extension.neon
    - vendor/phpstan/phpstan-phpunit/rules.neon
    - vendor/phpstan/phpstan-strict-rules/rules.neon<|MERGE_RESOLUTION|>--- conflicted
+++ resolved
@@ -8,34 +8,10 @@
     checkMissingIterableValueType: false
     checkGenericClassInNonGenericObjectType: false
     ignoreErrors:
-<<<<<<< HEAD
-=======
-        # changing these would be a BC break, to be done in next major
-        - '~^Return type \(int\|false\) of method Doctrine\\DBAL\\Driver\\OCI8\\Connection\:\:lastInsertId\(\) should be compatible with return type \(string\) of method Doctrine\\DBAL\\Driver\\Connection::lastInsertId\(\)~'
-        - '~^Method Doctrine\\DBAL\\Driver\\Mysqli\\Connection::lastInsertId\(\) should return string but returns int\|string\.$~'
-
-        # https://github.com/doctrine/dbal/pull/3836
-        # TODO: remove in 4.0.0
-        - '~^Parameter #2 \$registeredAliases of static method Doctrine\\DBAL\\Query\\QueryException::nonUniqueAlias\(\) expects array<string>, array<int, int\|string> given\.\z~'
-
-        # some drivers actually do accept 2nd parameter...
-        - '~^Method Doctrine\\DBAL\\Platforms\\AbstractPlatform::getListTableForeignKeysSQL\(\) invoked with \d+ parameters, 1 required\.\z~'
-
->>>>>>> 99df4467
         # legacy remnants from doctrine/common
         - '~^Class Doctrine\\Common\\(Collections\\Collection|Persistence\\Proxy) not found\.\z~'
         - '~^.+ on an unknown class Doctrine\\Common\\(Collections\\Collection|Persistence\\Proxy)\.\z~'
 
-<<<<<<< HEAD
-        # may not exist when pdo_sqlsrv is not loaded but PDO is
-        - '~^Access to undefined constant PDO::SQLSRV_ENCODING_BINARY\.\z~'
-
-        # weird class name, represented in stubs as OCI_(Lob|Collection)
-        - '~unknown class OCI-(Lob|Collection)~'
-        - '~^Call to method writetemporary\(\) on an unknown class OCILob\.~'
-
-=======
->>>>>>> 99df4467
         # Requires a release of https://github.com/JetBrains/phpstorm-stubs/pull/553
         -
             message: '~^Call to function assert\(\) with true will always evaluate to true\.$~'
@@ -46,17 +22,11 @@
             message: '~^Instanceof between PDOStatement and PDOStatement will always evaluate to true\.$~'
             path: src/Driver/PDO/Connection.php
 
-<<<<<<< HEAD
         # Requires a release of https://github.com/JetBrains/phpstorm-stubs/pull/1158
         -
             message: '~^Strict comparison using === between string and null will always evaluate to false\.$~'
             path: %currentWorkingDirectory%/src/Driver/IBMDB2/Connection.php
 
-        # Needs Generics
-        - '~Method Doctrine\\DBAL\\Schema\\SchemaDiff::getNewTablesSortedByDependencies\(\) should return array<Doctrine\\DBAL\\Schema\\Table> but returns array<object>.~'
-
-=======
->>>>>>> 99df4467
         # https://github.com/phpstan/phpstan/issues/3134
         -
             message: '~^Call to static method PHPUnit\\Framework\\Assert::assertSame\(\) with Doctrine\\DBAL\\Types\\Type and Doctrine\\DBAL\\Types\\Type will always evaluate to true\.$~'
@@ -87,68 +57,16 @@
                 - src/Schema/AbstractSchemaManager.php
                 - src/Schema/Column.php
 
-<<<<<<< HEAD
-        # https://github.com/phpstan/phpstan/issues/3146
-        -
-            message: '~^Only numeric types are allowed in -, int<1, max>\|false given on the left side\.~'
-            paths:
-                - src/Platforms/SQLServerPlatform.php
-
-        # Temporaily suppressed during up-merging an upgrade PHPStan 0.12
-        -
-            message: '~^Call to an undefined method Doctrine\\DBAL\\Driver::createDatabasePlatformForVersion\(\)\.$~'
-            path: %currentWorkingDirectory%/tests/Driver/AbstractDriverTest.php
-
         # Temporaily suppressed during up-merging an upgrade to PHPStan 0.12.33
         -
             message: '~^Parameter #1 \$expected of static method PHPUnit\\Framework\\Assert::assertInstanceOf\(\) expects class-string<Doctrine\\DBAL\\Connection&PHPUnit\\Framework\\MockObject\\MockObject>, class-string<Doctrine\\DBAL\\Connection>&class-string<PHPUnit\\Framework\\MockObject\\MockObject> given\.$~'
             path: %currentWorkingDirectory%/tests/DriverManagerTest.php
 
-=======
->>>>>>> 99df4467
         # Unlike Psalm, PHPStan doesn't understand the shape of the parse_str() return value
         -
             message: '~^Parameter #1 \$scheme of static method Doctrine\\DBAL\\DriverManager::parseDatabaseUrlScheme\(\) expects string\|null, int\|string\|null given\.$~'
             paths:
                 - src/DriverManager.php
-
-<<<<<<< HEAD
-        # Unlike Psalm, PHPStan doesn't understand that $matchesCount cannot be false
-        -
-            message: '~^Only numeric types are allowed in pre\-decrement, int\<1, max\>\|false given\.$~'
-            paths:
-                - src/Platforms/SQLServerPlatform.php
-
-        # https://github.com/phpstan/phpstan-phpunit/issues/83
-        -
-            message: '~^Only iterables can be unpacked, array<int, mixed>\|false given in argument #1\.$~'
-            paths:
-                - tests/Functional/Platform/DefaultExpressionTest.php
-
-        # https://github.com/phpstan/phpstan/issues/4126
-        -
-            message: '~^Call to function iterator_to_array\(\) on a separate line has no effect\.$~'
-            paths:
-                - %currentWorkingDirectory%/tests/Functional/Connection/FetchTest.php
-
-        # https://github.com/phpstan/phpstan/issues/4557
-        -
-            message: '~^Parameter #1 \$originalClassName of method PHPUnit\\Framework\\TestCase::createMock\(\) expects class-string<T of Doctrine\\DBAL\\Platforms\\AbstractPlatform>, string given\.$~'
-            paths:
-                - %currentWorkingDirectory%/tests/Platforms/AbstractPlatformTestCase.php
-
-        # https://github.com/phpstan/phpstan/issues/4557
-        -
-            message: '~^Unable to resolve the template type T in call to method PHPUnit\\Framework\\TestCase::createMock\(\)$~'
-            paths:
-                - %currentWorkingDirectory%/tests/Platforms/AbstractPlatformTestCase.php
-
-=======
->>>>>>> 99df4467
-        -
-            message: '~^Instanceof between Doctrine\\DBAL\\Platforms\\Keywords\\KeywordList and Doctrine\\DBAL\\Platforms\\Keywords\\KeywordList will always evaluate to true\.~'
-            paths:
-                - src/Platforms/AbstractPlatform.php
 
         # https://github.com/phpstan/phpstan-src/pull/692
         -
@@ -172,41 +90,11 @@
             paths:
                 - src/DriverManager.php
 
-<<<<<<< HEAD
-=======
-        # TODO: remove in 4.0.0
-        -
-            message: '~^Parameter #2 \$table of class Doctrine\\DBAL\\Event\\SchemaIndexDefinitionEventArgs constructor expects string, string\|null given\.$~'
-            paths:
-                - src/Schema/AbstractSchemaManager.php
-
-        # See https://github.com/doctrine/dbal/pull/4707
-        # TODO: remove in 4.0.0
-        -
-            message: '~^Dynamic call to static method Doctrine\\DBAL\\Schema\\Comparator::compareSchemas\(\)\.$~'
-            paths:
-                - src/Schema/AbstractSchemaManager.php
-                - src/Schema/Comparator.php
-                - src/Schema/Schema.php
-
->>>>>>> 99df4467
-        # https://github.com/phpstan/phpstan/issues/1901
-        -
-            message: '~^Method Doctrine\\DBAL\\Platforms\\AbstractPlatform::escapeStringForLike\(\) should return string but returns string\|null\.$~'
-            paths:
-                - src/Platforms/AbstractPlatform.php
-
         # https://github.com/phpstan/phpstan/issues/4679
         -
             message: '~^Cannot call method writeTemporary\(\) on OCILob\|null\.$~'
             paths:
                 - src/Driver/OCI8/Statement.php
-
-        # TODO: check for null after calling Connection::getDatabase()
-        -
-            message: '~Parameter.*\$database of method.*expects string, string\|null given\.~'
-            path: src/Schema/AbstractSchemaManager.php
-            count: 3
 
         # TODO: prevent unsafe usage of operator - with null
         -
