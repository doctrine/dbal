--- conflicted
+++ resolved
@@ -7,18 +7,6 @@
     checkMissingIterableValueType: false
     checkGenericClassInNonGenericObjectType: false
     ignoreErrors:
-<<<<<<< HEAD
-        # changing these would be a BC break, to be done in next major
-        - '~^Return type \(int\|false\) of method Doctrine\\DBAL\\Driver\\OCI8\\Connection\:\:lastInsertId\(\) should be compatible with return type \(string\) of method Doctrine\\DBAL\\Driver\\Connection::lastInsertId\(\)~'
-        - '~^Method Doctrine\\DBAL\\Driver\\Mysqli\\Connection::lastInsertId\(\) should return string but returns int\|string\.$~'
-=======
-        # extension not available
-        - '~^(Used )?(Function|Constant) sasql_\S+ not found\.\z~i'
-
-        # removing it would be BC break
-        - '~^Constructor of class Doctrine\\DBAL\\Schema\\Table has an unused parameter \$idGeneratorType\.\z~'
->>>>>>> 01595c01
-
         # https://github.com/doctrine/dbal/pull/3836
         # TODO: remove in 4.0.0
         - '~^Parameter #2 \$registeredAliases of static method Doctrine\\DBAL\\Query\\QueryException::nonUniqueAlias\(\) expects array<string>, array<int, int\|string> given\.\z~'
@@ -54,7 +42,6 @@
                 - src/Platforms/*Platform.php
                 - src/Schema/*SchemaManager.php
 
-<<<<<<< HEAD
         # In some namespaces, we use array<string,mixed>, some elements of which are actually boolean
         -
             message: '~^Only booleans are allowed in .*, mixed given~'
@@ -65,10 +52,6 @@
                 - src/Schema/*SchemaManager.php
 
         # Some APIs use variable method calls internally
-=======
-        # This is deprecated code. Fixing the issue may cause a BC break.
-        # TODO: remove in 3.0.0
->>>>>>> 01595c01
         -
             message: '~^Variable method call on .*~'
             paths:
@@ -76,11 +59,7 @@
 
         # Unlike Psalm, PHPStan doesn't understand the shape of the parse_str() return value
         -
-<<<<<<< HEAD
             message: '~^Parameter #1 \$scheme of static method Doctrine\\DBAL\\DriverManager::parseDatabaseUrlScheme\(\) expects string\|null, int\|string\|null given\.$~'
-=======
-            message: '~Method Doctrine\\DBAL\\Driver\\PDOSqlsrv\\Connection\:\:lastInsertId\(\) should return int\|string\|false but returns int\|string\|false\|null\.~'
->>>>>>> 01595c01
             paths:
                 - src/DriverManager.php
 
@@ -103,12 +82,12 @@
         -
             message: '~^Invalid type definition detected in type alias (Override)?Params\.$~'
             paths:
-                - lib/Doctrine/DBAL/DriverManager.php
+                - src/DriverManager.php
 
         -
             message: '~Template type T of method Doctrine\\DBAL\\DriverManager::getConnection\(\) is not referenced in a parameter\.~'
             paths:
-                - lib/Doctrine/DBAL/DriverManager.php
+                - src/DriverManager.ph
 
         -
             message: '~Method Doctrine\\DBAL\\DriverManager::createDriver\(\) should return Doctrine\\DBAL\\Driver but returns object\.~'
@@ -145,8 +124,8 @@
             path: src/Logging/DebugStack.php
 
         -
-            message: '~Method Doctrine\\DBAL\\Driver\\Mysqli\\MysqliStatement::rowCount\(\) should return int but returns int\|string\.~'
+            message: '~Method Doctrine\\DBAL\\Driver\\Mysqli\\Result::rowCount\(\) should return int but returns int\|string\.~'
             paths:
-                - src/Driver/Mysqli/Statement.php
+                - src/Driver/Mysqli/Result.php
 includes:
     - vendor/phpstan/phpstan-strict-rules/rules.neon