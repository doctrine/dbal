--- conflicted
+++ resolved
@@ -8,19 +8,6 @@
     checkMissingIterableValueType: false
     checkGenericClassInNonGenericObjectType: false
     ignoreErrors:
-<<<<<<< HEAD
-        # legacy remnants from doctrine/common
-        - '~^Class Doctrine\\Common\\(Collections\\Collection|Persistence\\Proxy) not found\.\z~'
-        - '~^.+ on an unknown class Doctrine\\Common\\(Collections\\Collection|Persistence\\Proxy)\.\z~'
-=======
-        # https://github.com/doctrine/dbal/pull/3836
-        # TODO: remove in 4.0.0
-        - '~^Parameter #2 \$registeredAliases of static method Doctrine\\DBAL\\Query\\QueryException::nonUniqueAlias\(\) expects array<string>, array<int, int\|string> given\.\z~'
-
-        # some drivers actually do accept 2nd parameter...
-        - '~^Method Doctrine\\DBAL\\Platforms\\AbstractPlatform::getListTableForeignKeysSQL\(\) invoked with \d+ parameters, 1 required\.\z~'
->>>>>>> 0c6e8f63
-
         # Requires a release of https://github.com/JetBrains/phpstorm-stubs/pull/553
         -
             message: '~^Call to function assert\(\) with true will always evaluate to true\.$~'
