parameters:
    level: 7
    paths:
<<<<<<< HEAD
        - %currentWorkingDirectory%/lib
        - %currentWorkingDirectory%/tests
=======
        - %currentWorkingDirectory%/src
>>>>>>> 61629103
    autoload_files:
        - %currentWorkingDirectory%/tests/phpstan-polyfill.php
    reportUnmatchedIgnoredErrors: false
    ignoreErrors:
        # extension not available
        - '~^(Used )?(Function|Constant) sasql_\S+ not found\.\z~i'

        # https://bugs.php.net/bug.php?id=78126
        - '~^Call to an undefined method PDO::sqliteCreateFunction\(\)\.\z~'

        # legacy remnants from doctrine/common
        - '~^Class Doctrine\\Common\\(Collections\\Collection|Persistence\\Proxy) not found\.\z~'
        - '~^.+ on an unknown class Doctrine\\Common\\(Collections\\Collection|Persistence\\Proxy)\.\z~'

        # may not exist when pdo_sqlsrv is not loaded but PDO is
        - '~^Access to undefined constant PDO::SQLSRV_ENCODING_BINARY\.\z~'

        # weird class name, represented in stubs as OCI_(Lob|Collection)
        - '~unknown class OCI-(Lob|Collection)~'

        # https://github.com/doctrine/dbal/pull/3582/files#r290847062
        -
            message: '~Parameter #3 \$type of method Doctrine\\DBAL\\Driver\\Statement::bindValue\(\) expects int, string given\.~'
            path: %currentWorkingDirectory%/tests/Doctrine/Tests/DBAL/Functional/DataAccessTest.php
includes:
    - vendor/phpstan/phpstan-phpunit/extension.neon
    - vendor/phpstan/phpstan-phpunit/rules.neon<|MERGE_RESOLUTION|>--- conflicted
+++ resolved
@@ -1,12 +1,8 @@
 parameters:
     level: 7
     paths:
-<<<<<<< HEAD
-        - %currentWorkingDirectory%/lib
+        - %currentWorkingDirectory%/src
         - %currentWorkingDirectory%/tests
-=======
-        - %currentWorkingDirectory%/src
->>>>>>> 61629103
     autoload_files:
         - %currentWorkingDirectory%/tests/phpstan-polyfill.php
     reportUnmatchedIgnoredErrors: false
@@ -30,7 +26,7 @@
         # https://github.com/doctrine/dbal/pull/3582/files#r290847062
         -
             message: '~Parameter #3 \$type of method Doctrine\\DBAL\\Driver\\Statement::bindValue\(\) expects int, string given\.~'
-            path: %currentWorkingDirectory%/tests/Doctrine/Tests/DBAL/Functional/DataAccessTest.php
+            path: %currentWorkingDirectory%/tests/Functional/DataAccessTest.php
 includes:
     - vendor/phpstan/phpstan-phpunit/extension.neon
     - vendor/phpstan/phpstan-phpunit/rules.neon