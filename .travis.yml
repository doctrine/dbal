--- conflicted
+++ resolved
@@ -48,19 +48,6 @@
     - stage: Smoke Testing
       php: 7.4
       env: DB=sqlite COVERAGE=yes
-<<<<<<< HEAD
-    - stage: Smoke Testing
-      php: 7.4
-      env: PHPStan
-      install: travis_retry composer install --prefer-dist
-      script: vendor/bin/phpstan analyse
-    - stage: Smoke Testing
-      php: 7.4
-      env: PHP_CodeSniffer
-      install: travis_retry composer install --prefer-dist
-      script: vendor/bin/phpcs
-=======
->>>>>>> a8544cac
 
     - stage: Test
       php: 7.3
