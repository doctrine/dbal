--- conflicted
+++ resolved
@@ -27,23 +27,10 @@
    :caption: Explanation
    :depth: 3
 
-<<<<<<< HEAD
-   .. tocheader:: Explanation
+   /explanation/implicit-indexes
 
-   .. toctree::
-      :depth: 3
+.. toctree::
+   :caption: How To
+   :depth: 3
 
-      /explanation/implicit-indexes
-
-.. toc::
-
-   .. tocheader:: How To
-
-   .. toctree::
-      :depth: 3
-
-      /how-to/postgresql-identity-migration
-=======
-   /explanation/dc2type-comments
-   /explanation/implicit-indexes
->>>>>>> aee8c089
+   /how-to/postgresql-identity-migration