<?php

declare(strict_types=1);

namespace Doctrine\DBAL\Query\Expression;

use Doctrine\DBAL\Connection;

use function implode;
use function sprintf;

/**
 * ExpressionBuilder class is responsible to dynamically create SQL query parts.
 */
class ExpressionBuilder
{
    public const EQ  = '=';
    public const NEQ = '<>';
    public const LT  = '<';
    public const LTE = '<=';
    public const GT  = '>';
    public const GTE = '>=';

    /**
     * The DBAL Connection.
     *
     * @var Connection
     */
    private $connection;

    /**
     * Initializes a new <tt>ExpressionBuilder</tt>.
     *
     * @param Connection $connection The DBAL Connection.
     */
    public function __construct(Connection $connection)
    {
        $this->connection = $connection;
    }

    /**
     * Creates a conjunction of the given expressions.
     *
     * @param string|CompositeExpression $expression
     * @param string|CompositeExpression ...$expressions
     */
    public function and($expression, ...$expressions): CompositeExpression
    {
        return CompositeExpression::and($expression, ...$expressions);
    }

    /**
     * Creates a disjunction of the given expressions.
     *
     * @param string|CompositeExpression $expression
     * @param string|CompositeExpression ...$expressions
     */
    public function or($expression, ...$expressions): CompositeExpression
    {
        return CompositeExpression::or($expression, ...$expressions);
    }

    /**
     * Creates a comparison expression.
     *
     * @param string $x        The left expression.
     * @param string $operator The comparison operator.
     * @param string $y        The right expression.
     */
    public function comparison(string $x, string $operator, string $y): string
    {
        return $x . ' ' . $operator . ' ' . $y;
    }

    /**
     * Creates an equality comparison expression with the given arguments.
     *
     * First argument is considered the left expression and the second is the right expression.
     * When converted to string, it will generated a <left expr> = <right expr>. Example:
     *
     *     [php]
     *     // u.id = ?
     *     $expr->eq('u.id', '?');
     *
     * @param string $x The left expression.
     * @param string $y The right expression.
     */
    public function eq(string $x, string $y): string
    {
        return $this->comparison($x, self::EQ, $y);
    }

    /**
     * Creates a non equality comparison expression with the given arguments.
     * First argument is considered the left expression and the second is the right expression.
     * When converted to string, it will generated a <left expr> <> <right expr>. Example:
     *
     *     [php]
     *     // u.id <> 1
     *     $q->where($q->expr()->neq('u.id', '1'));
     *
     * @param string $x The left expression.
     * @param string $y The right expression.
     */
    public function neq(string $x, string $y): string
    {
        return $this->comparison($x, self::NEQ, $y);
    }

    /**
     * Creates a lower-than comparison expression with the given arguments.
     * First argument is considered the left expression and the second is the right expression.
     * When converted to string, it will generated a <left expr> < <right expr>. Example:
     *
     *     [php]
     *     // u.id < ?
     *     $q->where($q->expr()->lt('u.id', '?'));
     *
     * @param string $x The left expression.
     * @param string $y The right expression.
     */
    public function lt(string $x, string $y): string
    {
        return $this->comparison($x, self::LT, $y);
    }

    /**
     * Creates a lower-than-equal comparison expression with the given arguments.
     * First argument is considered the left expression and the second is the right expression.
     * When converted to string, it will generated a <left expr> <= <right expr>. Example:
     *
     *     [php]
     *     // u.id <= ?
     *     $q->where($q->expr()->lte('u.id', '?'));
     *
     * @param string $x The left expression.
     * @param string $y The right expression.
     */
    public function lte(string $x, string $y): string
    {
        return $this->comparison($x, self::LTE, $y);
    }

    /**
     * Creates a greater-than comparison expression with the given arguments.
     * First argument is considered the left expression and the second is the right expression.
     * When converted to string, it will generated a <left expr> > <right expr>. Example:
     *
     *     [php]
     *     // u.id > ?
     *     $q->where($q->expr()->gt('u.id', '?'));
     *
     * @param string $x The left expression.
     * @param string $y The right expression.
     */
    public function gt(string $x, string $y): string
    {
        return $this->comparison($x, self::GT, $y);
    }

    /**
     * Creates a greater-than-equal comparison expression with the given arguments.
     * First argument is considered the left expression and the second is the right expression.
     * When converted to string, it will generated a <left expr> >= <right expr>. Example:
     *
     *     [php]
     *     // u.id >= ?
     *     $q->where($q->expr()->gte('u.id', '?'));
     *
     * @param string $x The left expression.
     * @param string $y The right expression.
     */
    public function gte(string $x, string $y): string
    {
        return $this->comparison($x, self::GTE, $y);
    }

    /**
     * Creates an IS NULL expression with the given arguments.
     *
     * @param string $x The expression to be restricted by IS NULL.
     */
    public function isNull(string $x): string
    {
        return $x . ' IS NULL';
    }

    /**
     * Creates an IS NOT NULL expression with the given arguments.
     *
     * @param string $x The expression to be restricted by IS NOT NULL.
     */
    public function isNotNull(string $x): string
    {
        return $x . ' IS NOT NULL';
    }

    /**
     * Creates a LIKE comparison expression.
     *
<<<<<<< HEAD
     * @param string $expression The expression to be inspected by the LIKE comparison
     * @param string $pattern    The pattern to compare against
=======
     * @param string $x The expression to be inspected by the LIKE comparison
     * @param mixed  $y The pattern to compare against
     *
     * @return string
>>>>>>> 87282f43
     */
    public function like(string $expression, string $pattern, ?string $escapeChar = null): string
    {
        return $this->comparison($expression, 'LIKE', $pattern) .
            ($escapeChar !== null ? sprintf(' ESCAPE %s', $escapeChar) : '');
    }

    /**
<<<<<<< HEAD
     * Creates a NOT LIKE comparison expression
=======
     * Creates a NOT LIKE() comparison expression with the given arguments.
     *
     * @param string $x The expression to be inspected by the NOT LIKE comparison
     * @param mixed  $y The pattern to compare against
>>>>>>> 87282f43
     *
     * @param string $expression The expression to be inspected by the NOT LIKE comparison
     * @param string $pattern    The pattern to compare against
     */
    public function notLike(string $expression, string $pattern, ?string $escapeChar = null): string
    {
        return $this->comparison($expression, 'NOT LIKE', $pattern) .
            ($escapeChar !== null ? sprintf(' ESCAPE %s', $escapeChar) : '');
    }

    /**
     * Creates an IN () comparison expression with the given arguments.
     *
<<<<<<< HEAD
     * @param string          $x The field in string format to be inspected by IN() comparison.
     * @param string|string[] $y The placeholder or the array of values to be used by IN() comparison.
=======
     * @param string          $x The SQL expression to be matched against the set.
     * @param string|string[] $y The SQL expression or an array of SQL expressions representing the set.
     *
     * @return string
>>>>>>> 87282f43
     */
    public function in(string $x, $y): string
    {
        return $this->comparison($x, 'IN', '(' . implode(', ', (array) $y) . ')');
    }

    /**
     * Creates a NOT IN () comparison expression with the given arguments.
     *
<<<<<<< HEAD
     * @param string          $x The expression to be inspected by NOT IN() comparison.
     * @param string|string[] $y The placeholder or the array of values to be used by NOT IN() comparison.
=======
     * @param string          $x The SQL expression to be matched against the set.
     * @param string|string[] $y The SQL expression or an array of SQL expressions representing the set.
     *
     * @return string
>>>>>>> 87282f43
     */
    public function notIn(string $x, $y): string
    {
        return $this->comparison($x, 'NOT IN', '(' . implode(', ', (array) $y) . ')');
    }

    /**
     * Creates an SQL literal expression from the string.
     */
    public function literal(string $input): string
    {
        return $this->connection->quote($input);
    }
}<|MERGE_RESOLUTION|>--- conflicted
+++ resolved
@@ -198,15 +198,8 @@
     /**
      * Creates a LIKE comparison expression.
      *
-<<<<<<< HEAD
      * @param string $expression The expression to be inspected by the LIKE comparison
      * @param string $pattern    The pattern to compare against
-=======
-     * @param string $x The expression to be inspected by the LIKE comparison
-     * @param mixed  $y The pattern to compare against
-     *
-     * @return string
->>>>>>> 87282f43
      */
     public function like(string $expression, string $pattern, ?string $escapeChar = null): string
     {
@@ -215,14 +208,7 @@
     }
 
     /**
-<<<<<<< HEAD
      * Creates a NOT LIKE comparison expression
-=======
-     * Creates a NOT LIKE() comparison expression with the given arguments.
-     *
-     * @param string $x The expression to be inspected by the NOT LIKE comparison
-     * @param mixed  $y The pattern to compare against
->>>>>>> 87282f43
      *
      * @param string $expression The expression to be inspected by the NOT LIKE comparison
      * @param string $pattern    The pattern to compare against
@@ -236,15 +222,8 @@
     /**
      * Creates an IN () comparison expression with the given arguments.
      *
-<<<<<<< HEAD
-     * @param string          $x The field in string format to be inspected by IN() comparison.
-     * @param string|string[] $y The placeholder or the array of values to be used by IN() comparison.
-=======
      * @param string          $x The SQL expression to be matched against the set.
      * @param string|string[] $y The SQL expression or an array of SQL expressions representing the set.
-     *
-     * @return string
->>>>>>> 87282f43
      */
     public function in(string $x, $y): string
     {
@@ -254,15 +233,8 @@
     /**
      * Creates a NOT IN () comparison expression with the given arguments.
      *
-<<<<<<< HEAD
-     * @param string          $x The expression to be inspected by NOT IN() comparison.
-     * @param string|string[] $y The placeholder or the array of values to be used by NOT IN() comparison.
-=======
      * @param string          $x The SQL expression to be matched against the set.
      * @param string|string[] $y The SQL expression or an array of SQL expressions representing the set.
-     *
-     * @return string
->>>>>>> 87282f43
      */
     public function notIn(string $x, $y): string
     {
