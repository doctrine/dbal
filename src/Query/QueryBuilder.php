<?php

declare(strict_types=1);

namespace Doctrine\DBAL\Query;

use Doctrine\DBAL\Cache\QueryCacheProfile;
use Doctrine\DBAL\Connection;
use Doctrine\DBAL\Exception;
use Doctrine\DBAL\ParameterType;
use Doctrine\DBAL\Query\Exception\NonUniqueAlias;
use Doctrine\DBAL\Query\Exception\UnknownAlias;
use Doctrine\DBAL\Query\Expression\CompositeExpression;
use Doctrine\DBAL\Query\Expression\ExpressionBuilder;
use Doctrine\DBAL\Result;
use Doctrine\DBAL\Statement;
use Doctrine\DBAL\Types\Type;
use Doctrine\Deprecations\Deprecation;

use function array_key_exists;
use function array_keys;
use function array_merge;
use function array_unshift;
use function count;
use function implode;
use function is_object;
use function substr;

/**
 * QueryBuilder class is responsible to dynamically create SQL queries.
 *
 * Important: Verify that every feature you use will work with your database vendor.
 * SQL Query Builder does not attempt to validate the generated SQL at all.
 *
 * The query builder does no validation whatsoever if certain features even work with the
 * underlying database vendor. Limit queries and joins are NOT applied to UPDATE and DELETE statements
 * even if some vendors such as MySQL support it.
 */
class QueryBuilder
{
    /**
     * The complete SQL string for this query.
     */
    private ?string $sql = null;

    /**
     * The query parameters.
     *
     * @var list<mixed>|array<string, mixed>
     */
    private $params = [];

    /**
     * The parameter type map of this query.
     *
     * @var array<int, int|string|ParameterType|Type>|array<string, int|string|ParameterType|Type>
     */
    private array $types = [];

    /**
     * The type of query this is. Can be select, update or delete.
     */
    private QueryType $type = QueryType::SELECT;

    /**
     * The index of the first result to retrieve.
     */
    private int $firstResult = 0;

    /**
     * The maximum number of results to retrieve or NULL to retrieve all results.
     */
    private ?int $maxResults = null;

    /**
     * The counter of bound parameters used with {@see bindValue).
     */
    private int $boundCounter = 0;

    /**
     * The SELECT parts of the query.
     *
     * @var string[]
     */
    private array $select = [];

    /**
     * Whether this is a SELECT DISTINCT query.
     */
    private bool $distinct = false;

    /**
     * The FROM parts of a SELECT query.
     *
     * @var From[]
     */
    private array $from = [];

    /**
     * The table name for an INSERT, UPDATE or DELETE query.
     */
    private ?string $table = null;

    /**
     * The list of joins, indexed by from alias.
     *
     * @var array<string, Join[]>
     */
    private array $join = [];

    /**
     * The SET parts of an UPDATE query.
     *
     * @var string[]
     */
    private array $set = [];

    /**
     * The WHERE part of a SELECT, UPDATE or DELETE query.
     */
    private string|CompositeExpression|null $where = null;

    /**
     * The GROUP BY part of a SELECT query.
     *
     * @var string[]
     */
    private array $groupBy = [];

    /**
     * The HAVING part of a SELECT query.
     */
    private string|CompositeExpression|null $having = null;

    /**
     * The ORDER BY parts of a SELECT query.
     *
     * @var string[]
     */
    private array $orderBy = [];

    /**
     * The values of an INSERT query.
     *
     * @var array<string, mixed>
     */
    private array $values = [];

    /**
     * The query cache profile used for caching results.
     */
    private ?QueryCacheProfile $resultCacheProfile = null;

    /**
     * Initializes a new <tt>QueryBuilder</tt>.
     *
     * @param Connection $connection The DBAL Connection.
     */
    public function __construct(private readonly Connection $connection)
    {
    }

    /**
     * Gets an ExpressionBuilder used for object-oriented construction of query expressions.
     * This producer method is intended for convenient inline usage. Example:
     *
     * <code>
     *     $qb = $conn->createQueryBuilder()
     *         ->select('u')
     *         ->from('users', 'u')
     *         ->where($qb->expr()->eq('u.id', 1));
     * </code>
     *
     * For more complex expression construction, consider storing the expression
     * builder object in a local variable.
     */
    public function expr(): ExpressionBuilder
    {
        return $this->connection->createExpressionBuilder();
    }

    /**
     * Gets the associated DBAL Connection for this query builder.
<<<<<<< HEAD
=======
     *
     * @deprecated Use the connection used to instantiate the builder instead.
     *
     * @return Connection
>>>>>>> b66f55c7
     */
    public function getConnection(): Connection
    {
        Deprecation::trigger(
            'doctrine/dbal',
            'https://github.com/doctrine/dbal/pull/5780',
            '%s is deprecated. Use the connection used to instantiate the builder instead.',
            __METHOD__,
        );

        return $this->connection;
    }

    /**
     * Prepares and executes an SQL query and returns the first row of the result
     * as an associative array.
     *
     * @return array<string, mixed>|false False is returned if no rows are found.
     *
     * @throws Exception
     */
    public function fetchAssociative(): array|false
    {
        return $this->executeQuery()->fetchAssociative();
    }

    /**
     * Prepares and executes an SQL query and returns the first row of the result
     * as a numerically indexed array.
     *
     * @return array<int, mixed>|false False is returned if no rows are found.
     *
     * @throws Exception
     */
    public function fetchNumeric(): array|false
    {
        return $this->executeQuery()->fetchNumeric();
    }

    /**
     * Prepares and executes an SQL query and returns the value of a single column
     * of the first row of the result.
     *
     * @return mixed|false False is returned if no rows are found.
     *
     * @throws Exception
     */
    public function fetchOne(): mixed
    {
        return $this->executeQuery()->fetchOne();
    }

    /**
     * Prepares and executes an SQL query and returns the result as an array of numeric arrays.
     *
     * @return array<int,array<int,mixed>>
     *
     * @throws Exception
     */
    public function fetchAllNumeric(): array
    {
        return $this->executeQuery()->fetchAllNumeric();
    }

    /**
     * Prepares and executes an SQL query and returns the result as an array of associative arrays.
     *
     * @return array<int,array<string,mixed>>
     *
     * @throws Exception
     */
    public function fetchAllAssociative(): array
    {
        return $this->executeQuery()->fetchAllAssociative();
    }

    /**
     * Prepares and executes an SQL query and returns the result as an associative array with the keys
     * mapped to the first column and the values mapped to the second column.
     *
     * @return array<mixed,mixed>
     *
     * @throws Exception
     */
    public function fetchAllKeyValue(): array
    {
        return $this->executeQuery()->fetchAllKeyValue();
    }

    /**
     * Prepares and executes an SQL query and returns the result as an associative array with the keys mapped
     * to the first column and the values being an associative array representing the rest of the columns
     * and their values.
     *
     * @return array<mixed,array<string,mixed>>
     *
     * @throws Exception
     */
    public function fetchAllAssociativeIndexed(): array
    {
        return $this->executeQuery()->fetchAllAssociativeIndexed();
    }

    /**
     * Prepares and executes an SQL query and returns the result as an array of the first column values.
     *
     * @return array<int,mixed>
     *
     * @throws Exception
     */
    public function fetchFirstColumn(): array
    {
        return $this->executeQuery()->fetchFirstColumn();
    }

    /**
     * Executes an SQL query (SELECT) and returns a Result.
     *
     * @throws Exception
     */
    public function executeQuery(): Result
    {
        return $this->connection->executeQuery(
            $this->getSQL(),
            $this->params,
            $this->types,
            $this->resultCacheProfile,
        );
    }

    /**
     * Executes an SQL statement and returns the number of affected rows.
     *
     * Should be used for INSERT, UPDATE and DELETE
     *
     * @return int|string The number of affected rows.
     *
     * @throws Exception
     */
    public function executeStatement(): int|string
    {
        return $this->connection->executeStatement($this->getSQL(), $this->params, $this->types);
    }

    /**
     * Gets the complete SQL string formed by the current specifications of this QueryBuilder.
     *
     * <code>
     *     $qb = $em->createQueryBuilder()
     *         ->select('u')
     *         ->from('User', 'u')
     *     echo $qb->getSQL(); // SELECT u FROM User u
     * </code>
     *
     * @return string The SQL query string.
     *
     * @throws QueryException If the object doesn't represent a valid query in its current state.
     */
    public function getSQL(): string
    {
        return $this->sql ??= match ($this->type) {
            QueryType::INSERT => $this->getSQLForInsert(),
            QueryType::DELETE => $this->getSQLForDelete(),
            QueryType::UPDATE => $this->getSQLForUpdate(),
            QueryType::SELECT => $this->getSQLForSelect(),
        };
    }

    /**
     * Sets a query parameter for the query being constructed.
     *
     * <code>
     *     $qb = $conn->createQueryBuilder()
     *         ->select('u')
     *         ->from('users', 'u')
     *         ->where('u.id = :user_id')
     *         ->setParameter('user_id', 1);
     * </code>
     *
     * @param int|string                $key   Parameter position or name
     * @param mixed                     $value Parameter value
     * @param string|ParameterType|Type $type  Parameter type
     *
     * @return $this This QueryBuilder instance.
     */
    public function setParameter(
        int|string $key,
        mixed $value,
        string|ParameterType|Type $type = ParameterType::STRING,
    ): self {
        $this->params[$key] = $value;
        $this->types[$key]  = $type;

        return $this;
    }

    /**
     * Sets a collection of query parameters for the query being constructed.
     *
     * <code>
     *     $qb = $conn->createQueryBuilder()
     *         ->select('u')
     *         ->from('users', 'u')
     *         ->where('u.id = :user_id1 OR u.id = :user_id2')
     *         ->setParameters(array(
     *             'user_id1' => 1,
     *             'user_id2' => 2
     *         ));
     * </code>
     *
     * @param list<mixed>|array<string, mixed>                                                       $params
     * @param array<int, int|string|ParameterType|Type>|array<string, int|string|ParameterType|Type> $types
     *
     * @return $this This QueryBuilder instance.
     */
    public function setParameters(array $params, array $types = []): self
    {
        $this->params = $params;
        $this->types  = $types;

        return $this;
    }

    /**
     * Gets all defined query parameters for the query being constructed indexed by parameter index or name.
     *
     * @return list<mixed>|array<string, mixed> The currently defined query parameters
     */
    public function getParameters(): array
    {
        return $this->params;
    }

    /**
     * Gets a (previously set) query parameter of the query being constructed.
     *
     * @param string|int $key The key (index or name) of the bound parameter.
     *
     * @return mixed The value of the bound parameter.
     */
    public function getParameter(string|int $key): mixed
    {
        return $this->params[$key] ?? null;
    }

    /**
     * Gets all defined query parameter types for the query being constructed indexed by parameter index or name.
     *
     * @return array<int, int|string|ParameterType|Type>|array<string, int|string|ParameterType|Type>
     */
    public function getParameterTypes(): array
    {
        return $this->types;
    }

    /**
     * Gets a (previously set) query parameter type of the query being constructed.
     *
     * @param int|string $key The key of the bound parameter type
     *
     * @return int|string|ParameterType|Type The value of the bound parameter type
     */
    public function getParameterType(int|string $key): int|string|ParameterType|Type
    {
        return $this->types[$key] ?? ParameterType::STRING;
    }

    /**
     * Sets the position of the first result to retrieve (the "offset").
     *
     * @param int $firstResult The first result to return.
     *
     * @return $this This QueryBuilder instance.
     */
    public function setFirstResult(int $firstResult): self
    {
        $this->firstResult = $firstResult;

        $this->sql = null;

        return $this;
    }

    /**
     * Gets the position of the first result the query object was set to retrieve (the "offset").
     *
     * @return int The position of the first result.
     */
    public function getFirstResult(): int
    {
        return $this->firstResult;
    }

    /**
     * Sets the maximum number of results to retrieve (the "limit").
     *
     * @param int|null $maxResults The maximum number of results to retrieve or NULL to retrieve all results.
     *
     * @return $this This QueryBuilder instance.
     */
    public function setMaxResults(?int $maxResults): self
    {
        $this->maxResults = $maxResults;

        $this->sql = null;

        return $this;
    }

    /**
     * Gets the maximum number of results the query object was set to retrieve (the "limit").
     * Returns NULL if all results will be returned.
     *
     * @return int|null The maximum number of results.
     */
    public function getMaxResults(): ?int
    {
        return $this->maxResults;
    }

    /**
     * Specifies an item that is to be returned in the query result.
     * Replaces any previously specified selections, if any.
     *
     * <code>
     *     $qb = $conn->createQueryBuilder()
     *         ->select('u.id', 'p.id')
     *         ->from('users', 'u')
     *         ->leftJoin('u', 'phonenumbers', 'p', 'u.id = p.user_id');
     * </code>
     *
     * @param string ...$expressions The selection expressions.
     *
     * @return $this This QueryBuilder instance.
     */
    public function select(string ...$expressions): self
    {
        $this->type = QueryType::SELECT;

        if (count($expressions) < 1) {
            return $this;
        }

        $this->select = $expressions;

        $this->sql = null;

        return $this;
    }

    /**
     * Adds DISTINCT to the query.
     *
     * <code>
     *     $qb = $conn->createQueryBuilder()
     *         ->select('u.id')
     *         ->distinct()
     *         ->from('users', 'u')
     * </code>
     *
     * @return $this This QueryBuilder instance.
     */
    public function distinct(): self
    {
        $this->distinct = true;

        $this->sql = null;

        return $this;
    }

    /**
     * Adds an item that is to be returned in the query result.
     *
     * <code>
     *     $qb = $conn->createQueryBuilder()
     *         ->select('u.id')
     *         ->addSelect('p.id')
     *         ->from('users', 'u')
     *         ->leftJoin('u', 'phonenumbers', 'u.id = p.user_id');
     * </code>
     *
     * @param string $expression     The selection expression.
     * @param string ...$expressions Additional selection expressions.
     *
     * @return $this This QueryBuilder instance.
     */
    public function addSelect(string $expression, string ...$expressions): self
    {
        $this->type = QueryType::SELECT;

        $this->select = array_merge($this->select, [$expression], $expressions);

        $this->sql = null;

        return $this;
    }

    /**
     * Turns the query being built into a bulk delete query that ranges over
     * a certain table.
     *
     * <code>
     *     $qb = $conn->createQueryBuilder()
     *         ->delete('users', 'u')
     *         ->where('u.id = :user_id')
     *         ->setParameter(':user_id', 1);
     * </code>
     *
     * @param string $table The table whose rows are subject to the deletion.
     *
     * @return $this This QueryBuilder instance.
     */
    public function delete(string $table): self
    {
        $this->type = QueryType::DELETE;

        $this->table = $table;

        $this->sql = null;

        return $this;
    }

    /**
     * Turns the query being built into a bulk update query that ranges over
     * a certain table
     *
     * <code>
     *     $qb = $conn->createQueryBuilder()
     *         ->update('counters', 'c')
     *         ->set('c.value', 'c.value + 1')
     *         ->where('c.id = ?');
     * </code>
     *
     * @param string $table The table whose rows are subject to the update.
     *
     * @return $this This QueryBuilder instance.
     */
    public function update(string $table): self
    {
        $this->type = QueryType::UPDATE;

        $this->table = $table;

        $this->sql = null;

        return $this;
    }

    /**
     * Turns the query being built into an insert query that inserts into
     * a certain table
     *
     * <code>
     *     $qb = $conn->createQueryBuilder()
     *         ->insert('users')
     *         ->values(
     *             array(
     *                 'name' => '?',
     *                 'password' => '?'
     *             )
     *         );
     * </code>
     *
     * @param string $table The table into which the rows should be inserted.
     *
     * @return $this This QueryBuilder instance.
     */
    public function insert(string $table): self
    {
        $this->type = QueryType::INSERT;

        $this->table = $table;

        $this->sql = null;

        return $this;
    }

    /**
     * Creates and adds a query root corresponding to the table identified by the
     * given alias, forming a cartesian product with any existing query roots.
     *
     * <code>
     *     $qb = $conn->createQueryBuilder()
     *         ->select('u.id')
     *         ->from('users', 'u')
     * </code>
     *
     * @param string      $table The table.
     * @param string|null $alias The alias of the table.
     *
     * @return $this This QueryBuilder instance.
     */
    public function from(string $table, ?string $alias = null): self
    {
        $this->from[] = new From($table, $alias);

        $this->sql = null;

        return $this;
    }

    /**
     * Creates and adds a join to the query.
     *
     * <code>
     *     $qb = $conn->createQueryBuilder()
     *         ->select('u.name')
     *         ->from('users', 'u')
     *         ->join('u', 'phonenumbers', 'p', 'p.is_primary = 1');
     * </code>
     *
     * @param string $fromAlias The alias that points to a from clause.
     * @param string $join      The table name to join.
     * @param string $alias     The alias of the join table.
     * @param string $condition The condition for the join.
     *
     * @return $this This QueryBuilder instance.
     */
    public function join(string $fromAlias, string $join, string $alias, ?string $condition = null): self
    {
        return $this->innerJoin($fromAlias, $join, $alias, $condition);
    }

    /**
     * Creates and adds a join to the query.
     *
     * <code>
     *     $qb = $conn->createQueryBuilder()
     *         ->select('u.name')
     *         ->from('users', 'u')
     *         ->innerJoin('u', 'phonenumbers', 'p', 'p.is_primary = 1');
     * </code>
     *
     * @param string $fromAlias The alias that points to a from clause.
     * @param string $join      The table name to join.
     * @param string $alias     The alias of the join table.
     * @param string $condition The condition for the join.
     *
     * @return $this This QueryBuilder instance.
     */
    public function innerJoin(string $fromAlias, string $join, string $alias, ?string $condition = null): self
    {
        $this->join[$fromAlias][] = Join::inner($join, $alias, $condition);

        $this->sql = null;

        return $this;
    }

    /**
     * Creates and adds a left join to the query.
     *
     * <code>
     *     $qb = $conn->createQueryBuilder()
     *         ->select('u.name')
     *         ->from('users', 'u')
     *         ->leftJoin('u', 'phonenumbers', 'p', 'p.is_primary = 1');
     * </code>
     *
     * @param string $fromAlias The alias that points to a from clause.
     * @param string $join      The table name to join.
     * @param string $alias     The alias of the join table.
     * @param string $condition The condition for the join.
     *
     * @return $this This QueryBuilder instance.
     */
    public function leftJoin(string $fromAlias, string $join, string $alias, ?string $condition = null): self
    {
        $this->join[$fromAlias][] = Join::left($join, $alias, $condition);

        $this->sql = null;

        return $this;
    }

    /**
     * Creates and adds a right join to the query.
     *
     * <code>
     *     $qb = $conn->createQueryBuilder()
     *         ->select('u.name')
     *         ->from('users', 'u')
     *         ->rightJoin('u', 'phonenumbers', 'p', 'p.is_primary = 1');
     * </code>
     *
     * @param string $fromAlias The alias that points to a from clause.
     * @param string $join      The table name to join.
     * @param string $alias     The alias of the join table.
     * @param string $condition The condition for the join.
     *
     * @return $this This QueryBuilder instance.
     */
    public function rightJoin(string $fromAlias, string $join, string $alias, ?string $condition = null): self
    {
        $this->join[$fromAlias][] = Join::right($join, $alias, $condition);

        $this->sql = null;

        return $this;
    }

    /**
     * Sets a new value for a column in a bulk update query.
     *
     * <code>
     *     $qb = $conn->createQueryBuilder()
     *         ->update('counters', 'c')
     *         ->set('c.value', 'c.value + 1')
     *         ->where('c.id = ?');
     * </code>
     *
     * @param string $key   The column to set.
     * @param string $value The value, expression, placeholder, etc.
     *
     * @return $this This QueryBuilder instance.
     */
    public function set(string $key, string $value): self
    {
        $this->set[] = $key . ' = ' . $value;

        $this->sql = null;

        return $this;
    }

    /**
     * Specifies one or more restrictions to the query result.
     * Replaces any previously specified restrictions, if any.
     *
     * <code>
     *     $qb = $conn->createQueryBuilder()
     *         ->select('c.value')
     *         ->from('counters', 'c')
     *         ->where('c.id = ?');
     *
     *     // You can optionally programmatically build and/or expressions
     *     $qb = $conn->createQueryBuilder();
     *
     *     $or = $qb->expr()->orx();
     *     $or->add($qb->expr()->eq('c.id', 1));
     *     $or->add($qb->expr()->eq('c.id', 2));
     *
     *     $qb->update('counters', 'c')
     *         ->set('c.value', 'c.value + 1')
     *         ->where($or);
     * </code>
     *
     * @param string|CompositeExpression $predicate     The WHERE clause predicate.
     * @param string|CompositeExpression ...$predicates Additional WHERE clause predicates.
     *
     * @return $this This QueryBuilder instance.
     */
    public function where(string|CompositeExpression $predicate, string|CompositeExpression ...$predicates): self
    {
        $this->where = $this->createPredicate($predicate, ...$predicates);

        $this->sql = null;

        return $this;
    }

    /**
     * Adds one or more restrictions to the query results, forming a logical
     * conjunction with any previously specified restrictions.
     *
     * <code>
     *     $qb = $conn->createQueryBuilder()
     *         ->select('u')
     *         ->from('users', 'u')
     *         ->where('u.username LIKE ?')
     *         ->andWhere('u.is_active = 1');
     * </code>
     *
     * @see where()
     *
     * @param string|CompositeExpression $predicate     The predicate to append.
     * @param string|CompositeExpression ...$predicates Additional predicates to append.
     *
     * @return $this This QueryBuilder instance.
     */
    public function andWhere(string|CompositeExpression $predicate, string|CompositeExpression ...$predicates): self
    {
        $this->where = $this->appendToPredicate(
            $this->where,
            CompositeExpression::TYPE_AND,
            $predicate,
            ...$predicates,
        );

        $this->sql = null;

        return $this;
    }

    /**
     * Adds one or more restrictions to the query results, forming a logical
     * disjunction with any previously specified restrictions.
     *
     * <code>
     *     $qb = $em->createQueryBuilder()
     *         ->select('u.name')
     *         ->from('users', 'u')
     *         ->where('u.id = 1')
     *         ->orWhere('u.id = 2');
     * </code>
     *
     * @see where()
     *
     * @param string|CompositeExpression $predicate     The predicate to append.
     * @param string|CompositeExpression ...$predicates Additional predicates to append.
     *
     * @return $this This QueryBuilder instance.
     */
    public function orWhere(string|CompositeExpression $predicate, string|CompositeExpression ...$predicates): self
    {
        $this->where = $this->appendToPredicate($this->where, CompositeExpression::TYPE_OR, $predicate, ...$predicates);

        $this->sql = null;

        return $this;
    }

    /**
     * Specifies one or more grouping expressions over the results of the query.
     * Replaces any previously specified groupings, if any.
     *
     * <code>
     *     $qb = $conn->createQueryBuilder()
     *         ->select('u.name')
     *         ->from('users', 'u')
     *         ->groupBy('u.id');
     * </code>
     *
     * @param string $expression     The grouping expression
     * @param string ...$expressions Additional grouping expressions
     *
     * @return $this This QueryBuilder instance.
     */
    public function groupBy(string $expression, string ...$expressions): self
    {
        $this->groupBy = array_merge([$expression], $expressions);

        $this->sql = null;

        return $this;
    }

    /**
     * Adds one or more grouping expressions to the query.
     *
     * <code>
     *     $qb = $conn->createQueryBuilder()
     *         ->select('u.name')
     *         ->from('users', 'u')
     *         ->groupBy('u.lastLogin')
     *         ->addGroupBy('u.createdAt');
     * </code>
     *
     * @param string $expression     The grouping expression
     * @param string ...$expressions Additional grouping expressions
     *
     * @return $this This QueryBuilder instance.
     */
    public function addGroupBy(string $expression, string ...$expressions): self
    {
        $this->groupBy = array_merge($this->groupBy, [$expression], $expressions);

        $this->sql = null;

        return $this;
    }

    /**
     * Sets a value for a column in an insert query.
     *
     * <code>
     *     $qb = $conn->createQueryBuilder()
     *         ->insert('users')
     *         ->values(
     *             array(
     *                 'name' => '?'
     *             )
     *         )
     *         ->setValue('password', '?');
     * </code>
     *
     * @param string $column The column into which the value should be inserted.
     * @param string $value  The value that should be inserted into the column.
     *
     * @return $this This QueryBuilder instance.
     */
    public function setValue(string $column, string $value): self
    {
        $this->values[$column] = $value;

        return $this;
    }

    /**
     * Specifies values for an insert query indexed by column names.
     * Replaces any previous values, if any.
     *
     * <code>
     *     $qb = $conn->createQueryBuilder()
     *         ->insert('users')
     *         ->values(
     *             array(
     *                 'name' => '?',
     *                 'password' => '?'
     *             )
     *         );
     * </code>
     *
     * @param array<string, mixed> $values The values to specify for the insert query indexed by column names.
     *
     * @return $this This QueryBuilder instance.
     */
    public function values(array $values): self
    {
        $this->values = $values;

        $this->sql = null;

        return $this;
    }

    /**
     * Specifies a restriction over the groups of the query.
     * Replaces any previous having restrictions, if any.
     *
     * @param string|CompositeExpression $predicate     The HAVING clause predicate.
     * @param string|CompositeExpression ...$predicates Additional HAVING clause predicates.
     *
     * @return $this This QueryBuilder instance.
     */
    public function having(string|CompositeExpression $predicate, string|CompositeExpression ...$predicates): self
    {
        $this->having = $this->createPredicate($predicate, ...$predicates);

        $this->sql = null;

        return $this;
    }

    /**
     * Adds a restriction over the groups of the query, forming a logical
     * conjunction with any existing having restrictions.
     *
     * @param string|CompositeExpression $predicate     The predicate to append.
     * @param string|CompositeExpression ...$predicates Additional predicates to append.
     *
     * @return $this This QueryBuilder instance.
     */
    public function andHaving(string|CompositeExpression $predicate, string|CompositeExpression ...$predicates): self
    {
        $this->having = $this->appendToPredicate(
            $this->having,
            CompositeExpression::TYPE_AND,
            $predicate,
            ...$predicates,
        );

        $this->sql = null;

        return $this;
    }

    /**
     * Adds a restriction over the groups of the query, forming a logical
     * disjunction with any existing having restrictions.
     *
     * @param string|CompositeExpression $predicate     The predicate to append.
     * @param string|CompositeExpression ...$predicates Additional predicates to append.
     *
     * @return $this This QueryBuilder instance.
     */
    public function orHaving(string|CompositeExpression $predicate, string|CompositeExpression ...$predicates): self
    {
        $this->having = $this->appendToPredicate(
            $this->having,
            CompositeExpression::TYPE_OR,
            $predicate,
            ...$predicates,
        );

        $this->sql = null;

        return $this;
    }

    /**
     * Creates a CompositeExpression from one or more predicates combined by the AND logic.
     */
    private function createPredicate(
        string|CompositeExpression $predicate,
        string|CompositeExpression ...$predicates,
    ): string|CompositeExpression {
        if (count($predicates) === 0) {
            return $predicate;
        }

        return new CompositeExpression(CompositeExpression::TYPE_AND, $predicate, ...$predicates);
    }

    /**
     * Appends the given predicates combined by the given type of logic to the current predicate.
     */
    private function appendToPredicate(
        string|CompositeExpression|null $currentPredicate,
        string $type,
        string|CompositeExpression ...$predicates,
    ): string|CompositeExpression {
        if ($currentPredicate instanceof CompositeExpression && $currentPredicate->getType() === $type) {
            return $currentPredicate->with(...$predicates);
        }

        if ($currentPredicate !== null) {
            array_unshift($predicates, $currentPredicate);
        } elseif (count($predicates) === 1) {
            return $predicates[0];
        }

        return new CompositeExpression($type, ...$predicates);
    }

    /**
     * Specifies an ordering for the query results.
     * Replaces any previously specified orderings, if any.
     *
     * @param string $sort  The ordering expression.
     * @param string $order The ordering direction.
     *
     * @return $this This QueryBuilder instance.
     */
    public function orderBy(string $sort, ?string $order = null): self
    {
        $orderBy = $sort;

        if ($order !== null) {
            $orderBy .= ' ' . $order;
        }

        $this->orderBy = [$orderBy];

        $this->sql = null;

        return $this;
    }

    /**
     * Adds an ordering to the query results.
     *
     * @param string $sort  The ordering expression.
     * @param string $order The ordering direction.
     *
     * @return $this This QueryBuilder instance.
     */
    public function addOrderBy(string $sort, ?string $order = null): self
    {
        $orderBy = $sort;

        if ($order !== null) {
            $orderBy .= ' ' . $order;
        }

        $this->orderBy[] = $orderBy;

        $this->sql = null;

        return $this;
    }

    /** @throws QueryException */
    private function getSQLForSelect(): string
    {
        if (count($this->select) === 0) {
            throw new QueryException('No SELECT expressions given. Please use select() or addSelect().');
        }

        $query = 'SELECT';

        if ($this->distinct) {
            $query .= ' DISTINCT';
        }

        $query .= ' ' . implode(', ', $this->select);

        if (count($this->from) !== 0) {
            $query .= ' FROM ' . implode(', ', $this->getFromClauses());
        }

        if ($this->where !== null) {
            $query .= ' WHERE ' . $this->where;
        }

        if (count($this->groupBy) !== 0) {
            $query .= ' GROUP BY ' . implode(', ', $this->groupBy);
        }

        if ($this->having !== null) {
            $query .= ' HAVING ' . $this->having;
        }

        if (count($this->orderBy) !== 0) {
            $query .= ' ORDER BY ' . implode(', ', $this->orderBy);
        }

        if ($this->isLimitQuery()) {
            return $this->connection->getDatabasePlatform()->modifyLimitQuery(
                $query,
                $this->maxResults,
                $this->firstResult,
            );
        }

        return $query;
    }

    /**
     * @return array<string, string>
     *
     * @throws QueryException
     */
    private function getFromClauses(): array
    {
        $fromClauses  = [];
        $knownAliases = [];

        foreach ($this->from as $from) {
            if ($from->alias === null || $from->alias === $from->table) {
                $tableSql       = $from->table;
                $tableReference = $from->table;
            } else {
                $tableSql       = $from->table . ' ' . $from->alias;
                $tableReference = $from->alias;
            }

            $knownAliases[$tableReference] = true;

            $fromClauses[$tableReference] = $tableSql . $this->getSQLForJoins($tableReference, $knownAliases);
        }

        $this->verifyAllAliasesAreKnown($knownAliases);

        return $fromClauses;
    }

    /**
     * @param array<string, true> $knownAliases
     *
     * @throws QueryException
     */
    private function verifyAllAliasesAreKnown(array $knownAliases): void
    {
        foreach ($this->join as $fromAlias => $joins) {
            if (! isset($knownAliases[$fromAlias])) {
                throw UnknownAlias::new($fromAlias, array_keys($knownAliases));
            }
        }
    }

    private function isLimitQuery(): bool
    {
        return $this->maxResults !== null || $this->firstResult !== 0;
    }

    /**
     * Converts this instance into an INSERT string in SQL.
     */
    private function getSQLForInsert(): string
    {
        return 'INSERT INTO ' . $this->table .
        ' (' . implode(', ', array_keys($this->values)) . ')' .
        ' VALUES(' . implode(', ', $this->values) . ')';
    }

    /**
     * Converts this instance into an UPDATE string in SQL.
     */
    private function getSQLForUpdate(): string
    {
        $query = 'UPDATE ' . $this->table
            . ' SET ' . implode(', ', $this->set);

        if ($this->where !== null) {
            $query .= ' WHERE ' . $this->where;
        }

        return $query;
    }

    /**
     * Converts this instance into a DELETE string in SQL.
     */
    private function getSQLForDelete(): string
    {
        $query = 'DELETE FROM ' . $this->table;

        if ($this->where !== null) {
            $query .= ' WHERE ' . $this->where;
        }

        return $query;
    }

    /**
     * Gets a string representation of this QueryBuilder which corresponds to
     * the final SQL query being constructed.
     *
     * @return string The string representation of this QueryBuilder.
     */
    public function __toString(): string
    {
        return $this->getSQL();
    }

    /**
     * Creates a new named parameter and bind the value $value to it.
     *
     * This method provides a shortcut for {@see Statement::bindValue()}
     * when using prepared statements.
     *
     * The parameter $value specifies the value that you want to bind. If
     * $placeholder is not provided createNamedParameter() will automatically
     * create a placeholder for you. An automatic placeholder will be of the
     * name ':dcValue1', ':dcValue2' etc.
     *
     * Example:
     * <code>
     * $value = 2;
     * $q->eq( 'id', $q->createNamedParameter( $value ) );
     * $stmt = $q->executeQuery(); // executed with 'id = 2'
     * </code>
     *
     * @link http://www.zetacomponents.org
     *
     * @param string|null $placeHolder The name to bind with. The string must start with a colon ':'.
     *
     * @return string the placeholder name used.
     */
    public function createNamedParameter(
        mixed $value,
        string|ParameterType|Type $type = ParameterType::STRING,
        ?string $placeHolder = null,
    ): string {
        if ($placeHolder === null) {
            $this->boundCounter++;
            $placeHolder = ':dcValue' . $this->boundCounter;
        }

        $this->setParameter(substr($placeHolder, 1), $value, $type);

        return $placeHolder;
    }

    /**
     * Creates a new positional parameter and bind the given value to it.
     *
     * Attention: If you are using positional parameters with the query builder you have
     * to be very careful to bind all parameters in the order they appear in the SQL
     * statement , otherwise they get bound in the wrong order which can lead to serious
     * bugs in your code.
     *
     * Example:
     * <code>
     *  $qb = $conn->createQueryBuilder();
     *  $qb->select('u.*')
     *     ->from('users', 'u')
     *     ->where('u.username = ' . $qb->createPositionalParameter('Foo', ParameterType::STRING))
     *     ->orWhere('u.username = ' . $qb->createPositionalParameter('Bar', ParameterType::STRING))
     * </code>
     */
    public function createPositionalParameter(
        mixed $value,
        string|ParameterType|Type $type = ParameterType::STRING,
    ): string {
        $this->setParameter($this->boundCounter, $value, $type);
        $this->boundCounter++;

        return '?';
    }

    /**
     * @param array<string, true> $knownAliases
     *
     * @throws QueryException
     */
    private function getSQLForJoins(string $fromAlias, array &$knownAliases): string
    {
        $sql = '';

        if (! isset($this->join[$fromAlias])) {
            return $sql;
        }

        foreach ($this->join[$fromAlias] as $join) {
            if (array_key_exists($join->alias, $knownAliases)) {
                throw NonUniqueAlias::new($join->alias, array_keys($knownAliases));
            }

            $sql .= ' ' . $join->type . ' JOIN ' . $join->table . ' ' . $join->alias;

            if ($join->condition !== null) {
                $sql .= ' ON ' . $join->condition;
            }

            $knownAliases[$join->alias] = true;
        }

        foreach ($this->join[$fromAlias] as $join) {
            $sql .= $this->getSQLForJoins($join->alias, $knownAliases);
        }

        return $sql;
    }

    /**
     * Deep clone of all expression objects in the SQL parts.
     */
    public function __clone()
    {
        foreach ($this->from as $key => $from) {
            $this->from[$key] = clone $from;
        }

        foreach ($this->join as $fromAlias => $joins) {
            foreach ($joins as $key => $join) {
                $this->join[$fromAlias][$key] = clone $join;
            }
        }

        if (is_object($this->where)) {
            $this->where = clone $this->where;
        }

        if (is_object($this->having)) {
            $this->having = clone $this->having;
        }

        foreach ($this->params as $name => $param) {
            if (! is_object($param)) {
                continue;
            }

            $this->params[$name] = clone $param;
        }
    }

    /**
     * Enables caching of the results of this query, for given amount of seconds
     * and optionally specified witch key to use for the cache entry.
     *
     * @return $this
     */
    public function enableResultCache(QueryCacheProfile $cacheProfile): self
    {
        $this->resultCacheProfile = $cacheProfile;

        return $this;
    }

    /**
     * Disables caching of the results of this query.
     *
     * @return $this
     */
    public function disableResultCache(): self
    {
        $this->resultCacheProfile = null;

        return $this;
    }
}<|MERGE_RESOLUTION|>--- conflicted
+++ resolved
@@ -181,13 +181,8 @@
 
     /**
      * Gets the associated DBAL Connection for this query builder.
-<<<<<<< HEAD
-=======
      *
      * @deprecated Use the connection used to instantiate the builder instead.
-     *
-     * @return Connection
->>>>>>> b66f55c7
      */
     public function getConnection(): Connection
     {
