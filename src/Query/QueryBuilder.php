--- conflicted
+++ resolved
@@ -197,11 +197,7 @@
      */
     public function fetchAssociative(): array|false
     {
-<<<<<<< HEAD
-        return $this->connection->fetchAssociative($this->getSQL(), $this->params, $this->types);
-=======
         return $this->executeQuery()->fetchAssociative();
->>>>>>> bf648df3
     }
 
     /**
@@ -214,11 +210,7 @@
      */
     public function fetchNumeric(): array|false
     {
-<<<<<<< HEAD
-        return $this->connection->fetchNumeric($this->getSQL(), $this->params, $this->types);
-=======
         return $this->executeQuery()->fetchNumeric();
->>>>>>> bf648df3
     }
 
     /**
@@ -231,11 +223,7 @@
      */
     public function fetchOne(): mixed
     {
-<<<<<<< HEAD
-        return $this->connection->fetchOne($this->getSQL(), $this->params, $this->types);
-=======
         return $this->executeQuery()->fetchOne();
->>>>>>> bf648df3
     }
 
     /**
@@ -247,11 +235,7 @@
      */
     public function fetchAllNumeric(): array
     {
-<<<<<<< HEAD
-        return $this->connection->fetchAllNumeric($this->getSQL(), $this->params, $this->types);
-=======
         return $this->executeQuery()->fetchAllNumeric();
->>>>>>> bf648df3
     }
 
     /**
@@ -263,11 +247,7 @@
      */
     public function fetchAllAssociative(): array
     {
-<<<<<<< HEAD
-        return $this->connection->fetchAllAssociative($this->getSQL(), $this->params, $this->types);
-=======
         return $this->executeQuery()->fetchAllAssociative();
->>>>>>> bf648df3
     }
 
     /**
@@ -280,11 +260,7 @@
      */
     public function fetchAllKeyValue(): array
     {
-<<<<<<< HEAD
-        return $this->connection->fetchAllKeyValue($this->getSQL(), $this->params, $this->types);
-=======
         return $this->executeQuery()->fetchAllKeyValue();
->>>>>>> bf648df3
     }
 
     /**
@@ -298,11 +274,7 @@
      */
     public function fetchAllAssociativeIndexed(): array
     {
-<<<<<<< HEAD
-        return $this->connection->fetchAllAssociativeIndexed($this->getSQL(), $this->params, $this->types);
-=======
         return $this->executeQuery()->fetchAllAssociativeIndexed();
->>>>>>> bf648df3
     }
 
     /**
@@ -314,11 +286,7 @@
      */
     public function fetchFirstColumn(): array
     {
-<<<<<<< HEAD
-        return $this->connection->fetchFirstColumn($this->getSQL(), $this->params, $this->types);
-=======
         return $this->executeQuery()->fetchFirstColumn();
->>>>>>> bf648df3
     }
 
     /**
@@ -328,16 +296,12 @@
      */
     public function executeQuery(): Result
     {
-<<<<<<< HEAD
-        return $this->connection->executeQuery($this->getSQL(), $this->params, $this->types);
-=======
         return $this->connection->executeQuery(
             $this->getSQL(),
             $this->params,
-            $this->paramTypes,
+            $this->types,
             $this->resultCacheProfile
         );
->>>>>>> bf648df3
     }
 
     /**
@@ -351,41 +315,7 @@
      */
     public function executeStatement(): int|string
     {
-<<<<<<< HEAD
         return $this->connection->executeStatement($this->getSQL(), $this->params, $this->types);
-=======
-        return $this->connection->executeStatement($this->getSQL(), $this->params, $this->paramTypes);
-    }
-
-    /**
-     * Executes this query using the bound parameters and their types.
-     *
-     * @deprecated Use {@see executeQuery()} or {@see executeStatement()} instead.
-     *
-     * @return Result|int|string
-     *
-     * @throws Exception
-     */
-    public function execute()
-    {
-        if ($this->type === self::SELECT) {
-            Deprecation::trigger(
-                'doctrine/dbal',
-                'https://github.com/doctrine/dbal/pull/4578',
-                'QueryBuilder::execute() is deprecated, use QueryBuilder::executeQuery() for SQL queries instead.'
-            );
-
-            return $this->executeQuery();
-        }
-
-        Deprecation::trigger(
-            'doctrine/dbal',
-            'https://github.com/doctrine/dbal/pull/4578',
-            'QueryBuilder::execute() is deprecated, use QueryBuilder::executeStatement() for SQL statements instead.'
-        );
-
-        return $this->connection->executeStatement($this->getSQL(), $this->params, $this->paramTypes);
->>>>>>> bf648df3
     }
 
     /**
