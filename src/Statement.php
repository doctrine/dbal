<?php

declare(strict_types=1);

namespace Doctrine\DBAL;

use Doctrine\DBAL\Platforms\AbstractPlatform;
use Doctrine\DBAL\Types\Type;

use function func_num_args;
use function is_string;

/**
 * A database abstraction-level statement that implements support for logging, DBAL mapping types, etc.
 */
class Statement
{
    /**
     * The bound parameters.
     *
     * @var mixed[]
     */
    protected array $params = [];

    /**
     * The parameter types.
     *
     * @var ParameterType[]|string[]|Type[]
     */
    protected array $types = [];

    /**
     * The underlying database platform.
     */
    protected AbstractPlatform $platform;

    /**
     * Creates a new <tt>Statement</tt> for the given SQL and <tt>Connection</tt>.
     *
     * @internal The statement can be only instantiated by {@see Connection}.
     *
     * @param Connection       $conn The connection for handling statement errors.
     * @param Driver\Statement $stmt The underlying driver-level statement.
     * @param string           $sql  The SQL of the statement.
     *
     * @throws Exception
     */
    public function __construct(
        protected Connection $conn,
        protected Driver\Statement $stmt,
        protected string $sql
    ) {
        $this->platform = $conn->getDatabasePlatform();
    }

    /**
     * Binds a parameter value to the statement.
     *
     * The value can optionally be bound with a DBAL mapping type.
     * If bound with a DBAL mapping type, the binding type is derived from the mapping
     * type and the value undergoes the conversion routines of the mapping type before
     * being bound.
     *
     * @param string|int                $param Parameter identifier. For a prepared statement using named placeholders,
     *                                         this will be a parameter name of the form :name. For a prepared statement
     *                                         using question mark placeholders, this will be the 1-indexed position
     *                                         of the parameter.
     * @param mixed                     $value The value to bind to the parameter.
     * @param ParameterType|string|Type $type  Either a {@see \Doctrine\DBAL\ParameterType} or a DBAL mapping type name
     *                                or instance.
     *
     * @throws Exception
     */
    public function bindValue(
        string|int $param,
        mixed $value,
        string|ParameterType|Type $type = ParameterType::STRING
    ): void {
        $this->params[$param] = $value;
        $this->types[$param]  = $type;

        if (is_string($type)) {
            $type = Type::getType($type);
        }

        if ($type instanceof Type) {
            $value       = $type->convertToDatabaseValue($value, $this->platform);
            $bindingType = $type->getBindingType();
        } else {
            $bindingType = $type;
        }

        try {
            $this->stmt->bindValue($param, $value, $bindingType);
        } catch (Driver\Exception $e) {
            throw $this->conn->convertException($e);
        }
    }

    /**
     * Binds a parameter to a value by reference.
     *
     * Binding a parameter by reference does not support DBAL mapping types.
     *
     * @param string|int    $param    Parameter identifier. For a prepared statement using named placeholders,
     *                                this will be a parameter name of the form :name. For a prepared statement
     *                                using question mark placeholders, this will be the 1-indexed position
     *                                of the parameter.
     * @param mixed         $variable The variable to bind to the parameter.
     * @param ParameterType $type     The binding type.
     * @param int|null      $length   Must be specified when using an OUT bind
     *                                so that PHP allocates enough memory to hold the returned value.
     *
     * @throws Exception
     */
    public function bindParam(
        string|int $param,
        mixed &$variable,
        ParameterType $type = ParameterType::STRING,
        ?int $length = null
    ): void {
        $this->params[$param] = $variable;
        $this->types[$param]  = $type;

        try {
            if (func_num_args() > 3) {
                $this->stmt->bindParam($param, $variable, $type, $length);
            } else {
                $this->stmt->bindParam($param, $variable, $type);
            }
        } catch (Driver\Exception $e) {
            throw $this->conn->convertException($e);
        }
    }

    /**
     * @param mixed[] $params
     *
     * @throws Exception
     */
    private function execute(array $params): Result
    {
        if ($params !== []) {
            $this->params = $params;
        }

        try {
            return new Result(
                $this->stmt->execute($params === [] ? null : $params),
                $this->conn
            );
        } catch (Driver\Exception $ex) {
            throw $this->conn->convertExceptionDuringQuery($ex, $this->sql, $this->params, $this->types);
        }
    }

    /**
     * Executes the statement with the currently bound parameters and return result.
     *
     * @param mixed[] $params
     *
     * @throws Exception
     */
    public function executeQuery(array $params = []): Result
    {
<<<<<<< HEAD
=======
        if (func_num_args() > 0) {
            Deprecation::trigger(
                'doctrine/dbal',
                'https://github.com/doctrine/dbal/pull/5556',
                'Passing $params to Statement::executeQuery() is deprecated. Bind parameters using'
                    . ' Statement::bindParam() or Statement::bindValue() instead.'
            );
        }

        if ($params === []) {
            $params = null; // Workaround as long execute() exists and used internally.
        }

>>>>>>> bf648df3
        return $this->execute($params);
    }

    /**
     * Executes the statement with the currently bound parameters and return affected rows.
     *
     * @param mixed[] $params
     *
     * @throws Exception
     */
    public function executeStatement(array $params = []): int
    {
<<<<<<< HEAD
=======
        if (func_num_args() > 0) {
            Deprecation::trigger(
                'doctrine/dbal',
                'https://github.com/doctrine/dbal/pull/5556',
                'Passing $params to Statement::executeStatement() is deprecated. Bind parameters using'
                    . ' Statement::bindParam() or Statement::bindValue() instead.'
            );
        }

        if ($params === []) {
            $params = null; // Workaround as long execute() exists and used internally.
        }

>>>>>>> bf648df3
        return $this->execute($params)->rowCount();
    }

    /**
     * Gets the wrapped driver statement.
     */
    public function getWrappedStatement(): Driver\Statement
    {
        return $this->stmt;
    }
}<|MERGE_RESOLUTION|>--- conflicted
+++ resolved
@@ -6,6 +6,7 @@
 
 use Doctrine\DBAL\Platforms\AbstractPlatform;
 use Doctrine\DBAL\Types\Type;
+use Doctrine\Deprecations\Deprecation;
 
 use function func_num_args;
 use function is_string;
@@ -163,22 +164,15 @@
      */
     public function executeQuery(array $params = []): Result
     {
-<<<<<<< HEAD
-=======
         if (func_num_args() > 0) {
             Deprecation::trigger(
                 'doctrine/dbal',
                 'https://github.com/doctrine/dbal/pull/5556',
                 'Passing $params to Statement::executeQuery() is deprecated. Bind parameters using'
-                    . ' Statement::bindParam() or Statement::bindValue() instead.'
+                . ' Statement::bindParam() or Statement::bindValue() instead.'
             );
         }
 
-        if ($params === []) {
-            $params = null; // Workaround as long execute() exists and used internally.
-        }
-
->>>>>>> bf648df3
         return $this->execute($params);
     }
 
@@ -191,22 +185,15 @@
      */
     public function executeStatement(array $params = []): int
     {
-<<<<<<< HEAD
-=======
         if (func_num_args() > 0) {
             Deprecation::trigger(
                 'doctrine/dbal',
                 'https://github.com/doctrine/dbal/pull/5556',
                 'Passing $params to Statement::executeStatement() is deprecated. Bind parameters using'
-                    . ' Statement::bindParam() or Statement::bindValue() instead.'
+                . ' Statement::bindParam() or Statement::bindValue() instead.'
             );
         }
 
-        if ($params === []) {
-            $params = null; // Workaround as long execute() exists and used internally.
-        }
-
->>>>>>> bf648df3
         return $this->execute($params)->rowCount();
     }
 
