--- conflicted
+++ resolved
@@ -10,33 +10,19 @@
 use Doctrine\DBAL\Driver\PDO;
 use Doctrine\DBAL\Driver\SQLite3;
 use Doctrine\DBAL\Driver\SQLSrv;
-<<<<<<< HEAD
 use Doctrine\DBAL\Exception\DriverRequired;
-use Doctrine\DBAL\Exception\InvalidArgumentException;
 use Doctrine\DBAL\Exception\InvalidDriverClass;
 use Doctrine\DBAL\Exception\InvalidWrapperClass;
+use Doctrine\DBAL\Exception\MalformedDsnException;
 use Doctrine\DBAL\Exception\UnknownDriver;
-=======
-use Doctrine\DBAL\Exception\MalformedDsnException;
 use Doctrine\DBAL\Tools\DsnParser;
 use Doctrine\Deprecations\Deprecation;
->>>>>>> fd8764f5
 
 use function array_keys;
 use function array_merge;
 use function class_implements;
 use function in_array;
 use function is_subclass_of;
-<<<<<<< HEAD
-use function parse_str;
-use function parse_url;
-use function preg_replace;
-use function rawurldecode;
-use function str_contains;
-use function str_replace;
-use function substr;
-=======
->>>>>>> fd8764f5
 
 /**
  * Factory for creating {@see Connection} instances.
@@ -260,168 +246,6 @@
             return $params;
         }
 
-<<<<<<< HEAD
-        // Patch the URL without a host to make it valid before parsing
-        $url = preg_replace('#^pdo-sqlite:///#', 'pdo-sqlite://localhost/', $params['url']);
-        assert($url !== null);
-
-        $url = parse_url($url);
-
-        if ($url === false) {
-            throw new InvalidArgumentException('Malformed parameter "url".');
-        }
-
-        foreach ($url as $param => $value) {
-            if (! is_string($value)) {
-                continue;
-            }
-
-            $url[$param] = rawurldecode($value);
-        }
-
-        $params = self::parseDatabaseUrlScheme($url['scheme'] ?? null, $params);
-
-        if (isset($url['host'])) {
-            $params['host'] = $url['host'];
-        }
-
-        if (isset($url['port'])) {
-            $params['port'] = $url['port'];
-        }
-
-        if (isset($url['user'])) {
-            $params['user'] = $url['user'];
-        }
-
-        if (isset($url['pass'])) {
-            $params['password'] = $url['pass'];
-        }
-
-        $params = self::parseDatabaseUrlPath($url, $params);
-        $params = self::parseDatabaseUrlQuery($url, $params);
-
-        return $params;
-    }
-
-    /**
-     * Parses the given connection URL and resolves the given connection parameters.
-     *
-     * Assumes that the connection URL scheme is already parsed and resolved into the given connection parameters
-     * via {@see parseDatabaseUrlScheme}.
-     *
-     * @see parseDatabaseUrlScheme
-     *
-     * @param mixed[] $url    The URL parts to evaluate.
-     * @param mixed[] $params The connection parameters to resolve.
-     *
-     * @return mixed[] The resolved connection parameters.
-     */
-    private static function parseDatabaseUrlPath(array $url, array $params): array
-    {
-        if (! isset($url['path'])) {
-            return $params;
-        }
-
-        $url['path'] = self::normalizeDatabaseUrlPath($url['path']);
-
-        // If we do not have a known DBAL driver, we do not know any connection URL path semantics to evaluate
-        // and therefore treat the path as regular DBAL connection URL path.
-        if (! isset($params['driver'])) {
-            return self::parseRegularDatabaseUrlPath($url, $params);
-        }
-
-        if (str_contains($params['driver'], 'sqlite')) {
-            return self::parseSqliteDatabaseUrlPath($url, $params);
-        }
-
-        return self::parseRegularDatabaseUrlPath($url, $params);
-    }
-
-    /**
-     * Parses the query part of the given connection URL and resolves the given connection parameters.
-     *
-     * @param mixed[] $url    The connection URL parts to evaluate.
-     * @param mixed[] $params The connection parameters to resolve.
-     *
-     * @return mixed[] The resolved connection parameters.
-     */
-    private static function parseDatabaseUrlQuery(array $url, array $params): array
-    {
-        if (! isset($url['query'])) {
-            return $params;
-        }
-
-        $query = [];
-
-        parse_str($url['query'], $query); // simply ingest query as extra params, e.g. charset or sslmode
-
-        return array_merge($params, $query); // parse_str wipes existing array elements
-    }
-
-    /**
-     * Parses the given regular connection URL and resolves the given connection parameters.
-     *
-     * Assumes that the "path" URL part is already normalized via {@see normalizeDatabaseUrlPath}.
-     *
-     * @see normalizeDatabaseUrlPath
-     *
-     * @param mixed[] $url    The regular connection URL parts to evaluate.
-     * @param mixed[] $params The connection parameters to resolve.
-     *
-     * @return mixed[] The resolved connection parameters.
-     */
-    private static function parseRegularDatabaseUrlPath(array $url, array $params): array
-    {
-        $params['dbname'] = $url['path'];
-
-        return $params;
-    }
-
-    /**
-     * Parses the given SQLite connection URL and resolves the given connection parameters.
-     *
-     * Assumes that the "path" URL part is already normalized via {@see normalizeDatabaseUrlPath}.
-     *
-     * @see normalizeDatabaseUrlPath
-     *
-     * @param mixed[] $url    The SQLite connection URL parts to evaluate.
-     * @param mixed[] $params The connection parameters to resolve.
-     *
-     * @return mixed[] The resolved connection parameters.
-     */
-    private static function parseSqliteDatabaseUrlPath(array $url, array $params): array
-    {
-        if ($url['path'] === ':memory:') {
-            $params['memory'] = true;
-
-            return $params;
-        }
-
-        $params['path'] = $url['path']; // pdo_sqlite driver uses 'path' instead of 'dbname' key
-
-        return $params;
-    }
-
-    /**
-     * Parses the scheme part from given connection URL and resolves the given connection parameters.
-     *
-     * @param string|null $scheme The connection URL scheme, if available
-     * @param mixed[]     $params The connection parameters to resolve.
-     *
-     * @return mixed[] The resolved connection parameters.
-     */
-    private static function parseDatabaseUrlScheme(?string $scheme, array $params): array
-    {
-        if ($scheme !== null) {
-            // The requested driver from the URL scheme takes precedence
-            // over the default custom driver from the connection parameters (if any).
-            unset($params['driverClass']);
-
-            // URL schemes must not contain underscores, but dashes are ok
-            $params['driver'] = str_replace('-', '_', $scheme);
-
-            return $params;
-=======
         Deprecation::trigger(
             'doctrine/dbal',
             'https://github.com/doctrine/dbal/pull/5843',
@@ -430,18 +254,17 @@
             self::class,
         );
 
-        $parser = new DsnParser(self::$driverSchemeAliases);
+        $parser = new DsnParser();
         try {
             $parsedParams = $parser->parse($params['url']);
         } catch (MalformedDsnException $e) {
-            throw new Exception('Malformed parameter "url".', 0, $e);
+            throw new InvalidDriverClass('Malformed parameter "url".', 0, $e);
         }
 
         if (isset($parsedParams['driver'])) {
             // The requested driver from the URL scheme takes precedence
             // over the default custom driver from the connection parameters (if any).
             unset($params['driverClass']);
->>>>>>> fd8764f5
         }
 
         $params = array_merge($params, $parsedParams);
