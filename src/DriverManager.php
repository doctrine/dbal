<?php

declare(strict_types=1);

namespace Doctrine\DBAL;

use Doctrine\Common\EventManager;
use Doctrine\DBAL\Driver\IBMDB2;
use Doctrine\DBAL\Driver\Mysqli;
use Doctrine\DBAL\Driver\OCI8;
use Doctrine\DBAL\Driver\PDO;
use Doctrine\DBAL\Driver\SQLite3;
use Doctrine\DBAL\Driver\SQLSrv;
use Doctrine\DBAL\Exception\DriverRequired;
use Doctrine\DBAL\Exception\InvalidArgumentException;
use Doctrine\DBAL\Exception\InvalidDriverClass;
use Doctrine\DBAL\Exception\InvalidWrapperClass;
use Doctrine\DBAL\Exception\UnknownDriver;

use function array_keys;
use function array_merge;
use function class_implements;
use function in_array;
use function is_string;
use function is_subclass_of;
use function parse_str;
use function parse_url;
use function preg_replace;
use function rawurldecode;
use function str_contains;
use function str_replace;
use function substr;

/**
 * Factory for creating {@see Connection} instances.
 *
 * @psalm-type OverrideParams = array{
 *     charset?: string,
 *     dbname?: string,
 *     driver?: key-of<self::DRIVER_MAP>,
 *     driverClass?: class-string<Driver>,
 *     driverOptions?: array<mixed>,
 *     host?: string,
 *     password?: string,
 *     path?: string,
 *     pdo?: \PDO,
 *     port?: int,
 *     user?: string,
 *     unix_socket?: string,
 * }
 * @psalm-type Params = array{
 *     charset?: string,
 *     dbname?: string,
 *     defaultTableOptions?: array<string, mixed>,
 *     driver?: key-of<self::DRIVER_MAP>,
 *     driverClass?: class-string<Driver>,
 *     driverOptions?: array<mixed>,
 *     host?: string,
 *     keepSlave?: bool,
 *     keepReplica?: bool,
 *     master?: OverrideParams,
 *     memory?: bool,
 *     password?: string,
 *     path?: string,
 *     pdo?: \PDO,
 *     port?: int,
 *     primary?: OverrideParams,
 *     replica?: array<OverrideParams>,
 *     serverVersion?: string,
 *     sharding?: array<string,mixed>,
 *     slaves?: array<OverrideParams>,
 *     user?: string,
 *     wrapperClass?: class-string<Connection>,
 *     unix_socket?: string,
 * }
 */
final class DriverManager
{
    /**
     * List of supported drivers and their mappings to the driver classes.
     *
     * To add your own driver use the 'driverClass' parameter to {@see DriverManager::getConnection()}.
     */
    private const DRIVER_MAP = [
<<<<<<< HEAD
        'pdo_mysql'  => PDO\MySQL\Driver::class,
        'pdo_sqlite' => PDO\SQLite\Driver::class,
        'pdo_pgsql'  => PDO\PgSQL\Driver::class,
        'pdo_oci'    => PDO\OCI\Driver::class,
        'oci8'       => OCI8\Driver::class,
        'ibm_db2'    => IBMDB2\Driver::class,
        'pdo_sqlsrv' => PDO\SQLSrv\Driver::class,
        'mysqli'     => Mysqli\Driver::class,
        'sqlsrv'     => SQLSrv\Driver::class,
=======
        'pdo_mysql'          => PDO\MySQL\Driver::class,
        'pdo_sqlite'         => PDO\SQLite\Driver::class,
        'pdo_pgsql'          => PDO\PgSQL\Driver::class,
        'pdo_oci'            => PDO\OCI\Driver::class,
        'oci8'               => OCI8\Driver::class,
        'ibm_db2'            => IBMDB2\Driver::class,
        'pdo_sqlsrv'         => PDO\SQLSrv\Driver::class,
        'mysqli'             => Mysqli\Driver::class,
        'sqlsrv'             => SQLSrv\Driver::class,
        'sqlite3'            => SQLite3\Driver::class,
    ];

    /**
     * List of URL schemes from a database URL and their mappings to driver.
     *
     * @deprecated Use actual driver names instead.
     *
     * @var string[]
     */
    private static array $driverSchemeAliases = [
        'db2'        => 'ibm_db2',
        'mssql'      => 'pdo_sqlsrv',
        'mysql'      => 'pdo_mysql',
        'mysql2'     => 'pdo_mysql', // Amazon RDS, for some weird reason
        'postgres'   => 'pdo_pgsql',
        'postgresql' => 'pdo_pgsql',
        'pgsql'      => 'pdo_pgsql',
        'sqlite'     => 'pdo_sqlite',
        'sqlite3'    => 'pdo_sqlite',
>>>>>>> 81ee1952
    ];

    /**
     * Private constructor. This class cannot be instantiated.
     *
     * @codeCoverageIgnore
     */
    private function __construct()
    {
    }

    /**
     * Creates a connection object based on the specified parameters.
     * This method returns a Doctrine\DBAL\Connection which wraps the underlying
     * driver connection.
     *
     * $params must contain at least one of the following.
     *
     * Either 'driver' with one of the array keys of {@see DRIVER_MAP},
     * OR 'driverClass' that contains the full class name (with namespace) of the
     * driver class to instantiate.
     *
     * Other (optional) parameters:
     *
     * <b>user (string)</b>:
     * The username to use when connecting.
     *
     * <b>password (string)</b>:
     * The password to use when connecting.
     *
     * <b>driverOptions (array)</b>:
     * Any additional driver-specific options for the driver. These are just passed
     * through to the driver.
     *
     * <b>wrapperClass</b>:
     * You may specify a custom wrapper class through the 'wrapperClass'
     * parameter but this class MUST inherit from Doctrine\DBAL\Connection.
     *
     * <b>driverClass</b>:
     * The driver class to use.
     *
     * @param Configuration|null $config       The configuration to use.
     * @param EventManager|null  $eventManager The event manager to use.
     * @psalm-param array{
     *     charset?: string,
     *     dbname?: string,
     *     driver?: key-of<self::DRIVER_MAP>,
     *     driverClass?: class-string<Driver>,
     *     driverOptions?: array<mixed>,
     *     host?: string,
     *     keepSlave?: bool,
     *     keepReplica?: bool,
     *     master?: OverrideParams,
     *     memory?: bool,
     *     password?: string,
     *     path?: string,
     *     pdo?: \PDO,
     *     port?: int,
     *     primary?: OverrideParams,
     *     replica?: array<OverrideParams>,
     *     sharding?: array<string,mixed>,
     *     slaves?: array<OverrideParams>,
     *     user?: string,
     *     wrapperClass?: class-string<T>,
     * } $params
     *
     * @psalm-return ($params is array{wrapperClass:mixed} ? T : Connection)
     *
     * @template T of Connection
     */
    public static function getConnection(
        array $params,
        ?Configuration $config = null,
        ?EventManager $eventManager = null,
    ): Connection {
        // create default config and event manager, if not set
        $config       ??= new Configuration();
        $eventManager ??= new EventManager();
        $params         = self::parseDatabaseUrl($params);

        // URL support for PrimaryReplicaConnection
        if (isset($params['primary'])) {
            $params['primary'] = self::parseDatabaseUrl($params['primary']);
        }

        if (isset($params['replica'])) {
            foreach ($params['replica'] as $key => $replicaParams) {
                $params['replica'][$key] = self::parseDatabaseUrl($replicaParams);
            }
        }

        $driver = self::createDriver($params);

        foreach ($config->getMiddlewares() as $middleware) {
            $driver = $middleware->wrap($driver);
        }

        $wrapperClass = Connection::class;
        if (isset($params['wrapperClass'])) {
            if (! is_subclass_of($params['wrapperClass'], $wrapperClass)) {
                throw InvalidWrapperClass::new($params['wrapperClass']);
            }

            /** @var class-string<Connection> $wrapperClass */
            $wrapperClass = $params['wrapperClass'];
        }

        return new $wrapperClass($params, $driver, $config, $eventManager);
    }

    /**
     * Returns the list of supported drivers.
     *
     * @return string[]
     */
    public static function getAvailableDrivers(): array
    {
        return array_keys(self::DRIVER_MAP);
    }

    /**
     * @param array<string,mixed> $params
     * @psalm-param Params $params
     * @phpstan-param array<string,mixed> $params
     */
    private static function createDriver(array $params): Driver
    {
        if (isset($params['driverClass'])) {
            $interfaces = class_implements($params['driverClass']);

            if ($interfaces === false || ! in_array(Driver::class, $interfaces, true)) {
                throw InvalidDriverClass::new($params['driverClass']);
            }

            return new $params['driverClass']();
        }

        if (isset($params['driver'])) {
            if (! isset(self::DRIVER_MAP[$params['driver']])) {
                throw UnknownDriver::new($params['driver'], array_keys(self::DRIVER_MAP));
            }

            $class = self::DRIVER_MAP[$params['driver']];

            return new $class();
        }

        throw DriverRequired::new();
    }

    /**
     * Normalizes the given connection URL path.
     *
     * @return string The normalized connection URL path
     */
    private static function normalizeDatabaseUrlPath(string $urlPath): string
    {
        // Trim leading slash from URL path.
        return substr($urlPath, 1);
    }

    /**
     * Extracts parts from a database URL, if present, and returns an
     * updated list of parameters.
     *
     * @param mixed[] $params The list of parameters.
     * @psalm-param Params $params
     * @phpstan-param array<string,mixed> $params
     *
     * @return mixed[] A modified list of parameters with info from a database
     *                 URL extracted into indidivual parameter parts.
     * @psalm-return Params
     * @phpstan-return array<string,mixed>
     */
    private static function parseDatabaseUrl(array $params): array
    {
        if (! isset($params['url'])) {
            return $params;
        }

        // Patch the URL without a host to make it valid before parsing
        $url = preg_replace('#^pdo-sqlite:///#', 'pdo-sqlite://localhost/', $params['url']);
        $url = parse_url($url);

        if ($url === false) {
            throw new InvalidArgumentException('Malformed parameter "url".');
        }

        foreach ($url as $param => $value) {
            if (! is_string($value)) {
                continue;
            }

            $url[$param] = rawurldecode($value);
        }

        $params = self::parseDatabaseUrlScheme($url['scheme'] ?? null, $params);

        if (isset($url['host'])) {
            $params['host'] = $url['host'];
        }

        if (isset($url['port'])) {
            $params['port'] = $url['port'];
        }

        if (isset($url['user'])) {
            $params['user'] = $url['user'];
        }

        if (isset($url['pass'])) {
            $params['password'] = $url['pass'];
        }

        $params = self::parseDatabaseUrlPath($url, $params);
        $params = self::parseDatabaseUrlQuery($url, $params);

        return $params;
    }

    /**
     * Parses the given connection URL and resolves the given connection parameters.
     *
     * Assumes that the connection URL scheme is already parsed and resolved into the given connection parameters
     * via {@see parseDatabaseUrlScheme}.
     *
     * @see parseDatabaseUrlScheme
     *
     * @param mixed[] $url    The URL parts to evaluate.
     * @param mixed[] $params The connection parameters to resolve.
     *
     * @return mixed[] The resolved connection parameters.
     */
    private static function parseDatabaseUrlPath(array $url, array $params): array
    {
        if (! isset($url['path'])) {
            return $params;
        }

        $url['path'] = self::normalizeDatabaseUrlPath($url['path']);

        // If we do not have a known DBAL driver, we do not know any connection URL path semantics to evaluate
        // and therefore treat the path as regular DBAL connection URL path.
        if (! isset($params['driver'])) {
            return self::parseRegularDatabaseUrlPath($url, $params);
        }

        if (str_contains($params['driver'], 'sqlite')) {
            return self::parseSqliteDatabaseUrlPath($url, $params);
        }

        return self::parseRegularDatabaseUrlPath($url, $params);
    }

    /**
     * Parses the query part of the given connection URL and resolves the given connection parameters.
     *
     * @param mixed[] $url    The connection URL parts to evaluate.
     * @param mixed[] $params The connection parameters to resolve.
     *
     * @return mixed[] The resolved connection parameters.
     */
    private static function parseDatabaseUrlQuery(array $url, array $params): array
    {
        if (! isset($url['query'])) {
            return $params;
        }

        $query = [];

        parse_str($url['query'], $query); // simply ingest query as extra params, e.g. charset or sslmode

        return array_merge($params, $query); // parse_str wipes existing array elements
    }

    /**
     * Parses the given regular connection URL and resolves the given connection parameters.
     *
     * Assumes that the "path" URL part is already normalized via {@see normalizeDatabaseUrlPath}.
     *
     * @see normalizeDatabaseUrlPath
     *
     * @param mixed[] $url    The regular connection URL parts to evaluate.
     * @param mixed[] $params The connection parameters to resolve.
     *
     * @return mixed[] The resolved connection parameters.
     */
    private static function parseRegularDatabaseUrlPath(array $url, array $params): array
    {
        $params['dbname'] = $url['path'];

        return $params;
    }

    /**
     * Parses the given SQLite connection URL and resolves the given connection parameters.
     *
     * Assumes that the "path" URL part is already normalized via {@see normalizeDatabaseUrlPath}.
     *
     * @see normalizeDatabaseUrlPath
     *
     * @param mixed[] $url    The SQLite connection URL parts to evaluate.
     * @param mixed[] $params The connection parameters to resolve.
     *
     * @return mixed[] The resolved connection parameters.
     */
    private static function parseSqliteDatabaseUrlPath(array $url, array $params): array
    {
        if ($url['path'] === ':memory:') {
            $params['memory'] = true;

            return $params;
        }

        $params['path'] = $url['path']; // pdo_sqlite driver uses 'path' instead of 'dbname' key

        return $params;
    }

    /**
     * Parses the scheme part from given connection URL and resolves the given connection parameters.
     *
     * @param string|null $scheme The connection URL scheme, if available
     * @param mixed[]     $params The connection parameters to resolve.
     *
     * @return mixed[] The resolved connection parameters.
     */
    private static function parseDatabaseUrlScheme(?string $scheme, array $params): array
    {
        if ($scheme !== null) {
            // The requested driver from the URL scheme takes precedence
            // over the default custom driver from the connection parameters (if any).
            unset($params['driverClass']);

            // URL schemes must not contain underscores, but dashes are ok
            $params['driver'] = str_replace('-', '_', $scheme);

            return $params;
        }

        // If a schemeless connection URL is given, we require a default driver or default custom driver
        // as connection parameter.
        if (! isset($params['driverClass']) && ! isset($params['driver'])) {
            throw DriverRequired::new($params['url']);
        }

        return $params;
    }
}<|MERGE_RESOLUTION|>--- conflicted
+++ resolved
@@ -82,7 +82,6 @@
      * To add your own driver use the 'driverClass' parameter to {@see DriverManager::getConnection()}.
      */
     private const DRIVER_MAP = [
-<<<<<<< HEAD
         'pdo_mysql'  => PDO\MySQL\Driver::class,
         'pdo_sqlite' => PDO\SQLite\Driver::class,
         'pdo_pgsql'  => PDO\PgSQL\Driver::class,
@@ -92,37 +91,7 @@
         'pdo_sqlsrv' => PDO\SQLSrv\Driver::class,
         'mysqli'     => Mysqli\Driver::class,
         'sqlsrv'     => SQLSrv\Driver::class,
-=======
-        'pdo_mysql'          => PDO\MySQL\Driver::class,
-        'pdo_sqlite'         => PDO\SQLite\Driver::class,
-        'pdo_pgsql'          => PDO\PgSQL\Driver::class,
-        'pdo_oci'            => PDO\OCI\Driver::class,
-        'oci8'               => OCI8\Driver::class,
-        'ibm_db2'            => IBMDB2\Driver::class,
-        'pdo_sqlsrv'         => PDO\SQLSrv\Driver::class,
-        'mysqli'             => Mysqli\Driver::class,
-        'sqlsrv'             => SQLSrv\Driver::class,
-        'sqlite3'            => SQLite3\Driver::class,
-    ];
-
-    /**
-     * List of URL schemes from a database URL and their mappings to driver.
-     *
-     * @deprecated Use actual driver names instead.
-     *
-     * @var string[]
-     */
-    private static array $driverSchemeAliases = [
-        'db2'        => 'ibm_db2',
-        'mssql'      => 'pdo_sqlsrv',
-        'mysql'      => 'pdo_mysql',
-        'mysql2'     => 'pdo_mysql', // Amazon RDS, for some weird reason
-        'postgres'   => 'pdo_pgsql',
-        'postgresql' => 'pdo_pgsql',
-        'pgsql'      => 'pdo_pgsql',
-        'sqlite'     => 'pdo_sqlite',
-        'sqlite3'    => 'pdo_sqlite',
->>>>>>> 81ee1952
+        'sqlite3'    => SQLite3\Driver::class,
     ];
 
     /**
