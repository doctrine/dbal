--- conflicted
+++ resolved
@@ -19,15 +19,9 @@
     /**
      * Runs console with the given connection provider or helperset (deprecated).
      *
-<<<<<<< HEAD
      * @param array<int, Command> $commands
-=======
-     * @param Command[] $commands
-     *
-     * @return void
      *
      * @throws Exception
->>>>>>> 4cc12da9
      */
     public static function run(ConnectionProvider $connectionProvider, array $commands = []): void
     {
