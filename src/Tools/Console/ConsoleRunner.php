<?php

declare(strict_types=1);

namespace Doctrine\DBAL\Tools\Console;

use Composer\InstalledVersions;
use Doctrine\DBAL\Tools\Console\Command\ReservedWordsCommand;
use Doctrine\DBAL\Tools\Console\Command\RunSqlCommand;
use Exception;
use Symfony\Component\Console\Application;
use Symfony\Component\Console\Command\Command;

use function assert;

/**
 * Handles running the Console Tools inside Symfony Console context.
 */
class ConsoleRunner
{
    /**
     * Runs console with the given connection provider.
     *
     * @param array<int, Command> $commands
     *
     * @throws Exception
     */
    public static function run(ConnectionProvider $connectionProvider, array $commands = []): void
    {
        $version = InstalledVersions::getVersion('doctrine/dbal');
        assert($version !== null);

        $cli = new Application('Doctrine Command Line Interface', $version);

        $cli->setCatchExceptions(true);
        self::addCommands($cli, $connectionProvider);
        $cli->addCommands($commands);
        $cli->run();
    }

    public static function addCommands(Application $cli, ConnectionProvider $connectionProvider): void
    {
        $cli->addCommands([
            new RunSqlCommand($connectionProvider),
            new ReservedWordsCommand($connectionProvider),
        ]);
    }

    /**
     * Prints the instructions to create a configuration file
<<<<<<< HEAD
=======
     *
     * @deprecated This method will be removed without replacement.
     *
     * @return void
>>>>>>> cb080ac3
     */
    public static function printCliConfigTemplate(): void
    {
        echo <<<'HELP'
You are missing a "cli-config.php" or "config/cli-config.php" file in your
project, which is required to get the Doctrine-DBAL Console working. You can use the
following sample as a template:

<?php
use Doctrine\DBAL\Tools\Console\ConnectionProvider\SingleConnectionProvider;

// You can append new commands to $commands array, if needed

// replace with the mechanism to retrieve DBAL connection(s) in your app
// and return a Doctrine\DBAL\Tools\Console\ConnectionProvider instance.
$connection = getDBALConnection();

// in case you have a single connection you can use SingleConnectionProvider
// otherwise you need to implement the Doctrine\DBAL\Tools\Console\ConnectionProvider interface with your custom logic
return new SingleConnectionProvider($connection);

HELP;
    }
}<|MERGE_RESOLUTION|>--- conflicted
+++ resolved
@@ -48,13 +48,8 @@
 
     /**
      * Prints the instructions to create a configuration file
-<<<<<<< HEAD
-=======
      *
      * @deprecated This method will be removed without replacement.
-     *
-     * @return void
->>>>>>> cb080ac3
      */
     public static function printCliConfigTemplate(): void
     {
