<?php

namespace Doctrine\DBAL\Schema;

use Doctrine\DBAL\Exception;
use Doctrine\DBAL\Platforms\OraclePlatform;
use Doctrine\DBAL\Result;
use Doctrine\DBAL\Types\Type;

use function array_change_key_case;
use function array_keys;
use function array_values;
use function assert;
<<<<<<< HEAD
=======
use function implode;
>>>>>>> eeb84cf1
use function is_string;
use function preg_match;
use function str_replace;
use function strpos;
use function strtolower;
use function strtoupper;
use function trim;

use const CASE_LOWER;

/**
 * Oracle Schema Manager.
 *
 * @extends AbstractSchemaManager<OraclePlatform>
 */
class OracleSchemaManager extends AbstractSchemaManager
{
    /**
     * {@inheritdoc}
     */
    protected function _getPortableViewDefinition($view)
    {
        $view = array_change_key_case($view, CASE_LOWER);

        return new View($this->getQuotedIdentifierName($view['view_name']), $view['text']);
    }

    /**
     * {@inheritdoc}
     */
    protected function _getPortableUserDefinition($user)
    {
        $user = array_change_key_case($user, CASE_LOWER);

        return [
            'user' => $user['username'],
        ];
    }

    /**
     * {@inheritdoc}
     */
    protected function _getPortableTableDefinition($table)
    {
        $table = array_change_key_case($table, CASE_LOWER);

        return $this->getQuotedIdentifierName($table['table_name']);
    }

    /**
     * {@inheritdoc}
     *
     * @link http://ezcomponents.org/docs/api/trunk/DatabaseSchema/ezcDbSchemaPgsqlReader.html
     */
    protected function _getPortableTableIndexesList($tableIndexes, $tableName = null)
    {
        $indexBuffer = [];
        foreach ($tableIndexes as $tableIndex) {
            $tableIndex = array_change_key_case($tableIndex, CASE_LOWER);

            $keyName = strtolower($tableIndex['name']);
            $buffer  = [];

            if ($tableIndex['is_primary'] === 'P') {
                $keyName              = 'primary';
                $buffer['primary']    = true;
                $buffer['non_unique'] = false;
            } else {
                $buffer['primary']    = false;
                $buffer['non_unique'] = ! $tableIndex['is_unique'];
            }

            $buffer['key_name']    = $keyName;
            $buffer['column_name'] = $this->getQuotedIdentifierName($tableIndex['column_name']);
            $indexBuffer[]         = $buffer;
        }

        return parent::_getPortableTableIndexesList($indexBuffer, $tableName);
    }

    /**
     * {@inheritdoc}
     */
    protected function _getPortableTableColumnDefinition($tableColumn)
    {
        $tableColumn = array_change_key_case($tableColumn, CASE_LOWER);

        $dbType = strtolower($tableColumn['data_type']);
        if (strpos($dbType, 'timestamp(') === 0) {
            if (strpos($dbType, 'with time zone') !== false) {
                $dbType = 'timestamptz';
            } else {
                $dbType = 'timestamp';
            }
        }

        $unsigned = $fixed = $precision = $scale = $length = null;

        if (! isset($tableColumn['column_name'])) {
            $tableColumn['column_name'] = '';
        }

        // Default values returned from database sometimes have trailing spaces.
        if (is_string($tableColumn['data_default'])) {
            $tableColumn['data_default'] = trim($tableColumn['data_default']);
        }

        if ($tableColumn['data_default'] === '' || $tableColumn['data_default'] === 'NULL') {
            $tableColumn['data_default'] = null;
        }

        if ($tableColumn['data_default'] !== null) {
            // Default values returned from database are represented as literal expressions
            if (preg_match('/^\'(.*)\'$/s', $tableColumn['data_default'], $matches) === 1) {
                $tableColumn['data_default'] = str_replace("''", "'", $matches[1]);
            }
        }

        if ($tableColumn['data_precision'] !== null) {
            $precision = (int) $tableColumn['data_precision'];
        }

        if ($tableColumn['data_scale'] !== null) {
            $scale = (int) $tableColumn['data_scale'];
        }

        $type                    = $this->_platform->getDoctrineTypeMapping($dbType);
        $type                    = $this->extractDoctrineTypeFromComment($tableColumn['comments'], $type);
        $tableColumn['comments'] = $this->removeDoctrineTypeFromComment($tableColumn['comments'], $type);

        switch ($dbType) {
            case 'number':
                if ($precision === 20 && $scale === 0) {
                    $type = 'bigint';
                } elseif ($precision === 5 && $scale === 0) {
                    $type = 'smallint';
                } elseif ($precision === 1 && $scale === 0) {
                    $type = 'boolean';
                } elseif ($scale > 0) {
                    $type = 'decimal';
                }

                break;

            case 'varchar':
            case 'varchar2':
            case 'nvarchar2':
                $length = $tableColumn['char_length'];
                $fixed  = false;
                break;

            case 'raw':
                $length = $tableColumn['data_length'];
                $fixed  = true;
                break;

            case 'char':
            case 'nchar':
                $length = $tableColumn['char_length'];
                $fixed  = true;
                break;
        }

        $options = [
            'notnull'    => $tableColumn['nullable'] === 'N',
            'fixed'      => (bool) $fixed,
            'unsigned'   => (bool) $unsigned,
            'default'    => $tableColumn['data_default'],
            'length'     => $length,
            'precision'  => $precision,
            'scale'      => $scale,
            'comment'    => isset($tableColumn['comments']) && $tableColumn['comments'] !== ''
                ? $tableColumn['comments']
                : null,
        ];

        return new Column($this->getQuotedIdentifierName($tableColumn['column_name']), Type::getType($type), $options);
    }

    /**
     * {@inheritdoc}
     */
    protected function _getPortableTableForeignKeysList($tableForeignKeys)
    {
        $list = [];
        foreach ($tableForeignKeys as $value) {
            $value = array_change_key_case($value, CASE_LOWER);
            if (! isset($list[$value['constraint_name']])) {
                if ($value['delete_rule'] === 'NO ACTION') {
                    $value['delete_rule'] = null;
                }

                $list[$value['constraint_name']] = [
                    'name' => $this->getQuotedIdentifierName($value['constraint_name']),
                    'local' => [],
                    'foreign' => [],
                    'foreignTable' => $value['references_table'],
                    'onDelete' => $value['delete_rule'],
                ];
            }

            $localColumn   = $this->getQuotedIdentifierName($value['local_column']);
            $foreignColumn = $this->getQuotedIdentifierName($value['foreign_column']);

            $list[$value['constraint_name']]['local'][$value['position']]   = $localColumn;
            $list[$value['constraint_name']]['foreign'][$value['position']] = $foreignColumn;
        }

        $result = [];
        foreach ($list as $constraint) {
            $result[] = new ForeignKeyConstraint(
                array_values($constraint['local']),
                $this->getQuotedIdentifierName($constraint['foreignTable']),
                array_values($constraint['foreign']),
                $this->getQuotedIdentifierName($constraint['name']),
                ['onDelete' => $constraint['onDelete']]
            );
        }

        return $result;
    }

    /**
     * {@inheritdoc}
     */
    protected function _getPortableSequenceDefinition($sequence)
    {
        $sequence = array_change_key_case($sequence, CASE_LOWER);

        return new Sequence(
            $this->getQuotedIdentifierName($sequence['sequence_name']),
            (int) $sequence['increment_by'],
            (int) $sequence['min_value']
        );
    }

    /**
     * {@inheritdoc}
     */
    protected function _getPortableDatabaseDefinition($database)
    {
        $database = array_change_key_case($database, CASE_LOWER);

        return $database['username'];
    }

    /**
     * {@inheritdoc}
     */
    public function createDatabase($database)
    {
        $statement = $this->_platform->getCreateDatabaseSQL($database);

        $params = $this->_conn->getParams();

        if (isset($params['password'])) {
            $statement .= ' IDENTIFIED BY ' . $params['password'];
        }

        $this->_conn->executeStatement($statement);

        $statement = 'GRANT DBA TO ' . $database;
        $this->_conn->executeStatement($statement);
    }

    /**
     * @internal The method should be only used from within the OracleSchemaManager class hierarchy.
     *
     * @param string $table
     *
     * @return bool
     *
     * @throws Exception
     */
    public function dropAutoincrement($table)
    {
        $sql = $this->_platform->getDropAutoincrementSql($table);
        foreach ($sql as $query) {
            $this->_conn->executeStatement($query);
        }

        return true;
    }

    /**
     * {@inheritdoc}
     */
    public function dropTable($name)
    {
        $this->tryMethod('dropAutoincrement', $name);

        parent::dropTable($name);
    }

    /**
     * Returns the quoted representation of the given identifier name.
     *
     * Quotes non-uppercase identifiers explicitly to preserve case
     * and thus make references to the particular identifier work.
     *
     * @param string $identifier The identifier to quote.
     */
    private function getQuotedIdentifierName($identifier): string
    {
        if (preg_match('/[a-z]/', $identifier) === 1) {
            return $this->_platform->quoteIdentifier($identifier);
        }

        return $identifier;
    }

    /**
     * {@inheritdoc}
     */
    public function listTables()
    {
        $currentDatabase = $this->_conn->getDatabase();

        assert($currentDatabase !== null);

        // Get all column definitions in one database call.
        $sql = <<<'SQL'
          SELECT C.*, D.COMMENTS AS COMMENTS
            FROM ALL_TAB_COLUMNS C
       LEFT JOIN ALL_COL_COMMENTS D ON D.OWNER = C.OWNER AND D.TABLE_NAME = C.TABLE_NAME AND
                 D.COLUMN_NAME = C.COLUMN_NAME
           WHERE C.OWNER = :OWNER
        ORDER BY C.TABLE_NAME, C.COLUMN_ID
SQL;

        $columnsData = $this->getObjectRecordsByTable(
            $sql,
            ['OWNER' => $currentDatabase],
            'TABLE_NAME'
        );

        // Get all foreign keys definitions in one database call.
        $sql = <<<'SQL'
          SELECT COLS.TABLE_NAME,
                 ALC.CONSTRAINT_NAME,
                 ALC.DELETE_RULE,
                 COLS.COLUMN_NAME "local_column",
                 COLS.POSITION,
                 R_COLS.TABLE_NAME "references_table",
                 R_COLS.COLUMN_NAME "foreign_column"
            FROM ALL_CONS_COLUMNS COLS
       LEFT JOIN ALL_CONSTRAINTS ALC ON ALC.OWNER = COLS.OWNER AND ALC.CONSTRAINT_NAME = COLS.CONSTRAINT_NAME
       LEFT JOIN ALL_CONS_COLUMNS R_COLS ON R_COLS.OWNER = ALC.R_OWNER AND
                 R_COLS.CONSTRAINT_NAME = ALC.R_CONSTRAINT_NAME AND
                 R_COLS.POSITION = COLS.POSITION
           WHERE ALC.CONSTRAINT_TYPE = 'R' AND COLS.OWNER = :OWNER
        ORDER BY COLS.TABLE_NAME, COLS.CONSTRAINT_NAME, COLS.POSITION
SQL;

        $foreignKeysData = $this->getObjectRecordsByTable(
            $sql,
            ['OWNER' => $currentDatabase],
            'TABLE_NAME'
        );

        // Get all indexes definitions in one database call.
        $sql = <<<'SQL'
          SELECT IND_COL.TABLE_NAME,
                 IND_COL.INDEX_NAME AS NAME,
                 IND.INDEX_TYPE AS TYPE,
                 DECODE(IND.UNIQUENESS, 'NONUNIQUE', 0, 'UNIQUE', 1) AS IS_UNIQUE,
                 IND_COL.COLUMN_NAME AS COLUMN_NAME,
                 IND_COL.COLUMN_POSITION AS COLUMN_POS,
                 CON.CONSTRAINT_TYPE AS IS_PRIMARY
            FROM ALL_IND_COLUMNS IND_COL
       LEFT JOIN ALL_INDEXES IND ON IND.OWNER = IND_COL.INDEX_OWNER AND IND.INDEX_NAME = IND_COL.INDEX_NAME
       LEFT JOIN ALL_CONSTRAINTS CON ON  CON.OWNER = IND_COL.INDEX_OWNER AND CON.INDEX_NAME = IND_COL.INDEX_NAME
           WHERE IND_COL.INDEX_OWNER = :OWNER
        ORDER BY IND_COL.TABLE_NAME, IND_COL.INDEX_NAME, IND_COL.COLUMN_POSITION
SQL;

        $indexesData = $this->getObjectRecordsByTable(
            $sql,
            ['OWNER' => $currentDatabase],
            'TABLE_NAME'
        );

        $tables = [];

        foreach (array_keys($columnsData) as $tableName) {
            $unquotedTableName = trim($tableName, '"');

            $columns = $this->_getPortableTableColumnList(
                $tableName,
                '',
                $columnsData[$unquotedTableName]
            );

            $foreignKeys = [];
            if (isset($foreignKeysData[$unquotedTableName])) {
                $foreignKeys = $this->_getPortableTableForeignKeysList(
                    $foreignKeysData[$unquotedTableName]
                );
            }

            $indexes = [];
            if (isset($indexesData[$unquotedTableName])) {
                $indexes = $this->_getPortableTableIndexesList(
                    $indexesData[$unquotedTableName],
                    $tableName
                );
            }

            $tables[] = new Table($tableName, $columns, $indexes, [], $foreignKeys, []);
        }

        return $tables;
    }

    /**
     * {@inheritdoc}
     */
    public function listTableDetails($name): Table
    {
        $currentDatabase = $this->_conn->getDatabase();

        assert($currentDatabase !== null);

        $tableName = $this->normalizeIdentifier($name);

        $options = [];
        $comment = $this->selectDatabaseTableComments($currentDatabase, $tableName)
            ->fetchOne();

        if ($comment !== false) {
            $options['comment'] = $comment;
        }

        return new Table(
            $name,
            $this->_getPortableTableColumnList(
                $name,
                $currentDatabase,
                $this->selectDatabaseColumns($currentDatabase, $tableName)
                    ->fetchAllAssociative()
            ),
            $this->_getPortableTableIndexesList(
                $this->selectDatabaseIndexes($currentDatabase, $tableName)
                    ->fetchAllAssociative(),
                $name
            ),
            [],
            $this->_getPortableTableForeignKeysList(
                $this->selectDatabaseForeignKeys($currentDatabase, $tableName)
                    ->fetchAllAssociative()
            ),
            $options
        );
    }

    /**
     * {@inheritdoc}
     */
    public function listTables()
    {
        $currentDatabase = $this->_conn->getDatabase();

        assert($currentDatabase !== null);

        /** @var array<string,list<array<string,mixed>>> $columns */
        $columns = $this->selectDatabaseColumns($currentDatabase)
            ->fetchAllAssociativeGrouped();

        $indexes = $this->selectDatabaseIndexes($currentDatabase)
            ->fetchAllAssociativeGrouped();

        $foreignKeys = $this->selectDatabaseForeignKeys($currentDatabase)
            ->fetchAllAssociativeGrouped();

        $comments = $this->selectDatabaseTableComments($currentDatabase)
            ->fetchAllKeyValue();

        $tables = [];

        foreach ($columns as $tableName => $tableColumns) {
            $options = [];

            if (isset($comments[$tableName])) {
                $options['comment'] = $comments[$tableName];
            }

            $tables[] = new Table(
                $tableName,
                $this->_getPortableTableColumnList($tableName, $currentDatabase, $tableColumns),
                $this->_getPortableTableIndexesList($indexes[$tableName] ?? [], $tableName),
                [],
                $this->_getPortableTableForeignKeysList($foreignKeys[$tableName] ?? []),
                $options
            );
        }

        return $tables;
    }

    /**
     * Selects column definitions of the tables in the specified database. If the table name is specified, narrows down
     * the selection to this table.
     *
     * @throws Exception
     */
    private function selectDatabaseColumns(string $databaseName, ?string $tableName = null): Result
    {
        $sql = 'SELECT';

        if ($tableName === null) {
            $sql .= ' C.TABLE_NAME,';
        }

        $sql .= <<<'SQL'
                 C.COLUMN_NAME,
                 C.DATA_TYPE,
                 C.DATA_DEFAULT,
                 C.DATA_PRECISION,
                 C.DATA_SCALE,
                 C.CHAR_LENGTH,
                 C.DATA_LENGTH,
                 C.NULLABLE,
                 D.COMMENTS
            FROM ALL_TAB_COLUMNS C
       LEFT JOIN ALL_COL_COMMENTS D
           ON D.OWNER = C.OWNER
                  AND D.TABLE_NAME = C.TABLE_NAME
                  AND D.COLUMN_NAME = C.COLUMN_NAME
SQL;

        $conditions = ['C.OWNER = :OWNER'];
        $params     = ['OWNER' => $databaseName];

        if ($tableName !== null) {
            $conditions[]         = 'C.TABLE_NAME = :TABLE_NAME';
            $params['TABLE_NAME'] = $tableName;
        }

        $sql .= ' WHERE ' . implode(' AND ', $conditions)
            . ' ORDER BY C.COLUMN_ID';

        return $this->_conn->executeQuery($sql, $params);
    }

    /**
     * Selects index definitions of the tables in the specified database. If the table name is specified, narrows down
     * the selection to this table.
     *
     * @throws Exception
     */
    private function selectDatabaseIndexes(string $databaseName, ?string $tableName = null): Result
    {
        $sql = 'SELECT';

        if ($tableName === null) {
            $sql .= ' IND_COL.TABLE_NAME,';
        }

        $sql .= <<<'SQL'
                 IND_COL.INDEX_NAME AS NAME,
                 IND.INDEX_TYPE AS TYPE,
                 DECODE(IND.UNIQUENESS, 'NONUNIQUE', 0, 'UNIQUE', 1) AS IS_UNIQUE,
                 IND_COL.COLUMN_NAME AS COLUMN_NAME,
                 IND_COL.COLUMN_POSITION AS COLUMN_POS,
                 CON.CONSTRAINT_TYPE AS IS_PRIMARY
            FROM ALL_IND_COLUMNS IND_COL
       LEFT JOIN ALL_INDEXES IND ON IND.OWNER = IND_COL.INDEX_OWNER AND IND.INDEX_NAME = IND_COL.INDEX_NAME
       LEFT JOIN ALL_CONSTRAINTS CON ON CON.OWNER = IND_COL.INDEX_OWNER AND CON.INDEX_NAME = IND_COL.INDEX_NAME
SQL;

        $conditions = ['IND_COL.INDEX_OWNER = :OWNER'];
        $params     = ['OWNER' => $databaseName];

        if ($tableName !== null) {
            $conditions[]         = 'IND_COL.TABLE_NAME = :TABLE_NAME';
            $params['TABLE_NAME'] = $tableName;
        }

        $sql .= ' WHERE ' . implode(' AND ', $conditions)
            . ' ORDER BY IND_COL.TABLE_NAME, IND_COL.INDEX_NAME, IND_COL.COLUMN_POSITION';

        return $this->_conn->executeQuery($sql, $params);
    }

    /**
     * Selects foreign key definitions of the tables in the specified database. If the table name is specified,
     * narrows down the selection to this table.
     *
     * @throws Exception
     */
    private function selectDatabaseForeignKeys(string $databaseName, ?string $tableName = null): Result
    {
        $sql = 'SELECT';

        if ($tableName === null) {
            $sql .= ' COLS.TABLE_NAME,';
        }

        $sql .= <<<'SQL'
                 ALC.CONSTRAINT_NAME,
                 ALC.DELETE_RULE,
                 COLS.COLUMN_NAME LOCAL_COLUMN,
                 COLS.POSITION,
                 R_COLS.TABLE_NAME REFERENCES_TABLE,
                 R_COLS.COLUMN_NAME FOREIGN_COLUMN
            FROM ALL_CONS_COLUMNS COLS
       LEFT JOIN ALL_CONSTRAINTS ALC ON ALC.OWNER = COLS.OWNER AND ALC.CONSTRAINT_NAME = COLS.CONSTRAINT_NAME
       LEFT JOIN ALL_CONS_COLUMNS R_COLS ON R_COLS.OWNER = ALC.R_OWNER AND
                 R_COLS.CONSTRAINT_NAME = ALC.R_CONSTRAINT_NAME AND
                 R_COLS.POSITION = COLS.POSITION
SQL;

        $conditions = ["ALC.CONSTRAINT_TYPE = 'R'", 'COLS.OWNER = :OWNER'];
        $params     = ['OWNER' => $databaseName];

        if ($tableName !== null) {
            $conditions[]         = 'COLS.TABLE_NAME = :TABLE_NAME';
            $params['TABLE_NAME'] = $tableName;
        }

        $sql .= ' WHERE ' . implode(' AND ', $conditions)
            . ' ORDER BY COLS.TABLE_NAME, COLS.CONSTRAINT_NAME, COLS.POSITION';

        return $this->_conn->executeQuery($sql, $params);
    }

    /**
     * Selects comments of the tables in the specified database. If the table name is specified, narrows down the
     * selection to this table.
     *
     * @throws Exception
     */
    private function selectDatabaseTableComments(string $databaseName, ?string $tableName = null): Result
    {
        $sql = 'SELECT';

        if ($tableName === null) {
            $sql .= ' TABLE_NAME,';
        }

        $sql .= ' COMMENTS';

        $conditions = ['OWNER = :OWNER'];
        $params     = ['OWNER' => $databaseName];

        if ($tableName !== null) {
            $conditions[]         = 'TABLE_NAME = :TABLE_NAME';
            $params['TABLE_NAME'] = $tableName;
        }

        $sql .= ' FROM ALL_TAB_COMMENTS WHERE ' . implode(' AND ', $conditions);

        return $this->_conn->executeQuery($sql, $params);
    }

    /**
     * Normalizes the given identifier.
     *
     * Upper-cases the given identifier if it is not quoted by intention to reflect Oracle's internal auto upper-casing
     * strategy of unquoted identifiers.
     *
     * @param string $name
     */
    private function normalizeIdentifier($name): string
    {
        $identifier = new Identifier($name);

        return $identifier->isQuoted() ? $identifier->getName() : strtoupper($name);
    }
}<|MERGE_RESOLUTION|>--- conflicted
+++ resolved
@@ -11,10 +11,7 @@
 use function array_keys;
 use function array_values;
 use function assert;
-<<<<<<< HEAD
-=======
 use function implode;
->>>>>>> eeb84cf1
 use function is_string;
 use function preg_match;
 use function str_replace;
