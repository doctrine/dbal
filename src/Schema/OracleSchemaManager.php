--- conflicted
+++ resolved
@@ -28,7 +28,7 @@
  */
 class OracleSchemaManager extends AbstractSchemaManager
 {
-    public function dropDatabase(string $database) : void
+    public function dropDatabase(string $database): void
     {
         try {
             parent::dropDatabase($database);
@@ -57,7 +57,7 @@
     /**
      * {@inheritdoc}
      */
-    protected function _getPortableViewDefinition(array $view) : View
+    protected function _getPortableViewDefinition(array $view): View
     {
         $view = array_change_key_case($view, CASE_LOWER);
 
@@ -67,7 +67,7 @@
     /**
      * {@inheritdoc}
      */
-    protected function _getPortableUserDefinition(array $user) : array
+    protected function _getPortableUserDefinition(array $user): array
     {
         $user = array_change_key_case($user, CASE_LOWER);
 
@@ -79,7 +79,7 @@
     /**
      * {@inheritdoc}
      */
-    protected function _getPortableTableDefinition(array $table) : string
+    protected function _getPortableTableDefinition(array $table): string
     {
         $table = array_change_key_case($table, CASE_LOWER);
 
@@ -91,7 +91,7 @@
      *
      * @link http://ezcomponents.org/docs/api/trunk/DatabaseSchema/ezcDbSchemaPgsqlReader.html
      */
-    protected function _getPortableTableIndexesList(array $tableIndexRows, string $tableName) : array
+    protected function _getPortableTableIndexesList(array $tableIndexRows, string $tableName): array
     {
         $indexBuffer = [];
         foreach ($tableIndexRows as $tableIndex) {
@@ -120,7 +120,7 @@
     /**
      * {@inheritdoc}
      */
-    protected function _getPortableTableColumnDefinition(array $tableColumn) : Column
+    protected function _getPortableTableColumnDefinition(array $tableColumn): Column
     {
         $tableColumn = array_change_key_case($tableColumn, CASE_LOWER);
 
@@ -214,7 +214,7 @@
     /**
      * {@inheritdoc}
      */
-    protected function _getPortableTableForeignKeysList(array $tableForeignKeys) : array
+    protected function _getPortableTableForeignKeysList(array $tableForeignKeys): array
     {
         $list = [];
         foreach ($tableForeignKeys as $value) {
@@ -257,7 +257,7 @@
     /**
      * {@inheritdoc}
      */
-    protected function _getPortableSequenceDefinition(array $sequence) : Sequence
+    protected function _getPortableSequenceDefinition(array $sequence): Sequence
     {
         $sequence = array_change_key_case($sequence, CASE_LOWER);
 
@@ -271,14 +271,14 @@
     /**
      * {@inheritdoc}
      */
-    protected function _getPortableDatabaseDefinition(array $database) : string
+    protected function _getPortableDatabaseDefinition(array $database): string
     {
         $database = array_change_key_case($database, CASE_LOWER);
 
         return $database['username'];
     }
 
-    public function createDatabase(string $database) : void
+    public function createDatabase(string $database): void
     {
         $params   = $this->_conn->getParams();
         $username = $database;
@@ -291,7 +291,7 @@
         $this->_conn->executeUpdate($query);
     }
 
-    public function dropAutoincrement(string $table) : bool
+    public function dropAutoincrement(string $table): bool
     {
         assert($this->_platform instanceof OraclePlatform);
 
@@ -303,7 +303,7 @@
         return true;
     }
 
-    public function dropTable(string $name) : void
+    public function dropTable(string $name): void
     {
         $this->tryMethod('dropAutoincrement', $name);
 
@@ -316,7 +316,7 @@
      * Quotes non-uppercase identifiers explicitly to preserve case
      * and thus make references to the particular identifier work.
      */
-    private function getQuotedIdentifierName(string $identifier) : string
+    private function getQuotedIdentifierName(string $identifier): string
     {
         if (preg_match('/[a-z]/', $identifier) === 1) {
             return $this->_platform->quoteIdentifier($identifier);
@@ -332,7 +332,7 @@
      *
      * @param string $user The name of the user to kill sessions for.
      */
-    private function killUserSessions(string $user) : void
+    private function killUserSessions(string $user): void
     {
         $sql = <<<SQL
 SELECT
@@ -361,14 +361,7 @@
         }
     }
 
-<<<<<<< HEAD
-    public function listTableDetails(string $tableName) : Table
-=======
-    /**
-     * {@inheritdoc}
-     */
-    public function listTableDetails($tableName): Table
->>>>>>> 66b1f3d2
+    public function listTableDetails(string $tableName): Table
     {
         $table = parent::listTableDetails($tableName);
 
