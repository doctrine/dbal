--- conflicted
+++ resolved
@@ -10,10 +10,7 @@
 use function array_change_key_case;
 use function array_keys;
 use function array_values;
-<<<<<<< HEAD
-=======
 use function assert;
->>>>>>> d1d629df
 use function implode;
 use function is_string;
 use function preg_match;
@@ -525,29 +522,6 @@
      */
     public function listTableDetails($name): Table
     {
-<<<<<<< HEAD
-        $currentDatabase = (string) $this->_conn->getDatabase();
-        $tableName       = $this->unquoteIdentifier($name);
-
-        $columnsData = $this->getDatabaseColumns($currentDatabase, $tableName);
-        $columns     = $this->_getPortableTableColumnList($name, '', $columnsData);
-
-        $indexes     = [];
-        $indexesData = $this->getDatabaseIndexes($currentDatabase, $tableName);
-        if (! empty($indexesData)) {
-            $indexes = $this->_getPortableTableIndexesList($indexesData, $name);
-        }
-
-        $foreignKeys     = [];
-        $foreignKeysData = $this->getDatabaseForeignKeys($currentDatabase, $tableName);
-        if (! empty($foreignKeysData)) {
-            $foreignKeys = $this->_getPortableTableForeignKeysList($foreignKeysData);
-        }
-
-        $table = new Table($name, $columns, $indexes, [], $foreignKeys, []);
-        if (! empty($columnsData[0]['TABLE_COMMENTS'])) {
-            $table->addOption('comment', $columnsData[0]['TABLE_COMMENTS']);
-=======
         $currentDatabase = $this->_conn->getDatabase();
 
         assert($currentDatabase !== null);
@@ -777,7 +751,6 @@
         if ($tableName !== null) {
             $conditions[]         = 'TABLE_NAME = :TABLE_NAME';
             $params['TABLE_NAME'] = $tableName;
->>>>>>> d1d629df
         }
 
         $sql .= ' FROM ALL_TAB_COMMENTS WHERE ' . implode(' AND ', $conditions);
