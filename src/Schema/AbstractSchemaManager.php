<?php

declare(strict_types=1);

namespace Doctrine\DBAL\Schema;

use Doctrine\DBAL\Connection;
use Doctrine\DBAL\Event\SchemaColumnDefinitionEventArgs;
use Doctrine\DBAL\Event\SchemaIndexDefinitionEventArgs;
use Doctrine\DBAL\Events;
use Doctrine\DBAL\Exception;
use Doctrine\DBAL\Exception\DatabaseRequired;
use Doctrine\DBAL\Platforms\AbstractPlatform;
use Doctrine\DBAL\Platforms\Exception\NotSupported;
use Doctrine\DBAL\Result;
use Doctrine\DBAL\Schema\Exception\TableDoesNotExist;

use function array_filter;
use function array_intersect;
use function array_map;
use function array_values;
use function count;
use function strtolower;

/**
 * Base class for schema managers. Schema managers are used to inspect and/or
 * modify the database schema/structure.
 *
 * @template T of AbstractPlatform
 */
abstract class AbstractSchemaManager
{
    /** @param T $platform */
    public function __construct(protected Connection $connection, protected AbstractPlatform $platform)
    {
    }

    /**
     * Lists the available databases for this connection.
     *
     * @return array<int, string>
     *
     * @throws Exception
     */
    public function listDatabases(): array
    {
        return array_map(function (array $row): string {
            return $this->_getPortableDatabaseDefinition($row);
        }, $this->connection->fetchAllAssociative(
            $this->platform->getListDatabasesSQL(),
        ));
    }

    /**
     * Returns a list of the names of all schemata in the current database.
     *
     * @return list<string>
     *
     * @throws Exception
     */
    public function listSchemaNames(): array
    {
        throw NotSupported::new(__METHOD__);
    }

    /**
     * Lists the available sequences for this connection.
     *
     * @return array<int, Sequence>
     *
     * @throws Exception
     */
    public function listSequences(): array
    {
        return $this->filterAssetNames(
            array_map(function (array $row): Sequence {
                return $this->_getPortableSequenceDefinition($row);
            }, $this->connection->fetchAllAssociative(
                $this->platform->getListSequencesSQL(
                    $this->getDatabase(__METHOD__),
                ),
            )),
        );
    }

    /**
     * Lists the columns for a given table.
     *
     * In contrast to other libraries and to the old version of Doctrine,
     * this column definition does try to contain the 'primary' column for
     * the reason that it is not portable across different RDBMS. Use
     * {@see listTableIndexes($tableName)} to retrieve the primary key
     * of a table. Where a RDBMS specifies more details, these are held
     * in the platformDetails array.
     *
     * @return array<string, Column>
     *
     * @throws Exception
     */
    public function listTableColumns(string $table): array
    {
        $database = $this->getDatabase(__METHOD__);

        return $this->_getPortableTableColumnList(
            $table,
            $database,
            $this->selectTableColumns($database, $this->normalizeName($table))
                ->fetchAllAssociative(),
        );
    }

    /**
     * Lists the indexes for a given table returning an array of Index instances.
     *
     * Keys of the portable indexes list are all lower-cased.
     *
     * @return array<string, Index>
     *
     * @throws Exception
     */
    public function listTableIndexes(string $table): array
    {
        $database = $this->getDatabase(__METHOD__);
        $table    = $this->normalizeName($table);

        return $this->_getPortableTableIndexesList(
            $this->selectIndexColumns(
                $database,
                $table,
            )->fetchAllAssociative(),
            $table,
        );
    }

    /**
     * Returns true if all the given tables exist.
     *
     * @param array<int, string> $names
     *
     * @throws Exception
     */
    public function tablesExist(array $names): bool
    {
        $names = array_map('strtolower', $names);

        return count($names) === count(array_intersect($names, array_map('strtolower', $this->listTableNames())));
    }

    public function tableExists(string $tableName): bool
    {
        return $this->tablesExist([$tableName]);
    }

    /**
     * Returns a list of all tables in the current database.
     *
     * @return array<int, string>
     *
     * @throws Exception
     */
    public function listTableNames(): array
    {
        return $this->filterAssetNames(
            array_map(function (array $row): string {
                return $this->_getPortableTableDefinition($row);
            }, $this->selectTableNames(
                $this->getDatabase(__METHOD__),
            )->fetchAllAssociative()),
        );
    }

    /**
     * Filters asset names if they are configured to return only a subset of all
     * the found elements.
     *
     * @param array<int, mixed> $assetNames
     *
     * @return array<int, mixed>
     */
    private function filterAssetNames(array $assetNames): array
    {
        $filter = $this->connection->getConfiguration()->getSchemaAssetsFilter();

        return array_values(array_filter($assetNames, $filter));
    }

    /**
     * Lists the tables for this connection.
     *
     * @return list<Table>
     *
     * @throws Exception
     */
    public function listTables(): array
    {
        $database = $this->getDatabase(__METHOD__);

        $tableColumnsByTable      = $this->fetchTableColumnsByTable($database);
        $indexColumnsByTable      = $this->fetchIndexColumnsByTable($database);
        $foreignKeyColumnsByTable = $this->fetchForeignKeyColumnsByTable($database);
        $tableOptionsByTable      = $this->fetchTableOptionsByTable($database);

        $filter = $this->connection->getConfiguration()->getSchemaAssetsFilter();
        $tables = [];

        foreach ($tableColumnsByTable as $tableName => $tableColumns) {
            if (! $filter($tableName)) {
                continue;
            }

            $tables[] = new Table(
                $tableName,
                $this->_getPortableTableColumnList($tableName, $database, $tableColumns),
                $this->_getPortableTableIndexesList($indexColumnsByTable[$tableName] ?? [], $tableName),
                [],
                $this->_getPortableTableForeignKeysList($foreignKeyColumnsByTable[$tableName] ?? []),
                $tableOptionsByTable[$tableName] ?? [],
            );
        }

        return $tables;
    }

    /**
     * An extension point for those platforms where case sensitivity of the object name depends on whether it's quoted.
     *
     * Such platforms should convert a possibly quoted name into a value of the corresponding case.
     */
    protected function normalizeName(string $name): string
    {
        $identifier = new Identifier($name);

        return $identifier->getName();
    }

    /**
     * Selects names of tables in the specified database.
     *
     * @throws Exception
     */
    abstract protected function selectTableNames(string $databaseName): Result;

    /**
     * Selects definitions of table columns in the specified database. If the table name is specified, narrows down
     * the selection to this table.
     *
     * @throws Exception
     */
    abstract protected function selectTableColumns(string $databaseName, ?string $tableName = null): Result;

    /**
     * Selects definitions of index columns in the specified database. If the table name is specified, narrows down
     * the selection to this table.
     *
     * @throws Exception
     */
    abstract protected function selectIndexColumns(string $databaseName, ?string $tableName = null): Result;

    /**
     * Selects definitions of foreign key columns in the specified database. If the table name is specified,
     * narrows down the selection to this table.
     *
     * @throws Exception
     */
    abstract protected function selectForeignKeyColumns(string $databaseName, ?string $tableName = null): Result;

    /**
     * Fetches definitions of table columns in the specified database and returns them grouped by table name.
     *
     * @return array<string,list<array<string,mixed>>>
     *
     * @throws Exception
     */
    protected function fetchTableColumnsByTable(string $databaseName): array
    {
        return $this->fetchAllAssociativeGrouped($this->selectTableColumns($databaseName));
    }

    /**
     * Fetches definitions of index columns in the specified database and returns them grouped by table name.
     *
     * @return array<string,list<array<string,mixed>>>
     *
     * @throws Exception
     */
    protected function fetchIndexColumnsByTable(string $databaseName): array
    {
        return $this->fetchAllAssociativeGrouped($this->selectIndexColumns($databaseName));
    }

    /**
     * Fetches definitions of foreign key columns in the specified database and returns them grouped by table name.
     *
     * @return array<string, list<array<string, mixed>>>
     *
     * @throws Exception
     */
    protected function fetchForeignKeyColumnsByTable(string $databaseName): array
    {
        return $this->fetchAllAssociativeGrouped(
            $this->selectForeignKeyColumns($databaseName),
        );
    }

    /**
     * Fetches table options for the tables in the specified database and returns them grouped by table name.
     * If the table name is specified, narrows down the selection to this table.
     *
     * @return array<string,array<string,mixed>>
     *
     * @throws Exception
     */
    abstract protected function fetchTableOptionsByTable(string $databaseName, ?string $tableName = null): array;

    /**
     * Introspects the table with the given name.
     *
     * @throws Exception
     */
    public function introspectTable(string $name): Table
    {
        $columns = $this->listTableColumns($name);

        if ($columns === []) {
            throw TableDoesNotExist::new($name);
        }

        return new Table(
            $name,
            $columns,
            $this->listTableIndexes($name),
            [],
            $this->listTableForeignKeys($name),
            $this->getTableOptions($name),
        );
    }

    /**
     * Lists the views this connection has.
     *
     * @return list<View>
     *
     * @throws Exception
     */
    public function listViews(): array
    {
        return array_map(function (array $row): View {
            return $this->_getPortableViewDefinition($row);
        }, $this->connection->fetchAllAssociative(
            $this->platform->getListViewsSQL(
                $this->getDatabase(__METHOD__),
            ),
        ));
    }

    /**
     * Lists the foreign keys for the given table.
     *
     * @return array<int|string, ForeignKeyConstraint>
     *
     * @throws Exception
     */
    public function listTableForeignKeys(string $table): array
    {
        $database = $this->getDatabase(__METHOD__);

        return $this->_getPortableTableForeignKeysList(
            $this->selectForeignKeyColumns(
                $database,
                $this->normalizeName($table),
            )->fetchAllAssociative(),
        );
    }

    /**
     * @return array<string, mixed>
     *
     * @throws Exception
     */
    private function getTableOptions(string $name): array
    {
        $normalizedName = $this->normalizeName($name);

        return $this->fetchTableOptionsByTable(
            $this->getDatabase(__METHOD__),
            $normalizedName,
        )[$normalizedName] ?? [];
    }

    /* drop*() Methods */

    /**
     * Drops a database.
     *
     * NOTE: You can not drop the database this SchemaManager is currently connected to.
     *
     * @throws Exception
     */
    public function dropDatabase(string $database): void
    {
        $this->connection->executeStatement(
            $this->platform->getDropDatabaseSQL($database),
        );
    }

    /**
     * Drops a schema.
     *
     * @throws Exception
     */
    public function dropSchema(string $schemaName): void
    {
        $this->connection->executeStatement(
            $this->platform->getDropSchemaSQL($schemaName),
        );
    }

    /**
     * Drops the given table.
     *
     * @throws Exception
     */
    public function dropTable(string $name): void
    {
        $this->connection->executeStatement(
            $this->platform->getDropTableSQL($name),
        );
    }

    /**
     * Drops the index from the given table.
     *
     * @throws Exception
     */
    public function dropIndex(string $index, string $table): void
    {
        $this->connection->executeStatement(
            $this->platform->getDropIndexSQL($index, $table),
        );
    }

    /**
     * Drops a foreign key from a table.
     *
     * @throws Exception
     */
    public function dropForeignKey(string $name, string $table): void
    {
        $this->connection->executeStatement(
            $this->platform->getDropForeignKeySQL($name, $table),
        );
    }

    /**
     * Drops a sequence with a given name.
     *
     * @throws Exception
     */
    public function dropSequence(string $name): void
    {
        $this->connection->executeStatement(
            $this->platform->getDropSequenceSQL($name),
        );
    }

    /**
     * Drops the unique constraint from the given table.
     *
     * @throws Exception
     */
    public function dropUniqueConstraint(string $name, string $tableName): void
    {
        $this->connection->executeStatement(
            $this->platform->getDropUniqueConstraintSQL($name, $tableName),
        );
    }

    /**
     * Drops a view.
     *
     * @throws Exception
     */
    public function dropView(string $name): void
    {
        $this->connection->executeStatement(
            $this->platform->getDropViewSQL($name),
        );
    }

    /* create*() Methods */

    /** @throws Exception */
    public function createSchemaObjects(Schema $schema): void
    {
        $this->executeStatements($schema->toSql($this->platform));
    }

    /**
     * Creates a new database.
     *
     * @throws Exception
     */
    public function createDatabase(string $database): void
    {
        $this->connection->executeStatement(
            $this->platform->getCreateDatabaseSQL($database),
        );
    }

    /**
     * Creates a new table.
     *
     * @throws Exception
     */
    public function createTable(Table $table): void
    {
        $this->executeStatements($this->platform->getCreateTableSQL($table));
    }

    /**
     * Creates a new sequence.
     *
     * @throws Exception
     */
    public function createSequence(Sequence $sequence): void
    {
        $this->connection->executeStatement(
            $this->platform->getCreateSequenceSQL($sequence),
        );
    }

    /**
     * Creates a new index on a table.
     *
     * @param string $table The name of the table on which the index is to be created.
     *
     * @throws Exception
     */
    public function createIndex(Index $index, string $table): void
    {
        $this->connection->executeStatement(
            $this->platform->getCreateIndexSQL($index, $table),
        );
    }

    /**
     * Creates a new foreign key.
     *
     * @param ForeignKeyConstraint $foreignKey The ForeignKey instance.
     * @param string               $table      The name of the table on which the foreign key is to be created.
     *
     * @throws Exception
     */
    public function createForeignKey(ForeignKeyConstraint $foreignKey, string $table): void
    {
        $this->connection->executeStatement(
            $this->platform->getCreateForeignKeySQL($foreignKey, $table),
        );
    }

    /**
     * Creates a unique constraint on a table.
     *
     * @throws Exception
     */
    public function createUniqueConstraint(UniqueConstraint $uniqueConstraint, string $tableName): void
    {
        $this->connection->executeStatement(
            $this->platform->getCreateUniqueConstraintSQL($uniqueConstraint, $tableName),
        );
    }

    /**
     * Creates a new view.
     *
     * @throws Exception
     */
    public function createView(View $view): void
    {
        $this->connection->executeStatement(
            $this->platform->getCreateViewSQL(
                $view->getQuotedName($this->platform),
                $view->getSql(),
            ),
        );
    }

    /** @throws Exception */
    public function dropSchemaObjects(Schema $schema): void
    {
        $this->executeStatements($schema->toDropSql($this->platform));
    }

    /**
     * Alters an existing schema.
     *
     * @throws Exception
     */
    public function alterSchema(SchemaDiff $schemaDiff): void
    {
<<<<<<< HEAD
        $this->executeStatements($schemaDiff->toSql($this->platform));
=======
        $this->_execSql($this->_platform->getAlterSchemaSQL($schemaDiff));
>>>>>>> 45a2bb42
    }

    /**
     * Migrates an existing schema to a new schema.
     *
     * @throws Exception
     */
    public function migrateSchema(Schema $newSchema): void
    {
        $schemaDiff = $this->createComparator()
            ->compareSchemas($this->introspectSchema(), $newSchema);

        $this->alterSchema($schemaDiff);
    }

    /* alterTable() Methods */

    /**
     * Alters an existing tables schema.
     *
     * @throws Exception
     */
    public function alterTable(TableDiff $tableDiff): void
    {
        $this->executeStatements($this->platform->getAlterTableSQL($tableDiff));
    }

    /**
     * Renames a given table to another name.
     *
     * @throws Exception
     */
    public function renameTable(string $name, string $newName): void
    {
        $this->connection->executeStatement(
            $this->platform->getRenameTableSQL($name, $newName),
        );
    }

    /**
     * Methods for filtering return values of list*() methods to convert
     * the native DBMS data definition to a portable Doctrine definition
     */

    /** @param array<string, string> $database */
    protected function _getPortableDatabaseDefinition(array $database): string
    {
        throw NotSupported::new(__METHOD__);
    }

    /** @param array<string, mixed> $sequence */
    protected function _getPortableSequenceDefinition(array $sequence): Sequence
    {
        throw NotSupported::new(__METHOD__);
    }

    /**
     * Independent of the database the keys of the column list result are lowercased.
     *
     * The name of the created column instance however is kept in its case.
     *
     * @param array<int, array<string, mixed>> $tableColumns
     *
     * @return array<string, Column>
     *
     * @throws Exception
     */
    protected function _getPortableTableColumnList(string $table, string $database, array $tableColumns): array
    {
        $eventManager = $this->platform->getEventManager();

        $list = [];
        foreach ($tableColumns as $tableColumn) {
            $column           = null;
            $defaultPrevented = false;

            if ($eventManager !== null && $eventManager->hasListeners(Events::onSchemaColumnDefinition)) {
                $eventArgs = new SchemaColumnDefinitionEventArgs($tableColumn, $table, $database, $this->connection);
                $eventManager->dispatchEvent(Events::onSchemaColumnDefinition, $eventArgs);

                $defaultPrevented = $eventArgs->isDefaultPrevented();
                $column           = $eventArgs->getColumn();
            }

            if (! $defaultPrevented) {
                $column = $this->_getPortableTableColumnDefinition($tableColumn);
            }

            if ($column === null) {
                continue;
            }

            $name        = strtolower($column->getQuotedName($this->platform));
            $list[$name] = $column;
        }

        return $list;
    }

    /**
     * Gets Table Column Definition.
     *
     * @param array<string, mixed> $tableColumn
     *
     * @throws Exception
     */
    abstract protected function _getPortableTableColumnDefinition(array $tableColumn): Column;

    /**
     * Aggregates and groups the index results according to the required data result.
     *
     * @param array<int, array<string, mixed>> $tableIndexes
     *
     * @return array<string, Index>
     *
     * @throws Exception
     */
    protected function _getPortableTableIndexesList(array $tableIndexes, string $tableName): array
    {
        $result = [];
        foreach ($tableIndexes as $tableIndex) {
            $indexName = $keyName = $tableIndex['key_name'];
            if ($tableIndex['primary']) {
                $keyName = 'primary';
            }

            $keyName = strtolower($keyName);

            if (! isset($result[$keyName])) {
                $options = [
                    'lengths' => [],
                ];

                if (isset($tableIndex['where'])) {
                    $options['where'] = $tableIndex['where'];
                }

                $result[$keyName] = [
                    'name' => $indexName,
                    'columns' => [],
                    'unique' => ! $tableIndex['non_unique'],
                    'primary' => $tableIndex['primary'],
                    'flags' => $tableIndex['flags'] ?? [],
                    'options' => $options,
                ];
            }

            $result[$keyName]['columns'][]            = $tableIndex['column_name'];
            $result[$keyName]['options']['lengths'][] = $tableIndex['length'] ?? null;
        }

        $eventManager = $this->platform->getEventManager();

        $indexes = [];
        foreach ($result as $indexKey => $data) {
            $index            = null;
            $defaultPrevented = false;

            if ($eventManager !== null && $eventManager->hasListeners(Events::onSchemaIndexDefinition)) {
                $eventArgs = new SchemaIndexDefinitionEventArgs($data, $tableName, $this->connection);
                $eventManager->dispatchEvent(Events::onSchemaIndexDefinition, $eventArgs);

                $defaultPrevented = $eventArgs->isDefaultPrevented();
                $index            = $eventArgs->getIndex();
            }

            if (! $defaultPrevented) {
                $index = new Index(
                    $data['name'],
                    $data['columns'],
                    $data['unique'],
                    $data['primary'],
                    $data['flags'],
                    $data['options'],
                );
            }

            if ($index === null) {
                continue;
            }

            $indexes[$indexKey] = $index;
        }

        return $indexes;
    }

    /** @param array<string, string> $table */
    abstract protected function _getPortableTableDefinition(array $table): string;

    /** @param array<string, mixed> $view */
    abstract protected function _getPortableViewDefinition(array $view): View;

    /**
     * @param array<int|string, array<string, mixed>> $tableForeignKeys
     *
     * @return array<int, ForeignKeyConstraint>
     */
    protected function _getPortableTableForeignKeysList(array $tableForeignKeys): array
    {
        $list = [];

        foreach ($tableForeignKeys as $value) {
            $list[] = $this->_getPortableTableForeignKeyDefinition($value);
        }

        return $list;
    }

    /** @param array<string, mixed> $tableForeignKey */
    abstract protected function _getPortableTableForeignKeyDefinition(array $tableForeignKey): ForeignKeyConstraint;

    /**
     * @param array<int, string> $sql
     *
     * @throws Exception
     */
    private function executeStatements(array $sql): void
    {
        foreach ($sql as $query) {
            $this->connection->executeStatement($query);
        }
    }

    /**
     * Returns a {@see Schema} instance representing the current database schema.
     *
     * @throws Exception
     */
    public function introspectSchema(): Schema
    {
        $schemaNames = [];

        if ($this->platform->supportsSchemas()) {
            $schemaNames = $this->listSchemaNames();
        }

        $sequences = [];

        if ($this->platform->supportsSequences()) {
            $sequences = $this->listSequences();
        }

        $tables = $this->listTables();

        return new Schema($tables, $sequences, $this->createSchemaConfig(), $schemaNames);
    }

    /**
     * Creates the configuration for this schema.
     *
     * @throws Exception
     */
    public function createSchemaConfig(): SchemaConfig
    {
        $schemaConfig = new SchemaConfig();
        $schemaConfig->setMaxIdentifierLength($this->platform->getMaxIdentifierLength());

        $params = $this->connection->getParams();
        if (! isset($params['defaultTableOptions'])) {
            $params['defaultTableOptions'] = [];
        }

        if (! isset($params['defaultTableOptions']['charset']) && isset($params['charset'])) {
            $params['defaultTableOptions']['charset'] = $params['charset'];
        }

        $schemaConfig->setDefaultTableOptions($params['defaultTableOptions']);

        return $schemaConfig;
    }

    /** @throws Exception */
    private function getDatabase(string $methodName): string
    {
        $database = $this->connection->getDatabase();

        if ($database === null) {
            throw DatabaseRequired::new($methodName);
        }

        return $database;
    }

    public function createComparator(): Comparator
    {
        return new Comparator($this->platform);
    }

    /**
     * @return array<string,list<array<string,mixed>>>
     *
     * @throws Exception
     */
    private function fetchAllAssociativeGrouped(Result $result): array
    {
        $data = [];

        foreach ($result->fetchAllAssociative() as $row) {
            $tableName          = $this->_getPortableTableDefinition($row);
            $data[$tableName][] = $row;
        }

        return $data;
    }
}<|MERGE_RESOLUTION|>--- conflicted
+++ resolved
@@ -598,11 +598,7 @@
      */
     public function alterSchema(SchemaDiff $schemaDiff): void
     {
-<<<<<<< HEAD
-        $this->executeStatements($schemaDiff->toSql($this->platform));
-=======
-        $this->_execSql($this->_platform->getAlterSchemaSQL($schemaDiff));
->>>>>>> 45a2bb42
+        $this->executeStatements($this->platform->getAlterSchemaSQL($schemaDiff));
     }
 
     /**
