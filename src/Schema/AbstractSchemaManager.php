<?php

declare(strict_types=1);

namespace Doctrine\DBAL\Schema;

use Doctrine\DBAL\Connection;
use Doctrine\DBAL\ConnectionException;
use Doctrine\DBAL\DBALException;
use Doctrine\DBAL\Event\SchemaColumnDefinitionEventArgs;
use Doctrine\DBAL\Event\SchemaIndexDefinitionEventArgs;
use Doctrine\DBAL\Events;
use Doctrine\DBAL\Exception\DatabaseRequired;
use Doctrine\DBAL\Platforms\AbstractPlatform;
use Doctrine\DBAL\Platforms\Exception\NotSupported;
use Throwable;
use function array_filter;
use function array_intersect;
use function array_map;
use function array_shift;
use function array_values;
use function assert;
use function count;
use function preg_match;
use function strtolower;

/**
 * Base class for schema managers. Schema managers are used to inspect and/or
 * modify the database schema/structure.
 */
abstract class AbstractSchemaManager
{
    /**
     * Holds instance of the Doctrine connection for this schema manager.
     *
     * @var Connection
     */
    protected $_conn;

    /**
     * Holds instance of the database platform used for this schema manager.
     *
     * @var AbstractPlatform
     */
    protected $_platform;

    /**
     * Constructor. Accepts the Connection instance to manage the schema for.
     */
    public function __construct(Connection $conn, ?AbstractPlatform $platform = null)
    {
        $this->_conn     = $conn;
        $this->_platform = $platform ?? $this->_conn->getDatabasePlatform();
    }

    /**
     * Returns the associated platform.
     */
    public function getDatabasePlatform() : AbstractPlatform
    {
        return $this->_platform;
    }

    /**
     * Tries any method on the schema manager. Normally a method throws an
     * exception when your DBMS doesn't support it or if an error occurs.
     * This method allows you to try and method on your SchemaManager
     * instance and will return false if it does not work or is not supported.
     *
     * <code>
     * $result = $sm->tryMethod('dropView', 'view_name');
     * </code>
     *
     * @param mixed ...$arguments
     *
     * @return mixed
     */
    public function tryMethod(string $method, ...$arguments)
    {
        try {
            return $this->$method(...$arguments);
        } catch (Throwable $e) {
            return false;
        }
    }

    /**
     * Lists the available databases for this connection.
     *
     * @return array<int, string>
     */
    public function listDatabases() : array
    {
        $sql = $this->_platform->getListDatabasesSQL();

        $databases = $this->_conn->fetchAllAssociative($sql);

        return $this->_getPortableDatabasesList($databases);
    }

    /**
     * Returns a list of all namespaces in the current database.
     *
     * @return array<int, string>
     */
    public function listNamespaceNames() : array
    {
        $sql = $this->_platform->getListNamespacesSQL();

        $namespaces = $this->_conn->fetchAllAssociative($sql);

        return $this->getPortableNamespacesList($namespaces);
    }

    /**
     * Lists the available sequences for this connection.
     *
     * @return array<int, Sequence>
     */
    public function listSequences(?string $database = null) : array
    {
        $database = $this->ensureDatabase(
            $database ?? $this->_conn->getDatabase(),
            __METHOD__
        );

        $sql = $this->_platform->getListSequencesSQL($database);

        $sequences = $this->_conn->fetchAllAssociative($sql);

        return $this->filterAssetNames($this->_getPortableSequencesList($sequences));
    }

    /**
     * Lists the columns for a given table.
     *
     * In contrast to other libraries and to the old version of Doctrine,
     * this column definition does try to contain the 'primary' field for
     * the reason that it is not portable across different RDBMS. Use
     * {@see listTableIndexes($tableName)} to retrieve the primary key
     * of a table. Where a RDBMS specifies more details, these are held
     * in the platformDetails array.
     *
     * @return array<string, Column>
     */
    public function listTableColumns(string $table, ?string $database = null) : array
    {
        $database = $this->ensureDatabase(
            $database ?? $this->_conn->getDatabase(),
            __METHOD__
        );

        $sql = $this->_platform->getListTableColumnsSQL($table, $database);

        $tableColumns = $this->_conn->fetchAllAssociative($sql);

        return $this->_getPortableTableColumnList($table, $database, $tableColumns);
    }

    /**
     * Lists the indexes for a given table returning an array of Index instances.
     *
     * Keys of the portable indexes list are all lower-cased.
     *
     * @return array<string, Index>
     */
    public function listTableIndexes(string $table) : array
    {
        $sql = $this->_platform->getListTableIndexesSQL($table, $this->_conn->getDatabase());

        $tableIndexes = $this->_conn->fetchAllAssociative($sql);

        return $this->_getPortableTableIndexesList($tableIndexes, $table);
    }

    /**
     * Returns true if all the given tables exist.
     *
     * @param array<int, string> $tableNames
     */
    public function tablesExist(array $tableNames) : bool
    {
        $tableNames = array_map('strtolower', $tableNames);

        return count($tableNames) === count(array_intersect($tableNames, array_map('strtolower', $this->listTableNames())));
    }

    public function tableExists(string $tableName) : bool
    {
        return $this->tablesExist([$tableName]);
    }

    /**
     * Returns a list of all tables in the current database.
     *
     * @return array<int, string>
     */
    public function listTableNames() : array
    {
        $sql = $this->_platform->getListTablesSQL();

        $tables     = $this->_conn->fetchAllAssociative($sql);
        $tableNames = $this->_getPortableTablesList($tables);

        return $this->filterAssetNames($tableNames);
    }

    /**
     * Filters asset names if they are configured to return only a subset of all
     * the found elements.
     *
     * @param array<int, mixed> $assetNames
     *
     * @return array<int, mixed>
     */
    protected function filterAssetNames(array $assetNames) : array
    {
        $filter = $this->_conn->getConfiguration()->getSchemaAssetsFilter();
        if ($filter === null) {
            return $assetNames;
        }

        return array_values(array_filter($assetNames, $filter));
    }

    /**
     * Lists the tables for this connection.
     *
     * @return array<int, Table>
     */
    public function listTables() : array
    {
        $tableNames = $this->listTableNames();

        $tables = [];
        foreach ($tableNames as $tableName) {
            $tables[] = $this->listTableDetails($tableName);
        }

        return $tables;
    }

    public function listTableDetails(string $tableName) : Table
    {
        $columns     = $this->listTableColumns($tableName);
        $foreignKeys = [];

        if ($this->_platform->supportsForeignKeyConstraints()) {
            $foreignKeys = $this->listTableForeignKeys($tableName);
        }

        $indexes = $this->listTableIndexes($tableName);

        return new Table($tableName, $columns, $indexes, [], $foreignKeys, []);
    }

    /**
     * Lists the views this connection has.
     *
     * @return array<string, View>
     */
    public function listViews() : array
    {
<<<<<<< HEAD
        $database = $this->ensureDatabase(
            $this->_conn->getDatabase(),
            __METHOD__
        );

        $sql   = $this->_platform->getListViewsSQL($database);
        $views = $this->_conn->fetchAll($sql);
=======
        $database = $this->_conn->getDatabase();
        $sql      = $this->_platform->getListViewsSQL($database);
        $views    = $this->_conn->fetchAllAssociative($sql);
>>>>>>> 74eca6ba

        return $this->_getPortableViewsList($views);
    }

    /**
     * Lists the foreign keys for the given table.
     *
     * @return array<int|string, ForeignKeyConstraint>
     */
    public function listTableForeignKeys(string $table, ?string $database = null) : array
    {
        if ($database === null) {
            $database = $this->_conn->getDatabase();
        }

        $sql              = $this->_platform->getListTableForeignKeysSQL($table, $database);
        $tableForeignKeys = $this->_conn->fetchAllAssociative($sql);

        return $this->_getPortableTableForeignKeysList($tableForeignKeys);
    }

    /* drop*() Methods */

    /**
     * Drops a database.
     *
     * NOTE: You can not drop the database this SchemaManager is currently connected to.
     */
    public function dropDatabase(string $database) : void
    {
        $this->_execSql($this->_platform->getDropDatabaseSQL($database));
    }

    /**
     * Drops the given table.
     */
    public function dropTable(string $tableName) : void
    {
        $this->_execSql($this->_platform->getDropTableSQL($tableName));
    }

    /**
     * Drops the index from the given table.
     *
     * @param Index|string $index The name of the index.
     * @param Table|string $table The name of the table.
     */
    public function dropIndex($index, $table) : void
    {
        if ($index instanceof Index) {
            $index = $index->getQuotedName($this->_platform);
        }

        $this->_execSql($this->_platform->getDropIndexSQL($index, $table));
    }

    /**
     * Drops the constraint from the given table.
     *
     * @param Table|string $table The name of the table.
     */
    public function dropConstraint(Constraint $constraint, $table) : void
    {
        $this->_execSql($this->_platform->getDropConstraintSQL($constraint, $table));
    }

    /**
     * Drops a foreign key from a table.
     *
     * @param ForeignKeyConstraint|string $foreignKey The name of the foreign key.
     * @param Table|string                $table      The name of the table with the foreign key.
     */
    public function dropForeignKey($foreignKey, $table) : void
    {
        $this->_execSql($this->_platform->getDropForeignKeySQL($foreignKey, $table));
    }

    /**
     * Drops a sequence with a given name.
     */
    public function dropSequence(string $name) : void
    {
        $this->_execSql($this->_platform->getDropSequenceSQL($name));
    }

    /**
     * Drops a view.
     */
    public function dropView(string $name) : void
    {
        $this->_execSql($this->_platform->getDropViewSQL($name));
    }

    /* create*() Methods */

    /**
     * Creates a new database.
     */
    public function createDatabase(string $database) : void
    {
        $this->_execSql($this->_platform->getCreateDatabaseSQL($database));
    }

    /**
     * Creates a new table.
     */
    public function createTable(Table $table) : void
    {
        $createFlags = AbstractPlatform::CREATE_INDEXES|AbstractPlatform::CREATE_FOREIGNKEYS;
        $this->_execSql($this->_platform->getCreateTableSQL($table, $createFlags));
    }

    /**
     * Creates a new sequence.
     *
     * @throws ConnectionException If something fails at database level.
     */
    public function createSequence(Sequence $sequence) : void
    {
        $this->_execSql($this->_platform->getCreateSequenceSQL($sequence));
    }

    /**
     * Creates a constraint on a table.
     *
     * @param Table|string $table
     */
    public function createConstraint(Constraint $constraint, $table) : void
    {
        $this->_execSql($this->_platform->getCreateConstraintSQL($constraint, $table));
    }

    /**
     * Creates a new index on a table.
     *
     * @param Table|string $table The name of the table on which the index is to be created.
     */
    public function createIndex(Index $index, $table) : void
    {
        $this->_execSql($this->_platform->getCreateIndexSQL($index, $table));
    }

    /**
     * Creates a new foreign key.
     *
     * @param ForeignKeyConstraint $foreignKey The ForeignKey instance.
     * @param Table|string         $table      The name of the table on which the foreign key is to be created.
     */
    public function createForeignKey(ForeignKeyConstraint $foreignKey, $table) : void
    {
        $this->_execSql($this->_platform->getCreateForeignKeySQL($foreignKey, $table));
    }

    /**
     * Creates a new view.
     */
    public function createView(View $view) : void
    {
        $this->_execSql($this->_platform->getCreateViewSQL($view->getQuotedName($this->_platform), $view->getSql()));
    }

    /* dropAndCreate*() Methods */

    /**
     * Drops and creates a constraint.
     *
     * @see dropConstraint()
     * @see createConstraint()
     *
     * @param Table|string $table
     */
    public function dropAndCreateConstraint(Constraint $constraint, $table) : void
    {
        $this->tryMethod('dropConstraint', $constraint, $table);
        $this->createConstraint($constraint, $table);
    }

    /**
     * Drops and creates a new index on a table.
     *
     * @param Table|string $table The name of the table on which the index is to be created.
     */
    public function dropAndCreateIndex(Index $index, $table) : void
    {
        $this->tryMethod('dropIndex', $index->getQuotedName($this->_platform), $table);
        $this->createIndex($index, $table);
    }

    /**
     * Drops and creates a new foreign key.
     *
     * @param ForeignKeyConstraint $foreignKey An associative array that defines properties of the foreign key to be created.
     * @param Table|string         $table      The name of the table on which the foreign key is to be created.
     */
    public function dropAndCreateForeignKey(ForeignKeyConstraint $foreignKey, $table) : void
    {
        $this->tryMethod('dropForeignKey', $foreignKey, $table);
        $this->createForeignKey($foreignKey, $table);
    }

    /**
     * Drops and create a new sequence.
     *
     * @throws ConnectionException If something fails at database level.
     */
    public function dropAndCreateSequence(Sequence $sequence) : void
    {
        $this->tryMethod('dropSequence', $sequence->getQuotedName($this->_platform));
        $this->createSequence($sequence);
    }

    /**
     * Drops and creates a new table.
     */
    public function dropAndCreateTable(Table $table) : void
    {
        $this->tryMethod('dropTable', $table->getQuotedName($this->_platform));
        $this->createTable($table);
    }

    /**
     * Drops and creates a new database.
     */
    public function dropAndCreateDatabase(string $database) : void
    {
        $this->tryMethod('dropDatabase', $database);
        $this->createDatabase($database);
    }

    /**
     * Drops and creates a new view.
     */
    public function dropAndCreateView(View $view) : void
    {
        $this->tryMethod('dropView', $view->getQuotedName($this->_platform));
        $this->createView($view);
    }

    /* alterTable() Methods */

    /**
     * Alters an existing tables schema.
     */
    public function alterTable(TableDiff $tableDiff) : void
    {
        $queries = $this->_platform->getAlterTableSQL($tableDiff);

        foreach ($queries as $ddlQuery) {
            $this->_execSql($ddlQuery);
        }
    }

    /**
     * Renames a given table to another name.
     */
    public function renameTable(string $name, string $newName) : void
    {
        $tableDiff          = new TableDiff($name);
        $tableDiff->newName = $newName;
        $this->alterTable($tableDiff);
    }

    /**
     * Methods for filtering return values of list*() methods to convert
     * the native DBMS data definition to a portable Doctrine definition
     */

    /**
     * @param array<int, mixed> $databases
     *
     * @return array<int, string>
     */
    protected function _getPortableDatabasesList(array $databases) : array
    {
        $list = [];
        foreach ($databases as $value) {
            $list[] = $this->_getPortableDatabaseDefinition($value);
        }

        return $list;
    }

    /**
     * Converts a list of namespace names from the native DBMS data definition to a portable Doctrine definition.
     *
<<<<<<< HEAD
     * @param array<int, array<int, mixed>> $namespaces The list of namespace names in the native DBMS data definition.
=======
     * @param array<int, array<string, mixed>> $namespaces The list of namespace names in the native DBMS data definition.
>>>>>>> 74eca6ba
     *
     * @return array<int, string>
     */
    protected function getPortableNamespacesList(array $namespaces) : array
    {
        $namespacesList = [];

        foreach ($namespaces as $namespace) {
            $namespacesList[] = $this->getPortableNamespaceDefinition($namespace);
        }

        return $namespacesList;
    }

    /**
     * @param array<string, string> $database
     */
    protected function _getPortableDatabaseDefinition(array $database) : string
    {
        assert(! empty($database));

<<<<<<< HEAD
        return array_shift($database);
=======
    /**
     * Converts a namespace definition from the native DBMS data definition to a portable Doctrine definition.
     *
     * @param array<string, mixed> $namespace The native DBMS namespace definition.
     *
     * @return mixed
     */
    protected function getPortableNamespaceDefinition(array $namespace)
    {
        return $namespace;
    }

    /**
     * @deprecated
     *
     * @param mixed[][] $functions
     *
     * @return mixed[][]
     */
    protected function _getPortableFunctionsList($functions)
    {
        $list = [];
        foreach ($functions as $value) {
            $value = $this->_getPortableFunctionDefinition($value);

            if (! $value) {
                continue;
            }

            $list[] = $value;
        }

        return $list;
    }

    /**
     * @deprecated
     *
     * @param mixed[] $function
     *
     * @return mixed
     */
    protected function _getPortableFunctionDefinition($function)
    {
        return $function;
    }

    /**
     * @param mixed[][] $triggers
     *
     * @return mixed[][]
     */
    protected function _getPortableTriggersList($triggers)
    {
        $list = [];
        foreach ($triggers as $value) {
            $value = $this->_getPortableTriggerDefinition($value);

            if (! $value) {
                continue;
            }

            $list[] = $value;
        }

        return $list;
>>>>>>> 74eca6ba
    }

    /**
     * Converts a namespace definition from the native DBMS data definition to a portable Doctrine definition.
     *
     * @param array<string|int, mixed> $namespace The native DBMS namespace definition.
     */
    protected function getPortableNamespaceDefinition(array $namespace) : string
    {
        return array_shift($namespace);
    }

    /**
     * @param array<int, array<string, mixed>> $sequences
     *
     * @return array<int, Sequence>
     */
    protected function _getPortableSequencesList(array $sequences) : array
    {
        $list = [];

        foreach ($sequences as $value) {
            $list[] = $this->_getPortableSequenceDefinition($value);
        }

        return $list;
    }

    /**
     * @param array<string, mixed> $sequence
     *
     * @throws DBALException
     */
    protected function _getPortableSequenceDefinition(array $sequence) : Sequence
    {
        throw NotSupported::new('Sequences');
    }

    /**
     * Independent of the database the keys of the column list result are lowercased.
     *
     * The name of the created column instance however is kept in its case.
     *
     * @param array<int, array<string, mixed>> $tableColumns
     *
     * @return array<string, Column>
     */
    protected function _getPortableTableColumnList(string $table, string $database, array $tableColumns) : array
    {
        $eventManager = $this->_platform->getEventManager();

        $list = [];
        foreach ($tableColumns as $tableColumn) {
            $column           = null;
            $defaultPrevented = false;

            if ($eventManager !== null && $eventManager->hasListeners(Events::onSchemaColumnDefinition)) {
                $eventArgs = new SchemaColumnDefinitionEventArgs($tableColumn, $table, $database, $this->_conn);
                $eventManager->dispatchEvent(Events::onSchemaColumnDefinition, $eventArgs);

                $defaultPrevented = $eventArgs->isDefaultPrevented();
                $column           = $eventArgs->getColumn();
            }

            if (! $defaultPrevented) {
                $column = $this->_getPortableTableColumnDefinition($tableColumn);
            }

            if ($column === null) {
                continue;
            }

            $name        = strtolower($column->getQuotedName($this->_platform));
            $list[$name] = $column;
        }

        return $list;
    }

    /**
     * Gets Table Column Definition.
     *
     * @param array<string, mixed> $tableColumn
     */
    abstract protected function _getPortableTableColumnDefinition(array $tableColumn) : Column;

    /**
     * Aggregates and groups the index results according to the required data result.
     *
     * @param array<int, array<string, mixed>> $tableIndexRows
     *
     * @return array<string, Index>
     */
    protected function _getPortableTableIndexesList(array $tableIndexRows, string $tableName) : array
    {
        $result = [];
        foreach ($tableIndexRows as $tableIndex) {
            $indexName = $keyName = $tableIndex['key_name'];
            if ($tableIndex['primary']) {
                $keyName = 'primary';
            }

            $keyName = strtolower($keyName);

            if (! isset($result[$keyName])) {
                $options = [
                    'lengths' => [],
                ];

                if (isset($tableIndex['where'])) {
                    $options['where'] = $tableIndex['where'];
                }

                $result[$keyName] = [
                    'name' => $indexName,
                    'columns' => [],
                    'unique' => ! $tableIndex['non_unique'],
                    'primary' => $tableIndex['primary'],
                    'flags' => $tableIndex['flags'] ?? [],
                    'options' => $options,
                ];
            }

            $result[$keyName]['columns'][]            = $tableIndex['column_name'];
            $result[$keyName]['options']['lengths'][] = $tableIndex['length'] ?? null;
        }

        $eventManager = $this->_platform->getEventManager();

        $indexes = [];
        foreach ($result as $indexKey => $data) {
            $index            = null;
            $defaultPrevented = false;

            if ($eventManager !== null && $eventManager->hasListeners(Events::onSchemaIndexDefinition)) {
                $eventArgs = new SchemaIndexDefinitionEventArgs($data, $tableName, $this->_conn);
                $eventManager->dispatchEvent(Events::onSchemaIndexDefinition, $eventArgs);

                $defaultPrevented = $eventArgs->isDefaultPrevented();
                $index            = $eventArgs->getIndex();
            }

            if (! $defaultPrevented) {
                $index = new Index($data['name'], $data['columns'], $data['unique'], $data['primary'], $data['flags'], $data['options']);
            }

            if ($index === null) {
                continue;
            }

            $indexes[$indexKey] = $index;
        }

        return $indexes;
    }

    /**
     * @param array<int, array<string, mixed>> $tables
     *
     * @return array<int, string>
     */
    protected function _getPortableTablesList(array $tables) : array
    {
        $list = [];
        foreach ($tables as $value) {
            $list[] = $this->_getPortableTableDefinition($value);
        }

        return $list;
    }

    /**
     * @param array<string, string> $table
     */
    protected function _getPortableTableDefinition(array $table) : string
    {
        assert(! empty($table));

        return array_shift($table);
    }

    /**
     * @param array<int, array<string, mixed>> $users
     *
     * @return array<int, array<string, mixed>>
     */
    protected function _getPortableUsersList(array $users) : array
    {
        $list = [];
        foreach ($users as $value) {
            $list[] = $this->_getPortableUserDefinition($value);
        }

        return $list;
    }

    /**
     * @param array<string, mixed> $user
     *
     * @return array<string, mixed>
     */
    protected function _getPortableUserDefinition(array $user) : array
    {
        return $user;
    }

    /**
     * @param array<int, array<string, mixed>> $views
     *
     * @return array<string, View>
     */
    protected function _getPortableViewsList(array $views) : array
    {
        $list = [];
        foreach ($views as $value) {
            $view        = $this->_getPortableViewDefinition($value);
            $name        = strtolower($view->getQuotedName($this->_platform));
            $list[$name] = $view;
        }

        return $list;
    }

    /**
     * @param array<string, mixed> $view
     */
    protected function _getPortableViewDefinition(array $view) : View
    {
        throw NotSupported::new('Views');
    }

    /**
     * @param array<int|string, array<string, mixed>> $tableForeignKeys
     *
     * @return array<int, ForeignKeyConstraint>
     */
    protected function _getPortableTableForeignKeysList(array $tableForeignKeys) : array
    {
        $list = [];

        foreach ($tableForeignKeys as $value) {
            $list[] = $this->_getPortableTableForeignKeyDefinition($value);
        }

        return $list;
    }

    /**
     * @param array<string, mixed> $tableForeignKey
     */
    protected function _getPortableTableForeignKeyDefinition(array $tableForeignKey) : ForeignKeyConstraint
    {
        throw NotSupported::new('ForeignKey');
    }

    /**
     * @param array<int, string>|string $sql
     */
    protected function _execSql($sql) : void
    {
        foreach ((array) $sql as $query) {
            $this->_conn->executeUpdate($query);
        }
    }

    /**
     * Creates a schema instance for the current database.
     */
    public function createSchema() : Schema
    {
        $namespaces = [];

        if ($this->_platform->supportsSchemas()) {
            $namespaces = $this->listNamespaceNames();
        }

        $sequences = [];

        if ($this->_platform->supportsSequences()) {
            $sequences = $this->listSequences();
        }

        $tables = $this->listTables();

        return new Schema($tables, $sequences, $this->createSchemaConfig(), $namespaces);
    }

    /**
     * Creates the configuration for this schema.
     */
    public function createSchemaConfig() : SchemaConfig
    {
        $schemaConfig = new SchemaConfig();
        $schemaConfig->setMaxIdentifierLength($this->_platform->getMaxIdentifierLength());

        $searchPaths = $this->getSchemaSearchPaths();
        if (isset($searchPaths[0])) {
            $schemaConfig->setName($searchPaths[0]);
        }

        $params = $this->_conn->getParams();
        if (! isset($params['defaultTableOptions'])) {
            $params['defaultTableOptions'] = [];
        }

        if (! isset($params['defaultTableOptions']['charset']) && isset($params['charset'])) {
            $params['defaultTableOptions']['charset'] = $params['charset'];
        }

        $schemaConfig->setDefaultTableOptions($params['defaultTableOptions']);

        return $schemaConfig;
    }

    /**
     * The search path for namespaces in the currently connected database.
     *
     * The first entry is usually the default namespace in the Schema. All
     * further namespaces contain tables/sequences which can also be addressed
     * with a short, not full-qualified name.
     *
     * For databases that don't support subschema/namespaces this method
     * returns the name of the currently connected database.
     *
     * @return array<int, string>
     */
    public function getSchemaSearchPaths() : array
    {
        $database = $this->_conn->getDatabase();

        if ($database !== null) {
            return [$database];
        }

        return [];
    }

    /**
     * Given a table comment this method tries to extract a type hint for Doctrine Type. If the type hint is found,
     * it's removed from the comment.
     *
     * @return string|null The extracted Doctrine type or NULL of the type hint was not found.
     */
    final protected function extractDoctrineTypeFromComment(?string &$comment) : ?string
    {
        if ($comment === null || preg_match('/(.*)\(DC2Type:(((?!\)).)+)\)(.*)/', $comment, $match) === 0) {
            return null;
        }

        $comment = $match[1] . $match[4];

        return $match[2];
    }

    /**
     * @throws DatabaseRequired
     */
    private function ensureDatabase(?string $database, string $methodName) : string
    {
        if ($database === null) {
            throw DatabaseRequired::new($methodName);
        }

        return $database;
    }
}<|MERGE_RESOLUTION|>--- conflicted
+++ resolved
@@ -261,19 +261,13 @@
      */
     public function listViews() : array
     {
-<<<<<<< HEAD
         $database = $this->ensureDatabase(
             $this->_conn->getDatabase(),
             __METHOD__
         );
 
         $sql   = $this->_platform->getListViewsSQL($database);
-        $views = $this->_conn->fetchAll($sql);
-=======
-        $database = $this->_conn->getDatabase();
-        $sql      = $this->_platform->getListViewsSQL($database);
-        $views    = $this->_conn->fetchAllAssociative($sql);
->>>>>>> 74eca6ba
+        $views = $this->_conn->fetchAllAssociative($sql);
 
         return $this->_getPortableViewsList($views);
     }
@@ -559,11 +553,7 @@
     /**
      * Converts a list of namespace names from the native DBMS data definition to a portable Doctrine definition.
      *
-<<<<<<< HEAD
-     * @param array<int, array<int, mixed>> $namespaces The list of namespace names in the native DBMS data definition.
-=======
      * @param array<int, array<string, mixed>> $namespaces The list of namespace names in the native DBMS data definition.
->>>>>>> 74eca6ba
      *
      * @return array<int, string>
      */
@@ -585,82 +575,13 @@
     {
         assert(! empty($database));
 
-<<<<<<< HEAD
         return array_shift($database);
-=======
+    }
+
     /**
      * Converts a namespace definition from the native DBMS data definition to a portable Doctrine definition.
      *
      * @param array<string, mixed> $namespace The native DBMS namespace definition.
-     *
-     * @return mixed
-     */
-    protected function getPortableNamespaceDefinition(array $namespace)
-    {
-        return $namespace;
-    }
-
-    /**
-     * @deprecated
-     *
-     * @param mixed[][] $functions
-     *
-     * @return mixed[][]
-     */
-    protected function _getPortableFunctionsList($functions)
-    {
-        $list = [];
-        foreach ($functions as $value) {
-            $value = $this->_getPortableFunctionDefinition($value);
-
-            if (! $value) {
-                continue;
-            }
-
-            $list[] = $value;
-        }
-
-        return $list;
-    }
-
-    /**
-     * @deprecated
-     *
-     * @param mixed[] $function
-     *
-     * @return mixed
-     */
-    protected function _getPortableFunctionDefinition($function)
-    {
-        return $function;
-    }
-
-    /**
-     * @param mixed[][] $triggers
-     *
-     * @return mixed[][]
-     */
-    protected function _getPortableTriggersList($triggers)
-    {
-        $list = [];
-        foreach ($triggers as $value) {
-            $value = $this->_getPortableTriggerDefinition($value);
-
-            if (! $value) {
-                continue;
-            }
-
-            $list[] = $value;
-        }
-
-        return $list;
->>>>>>> 74eca6ba
-    }
-
-    /**
-     * Converts a namespace definition from the native DBMS data definition to a portable Doctrine definition.
-     *
-     * @param array<string|int, mixed> $namespace The native DBMS namespace definition.
      */
     protected function getPortableNamespaceDefinition(array $namespace) : string
     {
