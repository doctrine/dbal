<?php

declare(strict_types=1);

namespace Doctrine\DBAL\Schema;

use Doctrine\DBAL\Connection;
use Doctrine\DBAL\DBALException;
use Doctrine\DBAL\Event\SchemaColumnDefinitionEventArgs;
use Doctrine\DBAL\Event\SchemaIndexDefinitionEventArgs;
use Doctrine\DBAL\Events;
use Doctrine\DBAL\Exception\DatabaseRequired;
use Doctrine\DBAL\Platforms\AbstractPlatform;
use Doctrine\DBAL\Platforms\Exception\NotSupported;
use Throwable;

use function array_filter;
use function array_intersect;
use function array_map;
use function array_shift;
use function array_values;
use function assert;
use function count;
use function preg_match;
use function strtolower;

/**
 * Base class for schema managers. Schema managers are used to inspect and/or
 * modify the database schema/structure.
 */
abstract class AbstractSchemaManager
{
    /**
     * Holds instance of the Doctrine connection for this schema manager.
     *
     * @var Connection
     */
    protected $_conn;

    /**
     * Holds instance of the database platform used for this schema manager.
     *
     * @var AbstractPlatform
     */
    protected $_platform;

    public function __construct(Connection $connection, AbstractPlatform $platform)
    {
        $this->_conn     = $connection;
        $this->_platform = $platform;
    }

    /**
     * Returns the associated platform.
     */
    public function getDatabasePlatform(): AbstractPlatform
    {
        return $this->_platform;
    }

    /**
     * Tries any method on the schema manager. Normally a method throws an
     * exception when your DBMS doesn't support it or if an error occurs.
     * This method allows you to try and method on your SchemaManager
     * instance and will return false if it does not work or is not supported.
     *
     * <code>
     * $result = $sm->tryMethod('dropView', 'view_name');
     * </code>
     *
     * @param mixed ...$arguments
     *
     * @return mixed
     */
    public function tryMethod(string $method, ...$arguments)
    {
        try {
            return $this->$method(...$arguments);
        } catch (Throwable $e) {
            return false;
        }
    }

    /**
     * Lists the available databases for this connection.
     *
<<<<<<< HEAD
     * @return array<int, string>
=======
     * @return string[]
     *
     * @throws DBALException
>>>>>>> 4cc12da9
     */
    public function listDatabases(): array
    {
        $sql = $this->_platform->getListDatabasesSQL();

        $databases = $this->_conn->fetchAllAssociative($sql);

        return $this->_getPortableDatabasesList($databases);
    }

    /**
     * Returns a list of all namespaces in the current database.
     *
<<<<<<< HEAD
     * @return array<int, string>
=======
     * @return string[]
     *
     * @throws DBALException
>>>>>>> 4cc12da9
     */
    public function listNamespaceNames(): array
    {
        $sql = $this->_platform->getListNamespacesSQL();

        $namespaces = $this->_conn->fetchAllAssociative($sql);

        return $this->getPortableNamespacesList($namespaces);
    }

    /**
     * Lists the available sequences for this connection.
     *
<<<<<<< HEAD
     * @return array<int, Sequence>
=======
     * @param string|null $database
     *
     * @return Sequence[]
     *
     * @throws DBALException
>>>>>>> 4cc12da9
     */
    public function listSequences(?string $database = null): array
    {
        $database = $this->ensureDatabase(
            $database ?? $this->_conn->getDatabase(),
            __METHOD__
        );

        $sql = $this->_platform->getListSequencesSQL($database);

        $sequences = $this->_conn->fetchAllAssociative($sql);

        return $this->filterAssetNames($this->_getPortableSequencesList($sequences));
    }

    /**
     * Lists the columns for a given table.
     *
     * In contrast to other libraries and to the old version of Doctrine,
     * this column definition does try to contain the 'primary' column for
     * the reason that it is not portable across different RDBMS. Use
     * {@see listTableIndexes($tableName)} to retrieve the primary key
     * of a table. Where a RDBMS specifies more details, these are held
     * in the platformDetails array.
     *
<<<<<<< HEAD
     * @return array<string, Column>
=======
     * @param string      $table    The name of the table.
     * @param string|null $database
     *
     * @return Column[]
     *
     * @throws DBALException
>>>>>>> 4cc12da9
     */
    public function listTableColumns(string $table, ?string $database = null): array
    {
        $database = $this->ensureDatabase(
            $database ?? $this->_conn->getDatabase(),
            __METHOD__
        );

        $sql = $this->_platform->getListTableColumnsSQL($table, $database);

        $tableColumns = $this->_conn->fetchAllAssociative($sql);

        return $this->_getPortableTableColumnList($table, $database, $tableColumns);
    }

    /**
     * Lists the indexes for a given table returning an array of Index instances.
     *
     * Keys of the portable indexes list are all lower-cased.
     *
<<<<<<< HEAD
     * @return array<string, Index>
=======
     * @param string $table The name of the table.
     *
     * @return Index[]
     *
     * @throws DBALException
>>>>>>> 4cc12da9
     */
    public function listTableIndexes(string $table): array
    {
        $sql = $this->_platform->getListTableIndexesSQL($table, $this->_conn->getDatabase());

        $tableIndexes = $this->_conn->fetchAllAssociative($sql);

        return $this->_getPortableTableIndexesList($tableIndexes, $table);
    }

    /**
     * Returns true if all the given tables exist.
     *
<<<<<<< HEAD
     * @param array<int, string> $tableNames
     */
    public function tablesExist(array $tableNames): bool
    {
        $tableNames = array_map('strtolower', $tableNames);
=======
     * The usage of a string $tableNames is deprecated. Pass a one-element array instead.
     *
     * @param string|string[] $names
     *
     * @return bool
     *
     * @throws DBALException
     */
    public function tablesExist($names)
    {
        $names = array_map('strtolower', (array) $names);
>>>>>>> 4cc12da9

        return count($names) === count(array_intersect($names, array_map('strtolower', $this->listTableNames())));
    }

    public function tableExists(string $tableName): bool
    {
        return $this->tablesExist([$tableName]);
    }

    /**
     * Returns a list of all tables in the current database.
     *
<<<<<<< HEAD
     * @return array<int, string>
=======
     * @return string[]
     *
     * @throws DBALException
>>>>>>> 4cc12da9
     */
    public function listTableNames(): array
    {
        $sql = $this->_platform->getListTablesSQL();

        $tables     = $this->_conn->fetchAllAssociative($sql);
        $tableNames = $this->_getPortableTablesList($tables);

        return $this->filterAssetNames($tableNames);
    }

    /**
     * Filters asset names if they are configured to return only a subset of all
     * the found elements.
     *
     * @param array<int, mixed> $assetNames
     *
     * @return array<int, mixed>
     */
    protected function filterAssetNames(array $assetNames): array
    {
        $filter = $this->_conn->getConfiguration()->getSchemaAssetsFilter();
        if ($filter === null) {
            return $assetNames;
        }

        return array_values(array_filter($assetNames, $filter));
    }

    /**
     * Lists the tables for this connection.
     *
<<<<<<< HEAD
     * @return array<int, Table>
=======
     * @return Table[]
     *
     * @throws DBALException
>>>>>>> 4cc12da9
     */
    public function listTables(): array
    {
        $tableNames = $this->listTableNames();

        $tables = [];
        foreach ($tableNames as $tableName) {
            $tables[] = $this->listTableDetails($tableName);
        }

        return $tables;
    }

<<<<<<< HEAD
    public function listTableDetails(string $tableName): Table
=======
    /**
     * @param string $name
     *
     * @return Table
     *
     * @throws DBALException
     */
    public function listTableDetails($name)
>>>>>>> 4cc12da9
    {
        $columns     = $this->listTableColumns($name);
        $foreignKeys = [];

        if ($this->_platform->supportsForeignKeyConstraints()) {
            $foreignKeys = $this->listTableForeignKeys($name);
        }

        $indexes = $this->listTableIndexes($name);

<<<<<<< HEAD
        return new Table($tableName, $columns, $indexes, [], $foreignKeys, []);
=======
        return new Table($name, $columns, $indexes, $foreignKeys);
>>>>>>> 4cc12da9
    }

    /**
     * Lists the views this connection has.
     *
<<<<<<< HEAD
     * @return array<string, View>
=======
     * @return View[]
     *
     * @throws DBALException
>>>>>>> 4cc12da9
     */
    public function listViews(): array
    {
        $database = $this->ensureDatabase(
            $this->_conn->getDatabase(),
            __METHOD__
        );

        $sql   = $this->_platform->getListViewsSQL($database);
        $views = $this->_conn->fetchAllAssociative($sql);

        return $this->_getPortableViewsList($views);
    }

    /**
     * Lists the foreign keys for the given table.
     *
<<<<<<< HEAD
     * @return array<int|string, ForeignKeyConstraint>
=======
     * @param string      $table    The name of the table.
     * @param string|null $database
     *
     * @return ForeignKeyConstraint[]
     *
     * @throws DBALException
>>>>>>> 4cc12da9
     */
    public function listTableForeignKeys(string $table, ?string $database = null): array
    {
        if ($database === null) {
            $database = $this->_conn->getDatabase();
        }

        $sql              = $this->_platform->getListTableForeignKeysSQL($table, $database);
        $tableForeignKeys = $this->_conn->fetchAllAssociative($sql);

        return $this->_getPortableTableForeignKeysList($tableForeignKeys);
    }

    /* drop*() Methods */

    /**
     * Drops a database.
     *
     * NOTE: You can not drop the database this SchemaManager is currently connected to.
<<<<<<< HEAD
=======
     *
     * @param string $database The name of the database to drop.
     *
     * @return void
     *
     * @throws DBALException
>>>>>>> 4cc12da9
     */
    public function dropDatabase(string $database): void
    {
        $this->_execSql($this->_platform->getDropDatabaseSQL($database));
    }

    /**
     * Drops the given table.
<<<<<<< HEAD
     */
    public function dropTable(string $tableName): void
=======
     *
     * @param string $name The name of the table to drop.
     *
     * @return void
     *
     * @throws DBALException
     */
    public function dropTable($name)
>>>>>>> 4cc12da9
    {
        $this->_execSql($this->_platform->getDropTableSQL($name));
    }

    /**
     * Drops the index from the given table.
     *
     * @param Index|string $index The name of the index.
     * @param Table|string $table The name of the table.
<<<<<<< HEAD
=======
     *
     * @return void
     *
     * @throws DBALException
>>>>>>> 4cc12da9
     */
    public function dropIndex($index, $table): void
    {
        if ($index instanceof Index) {
            $index = $index->getQuotedName($this->_platform);
        }

        $this->_execSql($this->_platform->getDropIndexSQL($index, $table));
    }

    /**
     * Drops the constraint from the given table.
     *
     * @param Table|string $table The name of the table.
<<<<<<< HEAD
=======
     *
     * @return void
     *
     * @throws DBALException
>>>>>>> 4cc12da9
     */
    public function dropConstraint(Constraint $constraint, $table): void
    {
        $this->_execSql($this->_platform->getDropConstraintSQL($constraint, $table));
    }

    /**
     * Drops a foreign key from a table.
     *
     * @param ForeignKeyConstraint|string $foreignKey The name of the foreign key.
     * @param Table|string                $table      The name of the table with the foreign key.
<<<<<<< HEAD
=======
     *
     * @return void
     *
     * @throws DBALException
>>>>>>> 4cc12da9
     */
    public function dropForeignKey($foreignKey, $table): void
    {
        $this->_execSql($this->_platform->getDropForeignKeySQL($foreignKey, $table));
    }

    /**
     * Drops a sequence with a given name.
<<<<<<< HEAD
=======
     *
     * @param string $name The name of the sequence to drop.
     *
     * @return void
     *
     * @throws DBALException
>>>>>>> 4cc12da9
     */
    public function dropSequence(string $name): void
    {
        $this->_execSql($this->_platform->getDropSequenceSQL($name));
    }

    /**
     * Drops a view.
<<<<<<< HEAD
=======
     *
     * @param string $name The name of the view.
     *
     * @return void
     *
     * @throws DBALException
>>>>>>> 4cc12da9
     */
    public function dropView(string $name): void
    {
        $this->_execSql($this->_platform->getDropViewSQL($name));
    }

    /* create*() Methods */

    /**
     * Creates a new database.
<<<<<<< HEAD
=======
     *
     * @param string $database The name of the database to create.
     *
     * @return void
     *
     * @throws DBALException
>>>>>>> 4cc12da9
     */
    public function createDatabase(string $database): void
    {
        $this->_execSql($this->_platform->getCreateDatabaseSQL($database));
    }

    /**
     * Creates a new table.
<<<<<<< HEAD
=======
     *
     * @return void
     *
     * @throws DBALException
>>>>>>> 4cc12da9
     */
    public function createTable(Table $table): void
    {
        $createFlags = AbstractPlatform::CREATE_INDEXES | AbstractPlatform::CREATE_FOREIGNKEYS;
        $this->_execSql($this->_platform->getCreateTableSQL($table, $createFlags));
    }

    /**
     * Creates a new sequence.
     *
<<<<<<< HEAD
     * @throws ConnectionException If something fails at database level.
=======
     * @param Sequence $sequence
     *
     * @return void
     *
     * @throws DBALException
>>>>>>> 4cc12da9
     */
    public function createSequence(Sequence $sequence): void
    {
        $this->_execSql($this->_platform->getCreateSequenceSQL($sequence));
    }

    /**
     * Creates a constraint on a table.
     *
     * @param Table|string $table
<<<<<<< HEAD
=======
     *
     * @return void
     *
     * @throws DBALException
>>>>>>> 4cc12da9
     */
    public function createConstraint(Constraint $constraint, $table): void
    {
        $this->_execSql($this->_platform->getCreateConstraintSQL($constraint, $table));
    }

    /**
     * Creates a new index on a table.
     *
     * @param Table|string $table The name of the table on which the index is to be created.
<<<<<<< HEAD
=======
     *
     * @return void
     *
     * @throws DBALException
>>>>>>> 4cc12da9
     */
    public function createIndex(Index $index, $table): void
    {
        $this->_execSql($this->_platform->getCreateIndexSQL($index, $table));
    }

    /**
     * Creates a new foreign key.
     *
     * @param ForeignKeyConstraint $foreignKey The ForeignKey instance.
     * @param Table|string         $table      The name of the table on which the foreign key is to be created.
<<<<<<< HEAD
=======
     *
     * @return void
     *
     * @throws DBALException
>>>>>>> 4cc12da9
     */
    public function createForeignKey(ForeignKeyConstraint $foreignKey, $table): void
    {
        $this->_execSql($this->_platform->getCreateForeignKeySQL($foreignKey, $table));
    }

    /**
     * Creates a new view.
<<<<<<< HEAD
=======
     *
     * @return void
     *
     * @throws DBALException
>>>>>>> 4cc12da9
     */
    public function createView(View $view): void
    {
        $this->_execSql($this->_platform->getCreateViewSQL($view->getQuotedName($this->_platform), $view->getSql()));
    }

    /* dropAndCreate*() Methods */

    /**
     * Drops and creates a constraint.
     *
     * @see dropConstraint()
     * @see createConstraint()
     *
     * @param Table|string $table
<<<<<<< HEAD
=======
     *
     * @return void
     *
     * @throws DBALException
>>>>>>> 4cc12da9
     */
    public function dropAndCreateConstraint(Constraint $constraint, $table): void
    {
        $this->tryMethod('dropConstraint', $constraint, $table);
        $this->createConstraint($constraint, $table);
    }

    /**
     * Drops and creates a new index on a table.
     *
     * @param Table|string $table The name of the table on which the index is to be created.
<<<<<<< HEAD
=======
     *
     * @return void
     *
     * @throws DBALException
>>>>>>> 4cc12da9
     */
    public function dropAndCreateIndex(Index $index, $table): void
    {
        $this->tryMethod('dropIndex', $index->getQuotedName($this->_platform), $table);
        $this->createIndex($index, $table);
    }

    /**
     * Drops and creates a new foreign key.
     *
     * @param ForeignKeyConstraint $foreignKey An associative array that defines properties of the foreign key to be created.
     * @param Table|string         $table      The name of the table on which the foreign key is to be created.
<<<<<<< HEAD
=======
     *
     * @return void
     *
     * @throws DBALException
>>>>>>> 4cc12da9
     */
    public function dropAndCreateForeignKey(ForeignKeyConstraint $foreignKey, $table): void
    {
        $this->tryMethod('dropForeignKey', $foreignKey, $table);
        $this->createForeignKey($foreignKey, $table);
    }

    /**
     * Drops and create a new sequence.
     *
<<<<<<< HEAD
     * @throws ConnectionException If something fails at database level.
=======
     * @return void
     *
     * @throws DBALException
>>>>>>> 4cc12da9
     */
    public function dropAndCreateSequence(Sequence $sequence): void
    {
        $this->tryMethod('dropSequence', $sequence->getQuotedName($this->_platform));
        $this->createSequence($sequence);
    }

    /**
     * Drops and creates a new table.
<<<<<<< HEAD
=======
     *
     * @return void
     *
     * @throws DBALException
>>>>>>> 4cc12da9
     */
    public function dropAndCreateTable(Table $table): void
    {
        $this->tryMethod('dropTable', $table->getQuotedName($this->_platform));
        $this->createTable($table);
    }

    /**
     * Drops and creates a new database.
<<<<<<< HEAD
=======
     *
     * @param string $database The name of the database to create.
     *
     * @return void
     *
     * @throws DBALException
>>>>>>> 4cc12da9
     */
    public function dropAndCreateDatabase(string $database): void
    {
        $this->tryMethod('dropDatabase', $database);
        $this->createDatabase($database);
    }

    /**
     * Drops and creates a new view.
<<<<<<< HEAD
=======
     *
     * @return void
     *
     * @throws DBALException
>>>>>>> 4cc12da9
     */
    public function dropAndCreateView(View $view): void
    {
        $this->tryMethod('dropView', $view->getQuotedName($this->_platform));
        $this->createView($view);
    }

    /* alterTable() Methods */

    /**
     * Alters an existing tables schema.
<<<<<<< HEAD
=======
     *
     * @return void
     *
     * @throws DBALException
>>>>>>> 4cc12da9
     */
    public function alterTable(TableDiff $tableDiff): void
    {
        $queries = $this->_platform->getAlterTableSQL($tableDiff);

        foreach ($queries as $ddlQuery) {
            $this->_execSql($ddlQuery);
        }
    }

    /**
     * Renames a given table to another name.
<<<<<<< HEAD
=======
     *
     * @param string $name    The current name of the table.
     * @param string $newName The new name of the table.
     *
     * @return void
     *
     * @throws DBALException
>>>>>>> 4cc12da9
     */
    public function renameTable(string $name, string $newName): void
    {
        $tableDiff          = new TableDiff($name);
        $tableDiff->newName = $newName;
        $this->alterTable($tableDiff);
    }

    /**
     * Methods for filtering return values of list*() methods to convert
     * the native DBMS data definition to a portable Doctrine definition
     */

    /**
     * @param array<int, mixed> $databases
     *
     * @return array<int, string>
     */
    protected function _getPortableDatabasesList(array $databases): array
    {
        $list = [];
        foreach ($databases as $value) {
            $list[] = $this->_getPortableDatabaseDefinition($value);
        }

        return $list;
    }

    /**
     * Converts a list of namespace names from the native DBMS data definition to a portable Doctrine definition.
     *
     * @param array<int, array<string, mixed>> $namespaces The list of namespace names in the native DBMS data definition.
     *
     * @return array<int, string>
     */
    protected function getPortableNamespacesList(array $namespaces): array
    {
        $namespacesList = [];

        foreach ($namespaces as $namespace) {
            $namespacesList[] = $this->getPortableNamespaceDefinition($namespace);
        }

        return $namespacesList;
    }

    /**
     * @param array<string, string> $database
     */
    protected function _getPortableDatabaseDefinition(array $database): string
    {
        assert(! empty($database));

        return array_shift($database);
    }

    /**
     * Converts a namespace definition from the native DBMS data definition to a portable Doctrine definition.
     *
     * @param array<string, mixed> $namespace The native DBMS namespace definition.
     */
    protected function getPortableNamespaceDefinition(array $namespace): string
    {
        return array_shift($namespace);
    }

    /**
     * @param array<int, array<string, mixed>> $sequences
     *
<<<<<<< HEAD
     * @return array<int, Sequence>
=======
     * @return Sequence[]
     *
     * @throws DBALException
>>>>>>> 4cc12da9
     */
    protected function _getPortableSequencesList(array $sequences): array
    {
        $list = [];

        foreach ($sequences as $value) {
            $list[] = $this->_getPortableSequenceDefinition($value);
        }

        return $list;
    }

    /**
     * @param array<string, mixed> $sequence
     *
     * @throws DBALException
     */
    protected function _getPortableSequenceDefinition(array $sequence): Sequence
    {
        throw NotSupported::new('Sequences');
    }

    /**
     * Independent of the database the keys of the column list result are lowercased.
     *
     * The name of the created column instance however is kept in its case.
     *
     * @param array<int, array<string, mixed>> $tableColumns
     *
<<<<<<< HEAD
     * @return array<string, Column>
=======
     * @return Column[]
     *
     * @throws DBALException
>>>>>>> 4cc12da9
     */
    protected function _getPortableTableColumnList(string $table, string $database, array $tableColumns): array
    {
        $eventManager = $this->_platform->getEventManager();

        $list = [];
        foreach ($tableColumns as $tableColumn) {
            $column           = null;
            $defaultPrevented = false;

            if ($eventManager !== null && $eventManager->hasListeners(Events::onSchemaColumnDefinition)) {
                $eventArgs = new SchemaColumnDefinitionEventArgs($tableColumn, $table, $database, $this->_conn);
                $eventManager->dispatchEvent(Events::onSchemaColumnDefinition, $eventArgs);

                $defaultPrevented = $eventArgs->isDefaultPrevented();
                $column           = $eventArgs->getColumn();
            }

            if (! $defaultPrevented) {
                $column = $this->_getPortableTableColumnDefinition($tableColumn);
            }

            if ($column === null) {
                continue;
            }

            $name        = strtolower($column->getQuotedName($this->_platform));
            $list[$name] = $column;
        }

        return $list;
    }

    /**
     * Gets Table Column Definition.
     *
<<<<<<< HEAD
     * @param array<string, mixed> $tableColumn
=======
     * @param mixed[] $tableColumn
     *
     * @return Column
     *
     * @throws DBALException
>>>>>>> 4cc12da9
     */
    abstract protected function _getPortableTableColumnDefinition(array $tableColumn): Column;

    /**
     * Aggregates and groups the index results according to the required data result.
     *
     * @param array<int, array<string, mixed>> $tableIndexRows
     *
<<<<<<< HEAD
     * @return array<string, Index>
=======
     * @return Index[]
     *
     * @throws DBALException
>>>>>>> 4cc12da9
     */
    protected function _getPortableTableIndexesList(array $tableIndexRows, string $tableName): array
    {
        $result = [];
        foreach ($tableIndexRows as $tableIndex) {
            $indexName = $keyName = $tableIndex['key_name'];
            if ($tableIndex['primary']) {
                $keyName = 'primary';
            }

            $keyName = strtolower($keyName);

            if (! isset($result[$keyName])) {
                $options = [
                    'lengths' => [],
                ];

                if (isset($tableIndex['where'])) {
                    $options['where'] = $tableIndex['where'];
                }

                $result[$keyName] = [
                    'name' => $indexName,
                    'columns' => [],
                    'unique' => ! $tableIndex['non_unique'],
                    'primary' => $tableIndex['primary'],
                    'flags' => $tableIndex['flags'] ?? [],
                    'options' => $options,
                ];
            }

            $result[$keyName]['columns'][]            = $tableIndex['column_name'];
            $result[$keyName]['options']['lengths'][] = $tableIndex['length'] ?? null;
        }

        $eventManager = $this->_platform->getEventManager();

        $indexes = [];
        foreach ($result as $indexKey => $data) {
            $index            = null;
            $defaultPrevented = false;

            if ($eventManager !== null && $eventManager->hasListeners(Events::onSchemaIndexDefinition)) {
                $eventArgs = new SchemaIndexDefinitionEventArgs($data, $tableName, $this->_conn);
                $eventManager->dispatchEvent(Events::onSchemaIndexDefinition, $eventArgs);

                $defaultPrevented = $eventArgs->isDefaultPrevented();
                $index            = $eventArgs->getIndex();
            }

            if (! $defaultPrevented) {
                $index = new Index($data['name'], $data['columns'], $data['unique'], $data['primary'], $data['flags'], $data['options']);
            }

            if ($index === null) {
                continue;
            }

            $indexes[$indexKey] = $index;
        }

        return $indexes;
    }

    /**
     * @param array<int, array<string, mixed>> $tables
     *
     * @return array<int, string>
     */
    protected function _getPortableTablesList(array $tables): array
    {
        $list = [];
        foreach ($tables as $value) {
            $list[] = $this->_getPortableTableDefinition($value);
        }

        return $list;
    }

    /**
     * @param array<string, string> $table
     */
    protected function _getPortableTableDefinition(array $table): string
    {
        assert(! empty($table));

        return array_shift($table);
    }

    /**
     * @param array<int, array<string, mixed>> $users
     *
     * @return array<int, array<string, mixed>>
     */
    protected function _getPortableUsersList(array $users): array
    {
        $list = [];
        foreach ($users as $value) {
            $list[] = $this->_getPortableUserDefinition($value);
        }

        return $list;
    }

    /**
     * @param array<string, mixed> $user
     *
     * @return array<string, mixed>
     */
    protected function _getPortableUserDefinition(array $user): array
    {
        return $user;
    }

    /**
     * @param array<int, array<string, mixed>> $views
     *
     * @return array<string, View>
     */
    protected function _getPortableViewsList(array $views): array
    {
        $list = [];
        foreach ($views as $value) {
            $view        = $this->_getPortableViewDefinition($value);
            $name        = strtolower($view->getQuotedName($this->_platform));
            $list[$name] = $view;
        }

        return $list;
    }

    /**
     * @param array<string, mixed> $view
     */
    protected function _getPortableViewDefinition(array $view): View
    {
        throw NotSupported::new('Views');
    }

    /**
     * @param array<int|string, array<string, mixed>> $tableForeignKeys
     *
     * @return array<int, ForeignKeyConstraint>
     */
    protected function _getPortableTableForeignKeysList(array $tableForeignKeys): array
    {
        $list = [];

        foreach ($tableForeignKeys as $value) {
            $list[] = $this->_getPortableTableForeignKeyDefinition($value);
        }

        return $list;
    }

    /**
     * @param array<string, mixed> $tableForeignKey
     */
    protected function _getPortableTableForeignKeyDefinition(array $tableForeignKey): ForeignKeyConstraint
    {
        throw NotSupported::new('ForeignKey');
    }

    /**
<<<<<<< HEAD
     * @param array<int, string>|string $sql
=======
     * @param string[]|string $sql
     *
     * @return void
     *
     * @throws DBALException
>>>>>>> 4cc12da9
     */
    protected function _execSql($sql): void
    {
        foreach ((array) $sql as $query) {
            $this->_conn->executeStatement($query);
        }
    }

    /**
     * Creates a schema instance for the current database.
<<<<<<< HEAD
=======
     *
     * @return Schema
     *
     * @throws DBALException
>>>>>>> 4cc12da9
     */
    public function createSchema(): Schema
    {
        $namespaces = [];

        if ($this->_platform->supportsSchemas()) {
            $namespaces = $this->listNamespaceNames();
        }

        $sequences = [];

        if ($this->_platform->supportsSequences()) {
            $sequences = $this->listSequences();
        }

        $tables = $this->listTables();

        return new Schema($tables, $sequences, $this->createSchemaConfig(), $namespaces);
    }

    /**
     * Creates the configuration for this schema.
<<<<<<< HEAD
=======
     *
     * @return SchemaConfig
     *
     * @throws DBALException
>>>>>>> 4cc12da9
     */
    public function createSchemaConfig(): SchemaConfig
    {
        $schemaConfig = new SchemaConfig();
        $schemaConfig->setMaxIdentifierLength($this->_platform->getMaxIdentifierLength());

        $searchPaths = $this->getSchemaSearchPaths();
        if (isset($searchPaths[0])) {
            $schemaConfig->setName($searchPaths[0]);
        }

        $params = $this->_conn->getParams();
        if (! isset($params['defaultTableOptions'])) {
            $params['defaultTableOptions'] = [];
        }

        if (! isset($params['defaultTableOptions']['charset']) && isset($params['charset'])) {
            $params['defaultTableOptions']['charset'] = $params['charset'];
        }

        $schemaConfig->setDefaultTableOptions($params['defaultTableOptions']);

        return $schemaConfig;
    }

    /**
     * The search path for namespaces in the currently connected database.
     *
     * The first entry is usually the default namespace in the Schema. All
     * further namespaces contain tables/sequences which can also be addressed
     * with a short, not full-qualified name.
     *
     * For databases that don't support subschema/namespaces this method
     * returns the name of the currently connected database.
     *
<<<<<<< HEAD
     * @return array<int, string>
=======
     * @return string[]
     *
     * @throws DBALException
>>>>>>> 4cc12da9
     */
    public function getSchemaSearchPaths(): array
    {
        $database = $this->_conn->getDatabase();

        if ($database !== null) {
            return [$database];
        }

        return [];
    }

    /**
     * Given a table comment this method tries to extract a type hint for Doctrine Type. If the type hint is found,
     * it's removed from the comment.
     *
     * @return string|null The extracted Doctrine type or NULL of the type hint was not found.
     */
    final protected function extractDoctrineTypeFromComment(?string &$comment): ?string
    {
        if ($comment === null || preg_match('/(.*)\(DC2Type:(((?!\)).)+)\)(.*)/', $comment, $match) === 0) {
            return null;
        }

        $comment = $match[1] . $match[4];

        return $match[2];
    }

    /**
     * @throws DatabaseRequired
     */
    private function ensureDatabase(?string $database, string $methodName): string
    {
        if ($database === null) {
            throw DatabaseRequired::new($methodName);
        }

        return $database;
    }
}<|MERGE_RESOLUTION|>--- conflicted
+++ resolved
@@ -84,13 +84,9 @@
     /**
      * Lists the available databases for this connection.
      *
-<<<<<<< HEAD
      * @return array<int, string>
-=======
-     * @return string[]
-     *
-     * @throws DBALException
->>>>>>> 4cc12da9
+     *
+     * @throws DBALException
      */
     public function listDatabases(): array
     {
@@ -104,13 +100,9 @@
     /**
      * Returns a list of all namespaces in the current database.
      *
-<<<<<<< HEAD
      * @return array<int, string>
-=======
-     * @return string[]
-     *
-     * @throws DBALException
->>>>>>> 4cc12da9
+     *
+     * @throws DBALException
      */
     public function listNamespaceNames(): array
     {
@@ -124,15 +116,9 @@
     /**
      * Lists the available sequences for this connection.
      *
-<<<<<<< HEAD
      * @return array<int, Sequence>
-=======
-     * @param string|null $database
-     *
-     * @return Sequence[]
-     *
-     * @throws DBALException
->>>>>>> 4cc12da9
+     *
+     * @throws DBALException
      */
     public function listSequences(?string $database = null): array
     {
@@ -158,16 +144,9 @@
      * of a table. Where a RDBMS specifies more details, these are held
      * in the platformDetails array.
      *
-<<<<<<< HEAD
      * @return array<string, Column>
-=======
-     * @param string      $table    The name of the table.
-     * @param string|null $database
-     *
-     * @return Column[]
-     *
-     * @throws DBALException
->>>>>>> 4cc12da9
+     *
+     * @throws DBALException
      */
     public function listTableColumns(string $table, ?string $database = null): array
     {
@@ -188,15 +167,9 @@
      *
      * Keys of the portable indexes list are all lower-cased.
      *
-<<<<<<< HEAD
      * @return array<string, Index>
-=======
-     * @param string $table The name of the table.
-     *
-     * @return Index[]
-     *
-     * @throws DBALException
->>>>>>> 4cc12da9
+     *
+     * @throws DBALException
      */
     public function listTableIndexes(string $table): array
     {
@@ -210,25 +183,13 @@
     /**
      * Returns true if all the given tables exist.
      *
-<<<<<<< HEAD
-     * @param array<int, string> $tableNames
-     */
-    public function tablesExist(array $tableNames): bool
-    {
-        $tableNames = array_map('strtolower', $tableNames);
-=======
-     * The usage of a string $tableNames is deprecated. Pass a one-element array instead.
-     *
-     * @param string|string[] $names
-     *
-     * @return bool
-     *
-     * @throws DBALException
-     */
-    public function tablesExist($names)
-    {
-        $names = array_map('strtolower', (array) $names);
->>>>>>> 4cc12da9
+     * @param array<int, string> $names
+     *
+     * @throws DBALException
+     */
+    public function tablesExist(array $names): bool
+    {
+        $names = array_map('strtolower', $names);
 
         return count($names) === count(array_intersect($names, array_map('strtolower', $this->listTableNames())));
     }
@@ -241,13 +202,9 @@
     /**
      * Returns a list of all tables in the current database.
      *
-<<<<<<< HEAD
      * @return array<int, string>
-=======
-     * @return string[]
-     *
-     * @throws DBALException
->>>>>>> 4cc12da9
+     *
+     * @throws DBALException
      */
     public function listTableNames(): array
     {
@@ -280,13 +237,9 @@
     /**
      * Lists the tables for this connection.
      *
-<<<<<<< HEAD
      * @return array<int, Table>
-=======
-     * @return Table[]
-     *
-     * @throws DBALException
->>>>>>> 4cc12da9
+     *
+     * @throws DBALException
      */
     public function listTables(): array
     {
@@ -300,18 +253,10 @@
         return $tables;
     }
 
-<<<<<<< HEAD
-    public function listTableDetails(string $tableName): Table
-=======
-    /**
-     * @param string $name
-     *
-     * @return Table
-     *
-     * @throws DBALException
-     */
-    public function listTableDetails($name)
->>>>>>> 4cc12da9
+    /**
+     * @throws DBALException
+     */
+    public function listTableDetails(string $name): Table
     {
         $columns     = $this->listTableColumns($name);
         $foreignKeys = [];
@@ -322,23 +267,15 @@
 
         $indexes = $this->listTableIndexes($name);
 
-<<<<<<< HEAD
-        return new Table($tableName, $columns, $indexes, [], $foreignKeys, []);
-=======
-        return new Table($name, $columns, $indexes, $foreignKeys);
->>>>>>> 4cc12da9
+        return new Table($name, $columns, $indexes, [], $foreignKeys, []);
     }
 
     /**
      * Lists the views this connection has.
      *
-<<<<<<< HEAD
      * @return array<string, View>
-=======
-     * @return View[]
-     *
-     * @throws DBALException
->>>>>>> 4cc12da9
+     *
+     * @throws DBALException
      */
     public function listViews(): array
     {
@@ -356,16 +293,9 @@
     /**
      * Lists the foreign keys for the given table.
      *
-<<<<<<< HEAD
      * @return array<int|string, ForeignKeyConstraint>
-=======
-     * @param string      $table    The name of the table.
-     * @param string|null $database
-     *
-     * @return ForeignKeyConstraint[]
-     *
-     * @throws DBALException
->>>>>>> 4cc12da9
+     *
+     * @throws DBALException
      */
     public function listTableForeignKeys(string $table, ?string $database = null): array
     {
@@ -385,15 +315,8 @@
      * Drops a database.
      *
      * NOTE: You can not drop the database this SchemaManager is currently connected to.
-<<<<<<< HEAD
-=======
-     *
-     * @param string $database The name of the database to drop.
-     *
-     * @return void
-     *
-     * @throws DBALException
->>>>>>> 4cc12da9
+     *
+     * @throws DBALException
      */
     public function dropDatabase(string $database): void
     {
@@ -402,19 +325,10 @@
 
     /**
      * Drops the given table.
-<<<<<<< HEAD
-     */
-    public function dropTable(string $tableName): void
-=======
-     *
-     * @param string $name The name of the table to drop.
-     *
-     * @return void
-     *
-     * @throws DBALException
-     */
-    public function dropTable($name)
->>>>>>> 4cc12da9
+     *
+     * @throws DBALException
+     */
+    public function dropTable(string $name): void
     {
         $this->_execSql($this->_platform->getDropTableSQL($name));
     }
@@ -424,13 +338,8 @@
      *
      * @param Index|string $index The name of the index.
      * @param Table|string $table The name of the table.
-<<<<<<< HEAD
-=======
-     *
-     * @return void
-     *
-     * @throws DBALException
->>>>>>> 4cc12da9
+     *
+     * @throws DBALException
      */
     public function dropIndex($index, $table): void
     {
@@ -445,13 +354,8 @@
      * Drops the constraint from the given table.
      *
      * @param Table|string $table The name of the table.
-<<<<<<< HEAD
-=======
-     *
-     * @return void
-     *
-     * @throws DBALException
->>>>>>> 4cc12da9
+     *
+     * @throws DBALException
      */
     public function dropConstraint(Constraint $constraint, $table): void
     {
@@ -463,13 +367,8 @@
      *
      * @param ForeignKeyConstraint|string $foreignKey The name of the foreign key.
      * @param Table|string                $table      The name of the table with the foreign key.
-<<<<<<< HEAD
-=======
-     *
-     * @return void
-     *
-     * @throws DBALException
->>>>>>> 4cc12da9
+     *
+     * @throws DBALException
      */
     public function dropForeignKey($foreignKey, $table): void
     {
@@ -478,15 +377,8 @@
 
     /**
      * Drops a sequence with a given name.
-<<<<<<< HEAD
-=======
-     *
-     * @param string $name The name of the sequence to drop.
-     *
-     * @return void
-     *
-     * @throws DBALException
->>>>>>> 4cc12da9
+     *
+     * @throws DBALException
      */
     public function dropSequence(string $name): void
     {
@@ -495,15 +387,8 @@
 
     /**
      * Drops a view.
-<<<<<<< HEAD
-=======
-     *
-     * @param string $name The name of the view.
-     *
-     * @return void
-     *
-     * @throws DBALException
->>>>>>> 4cc12da9
+     *
+     * @throws DBALException
      */
     public function dropView(string $name): void
     {
@@ -514,15 +399,8 @@
 
     /**
      * Creates a new database.
-<<<<<<< HEAD
-=======
-     *
-     * @param string $database The name of the database to create.
-     *
-     * @return void
-     *
-     * @throws DBALException
->>>>>>> 4cc12da9
+     *
+     * @throws DBALException
      */
     public function createDatabase(string $database): void
     {
@@ -531,13 +409,8 @@
 
     /**
      * Creates a new table.
-<<<<<<< HEAD
-=======
-     *
-     * @return void
-     *
-     * @throws DBALException
->>>>>>> 4cc12da9
+     *
+     * @throws DBALException
      */
     public function createTable(Table $table): void
     {
@@ -548,15 +421,7 @@
     /**
      * Creates a new sequence.
      *
-<<<<<<< HEAD
-     * @throws ConnectionException If something fails at database level.
-=======
-     * @param Sequence $sequence
-     *
-     * @return void
-     *
-     * @throws DBALException
->>>>>>> 4cc12da9
+     * @throws DBALException
      */
     public function createSequence(Sequence $sequence): void
     {
@@ -567,13 +432,8 @@
      * Creates a constraint on a table.
      *
      * @param Table|string $table
-<<<<<<< HEAD
-=======
-     *
-     * @return void
-     *
-     * @throws DBALException
->>>>>>> 4cc12da9
+     *
+     * @throws DBALException
      */
     public function createConstraint(Constraint $constraint, $table): void
     {
@@ -584,13 +444,8 @@
      * Creates a new index on a table.
      *
      * @param Table|string $table The name of the table on which the index is to be created.
-<<<<<<< HEAD
-=======
-     *
-     * @return void
-     *
-     * @throws DBALException
->>>>>>> 4cc12da9
+     *
+     * @throws DBALException
      */
     public function createIndex(Index $index, $table): void
     {
@@ -602,13 +457,8 @@
      *
      * @param ForeignKeyConstraint $foreignKey The ForeignKey instance.
      * @param Table|string         $table      The name of the table on which the foreign key is to be created.
-<<<<<<< HEAD
-=======
-     *
-     * @return void
-     *
-     * @throws DBALException
->>>>>>> 4cc12da9
+     *
+     * @throws DBALException
      */
     public function createForeignKey(ForeignKeyConstraint $foreignKey, $table): void
     {
@@ -617,13 +467,8 @@
 
     /**
      * Creates a new view.
-<<<<<<< HEAD
-=======
-     *
-     * @return void
-     *
-     * @throws DBALException
->>>>>>> 4cc12da9
+     *
+     * @throws DBALException
      */
     public function createView(View $view): void
     {
@@ -639,13 +484,8 @@
      * @see createConstraint()
      *
      * @param Table|string $table
-<<<<<<< HEAD
-=======
-     *
-     * @return void
-     *
-     * @throws DBALException
->>>>>>> 4cc12da9
+     *
+     * @throws DBALException
      */
     public function dropAndCreateConstraint(Constraint $constraint, $table): void
     {
@@ -657,13 +497,8 @@
      * Drops and creates a new index on a table.
      *
      * @param Table|string $table The name of the table on which the index is to be created.
-<<<<<<< HEAD
-=======
-     *
-     * @return void
-     *
-     * @throws DBALException
->>>>>>> 4cc12da9
+     *
+     * @throws DBALException
      */
     public function dropAndCreateIndex(Index $index, $table): void
     {
@@ -676,13 +511,8 @@
      *
      * @param ForeignKeyConstraint $foreignKey An associative array that defines properties of the foreign key to be created.
      * @param Table|string         $table      The name of the table on which the foreign key is to be created.
-<<<<<<< HEAD
-=======
-     *
-     * @return void
-     *
-     * @throws DBALException
->>>>>>> 4cc12da9
+     *
+     * @throws DBALException
      */
     public function dropAndCreateForeignKey(ForeignKeyConstraint $foreignKey, $table): void
     {
@@ -693,13 +523,7 @@
     /**
      * Drops and create a new sequence.
      *
-<<<<<<< HEAD
-     * @throws ConnectionException If something fails at database level.
-=======
-     * @return void
-     *
-     * @throws DBALException
->>>>>>> 4cc12da9
+     * @throws DBALException
      */
     public function dropAndCreateSequence(Sequence $sequence): void
     {
@@ -709,13 +533,8 @@
 
     /**
      * Drops and creates a new table.
-<<<<<<< HEAD
-=======
-     *
-     * @return void
-     *
-     * @throws DBALException
->>>>>>> 4cc12da9
+     *
+     * @throws DBALException
      */
     public function dropAndCreateTable(Table $table): void
     {
@@ -725,15 +544,8 @@
 
     /**
      * Drops and creates a new database.
-<<<<<<< HEAD
-=======
-     *
-     * @param string $database The name of the database to create.
-     *
-     * @return void
-     *
-     * @throws DBALException
->>>>>>> 4cc12da9
+     *
+     * @throws DBALException
      */
     public function dropAndCreateDatabase(string $database): void
     {
@@ -743,13 +555,8 @@
 
     /**
      * Drops and creates a new view.
-<<<<<<< HEAD
-=======
-     *
-     * @return void
-     *
-     * @throws DBALException
->>>>>>> 4cc12da9
+     *
+     * @throws DBALException
      */
     public function dropAndCreateView(View $view): void
     {
@@ -761,13 +568,8 @@
 
     /**
      * Alters an existing tables schema.
-<<<<<<< HEAD
-=======
-     *
-     * @return void
-     *
-     * @throws DBALException
->>>>>>> 4cc12da9
+     *
+     * @throws DBALException
      */
     public function alterTable(TableDiff $tableDiff): void
     {
@@ -780,16 +582,8 @@
 
     /**
      * Renames a given table to another name.
-<<<<<<< HEAD
-=======
-     *
-     * @param string $name    The current name of the table.
-     * @param string $newName The new name of the table.
-     *
-     * @return void
-     *
-     * @throws DBALException
->>>>>>> 4cc12da9
+     *
+     * @throws DBALException
      */
     public function renameTable(string $name, string $newName): void
     {
@@ -859,13 +653,9 @@
     /**
      * @param array<int, array<string, mixed>> $sequences
      *
-<<<<<<< HEAD
      * @return array<int, Sequence>
-=======
-     * @return Sequence[]
-     *
-     * @throws DBALException
->>>>>>> 4cc12da9
+     *
+     * @throws DBALException
      */
     protected function _getPortableSequencesList(array $sequences): array
     {
@@ -895,13 +685,9 @@
      *
      * @param array<int, array<string, mixed>> $tableColumns
      *
-<<<<<<< HEAD
      * @return array<string, Column>
-=======
-     * @return Column[]
-     *
-     * @throws DBALException
->>>>>>> 4cc12da9
+     *
+     * @throws DBALException
      */
     protected function _getPortableTableColumnList(string $table, string $database, array $tableColumns): array
     {
@@ -938,15 +724,9 @@
     /**
      * Gets Table Column Definition.
      *
-<<<<<<< HEAD
      * @param array<string, mixed> $tableColumn
-=======
-     * @param mixed[] $tableColumn
-     *
-     * @return Column
-     *
-     * @throws DBALException
->>>>>>> 4cc12da9
+     *
+     * @throws DBALException
      */
     abstract protected function _getPortableTableColumnDefinition(array $tableColumn): Column;
 
@@ -955,13 +735,9 @@
      *
      * @param array<int, array<string, mixed>> $tableIndexRows
      *
-<<<<<<< HEAD
      * @return array<string, Index>
-=======
-     * @return Index[]
-     *
-     * @throws DBALException
->>>>>>> 4cc12da9
+     *
+     * @throws DBALException
      */
     protected function _getPortableTableIndexesList(array $tableIndexRows, string $tableName): array
     {
@@ -1126,15 +902,9 @@
     }
 
     /**
-<<<<<<< HEAD
      * @param array<int, string>|string $sql
-=======
-     * @param string[]|string $sql
-     *
-     * @return void
-     *
-     * @throws DBALException
->>>>>>> 4cc12da9
+     *
+     * @throws DBALException
      */
     protected function _execSql($sql): void
     {
@@ -1145,13 +915,8 @@
 
     /**
      * Creates a schema instance for the current database.
-<<<<<<< HEAD
-=======
-     *
-     * @return Schema
-     *
-     * @throws DBALException
->>>>>>> 4cc12da9
+     *
+     * @throws DBALException
      */
     public function createSchema(): Schema
     {
@@ -1174,13 +939,8 @@
 
     /**
      * Creates the configuration for this schema.
-<<<<<<< HEAD
-=======
-     *
-     * @return SchemaConfig
-     *
-     * @throws DBALException
->>>>>>> 4cc12da9
+     *
+     * @throws DBALException
      */
     public function createSchemaConfig(): SchemaConfig
     {
@@ -1216,13 +976,9 @@
      * For databases that don't support subschema/namespaces this method
      * returns the name of the currently connected database.
      *
-<<<<<<< HEAD
      * @return array<int, string>
-=======
-     * @return string[]
-     *
-     * @throws DBALException
->>>>>>> 4cc12da9
+     *
+     * @throws DBALException
      */
     public function getSchemaSearchPaths(): array
     {
