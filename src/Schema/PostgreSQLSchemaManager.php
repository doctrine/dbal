--- conflicted
+++ resolved
@@ -199,28 +199,7 @@
     }
 
     /**
-<<<<<<< HEAD
-     * {@inheritdoc}
-=======
-     * {@inheritDoc}
-     *
-     * @deprecated Use {@see listSchemaNames()} instead.
-     */
-    protected function getPortableNamespaceDefinition(array $namespace)
-    {
-        Deprecation::triggerIfCalledFromOutside(
-            'doctrine/dbal',
-            'https://github.com/doctrine/dbal/issues/4503',
-            'PostgreSQLSchemaManager::getPortableNamespaceDefinition() is deprecated,'
-                . ' use PostgreSQLSchemaManager::listSchemaNames() instead.',
-        );
-
-        return $namespace['nspname'];
-    }
-
-    /**
-     * {@inheritDoc}
->>>>>>> fd47abd3
+     * {@inheritDoc}
      */
     protected function _getPortableSequenceDefinition(array $sequence): Sequence
     {
