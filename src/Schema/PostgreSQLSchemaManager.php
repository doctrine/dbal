<?php

declare(strict_types=1);

namespace Doctrine\DBAL\Schema;

use Doctrine\DBAL\Exception;
use Doctrine\DBAL\Platforms\PostgreSQLPlatform;
use Doctrine\DBAL\Result;
use Doctrine\DBAL\Types\JsonType;
use Doctrine\DBAL\Types\Type;

use function array_change_key_case;
use function array_map;
use function array_merge;
use function assert;
use function explode;
use function implode;
use function in_array;
use function is_string;
use function preg_match;
use function sprintf;
use function str_contains;
use function str_replace;
use function strtolower;
use function trim;

use const CASE_LOWER;

/**
 * PostgreSQL Schema Manager.
 *
 * @extends AbstractSchemaManager<PostgreSQLPlatform>
 */
class PostgreSQLSchemaManager extends AbstractSchemaManager
{
    private ?string $currentSchema = null;

    /**
     * {@inheritDoc}
     */
    public function listSchemaNames(): array
    {
        return $this->connection->fetchFirstColumn(
            <<<'SQL'
SELECT schema_name
FROM   information_schema.schemata
WHERE  schema_name NOT LIKE 'pg\_%'
AND    schema_name != 'information_schema'
SQL,
        );
    }

    public function createSchemaConfig(): SchemaConfig
    {
        $config = parent::createSchemaConfig();

        $config->setName($this->getCurrentSchema());

        return $config;
    }

    /**
     * Returns the name of the current schema.
     *
     * @throws Exception
     */
    protected function getCurrentSchema(): ?string
    {
        return $this->currentSchema ??= $this->determineCurrentSchema();
    }

    /**
     * Determines the name of the current schema.
     *
     * @throws Exception
     */
    protected function determineCurrentSchema(): string
    {
        $currentSchema = $this->connection->fetchOne('SELECT current_schema()');
        assert(is_string($currentSchema));

        return $currentSchema;
    }

    /**
     * {@inheritdoc}
     */
    protected function _getPortableTableForeignKeyDefinition(array $tableForeignKey): ForeignKeyConstraint
    {
        $onUpdate = null;
        $onDelete = null;

        if (
            preg_match(
                '(ON UPDATE ([a-zA-Z0-9]+( (NULL|ACTION|DEFAULT))?))',
                $tableForeignKey['condef'],
                $match,
            ) === 1
        ) {
            $onUpdate = $match[1];
        }

        if (
            preg_match(
                '(ON DELETE ([a-zA-Z0-9]+( (NULL|ACTION|DEFAULT))?))',
                $tableForeignKey['condef'],
                $match,
            ) === 1
        ) {
            $onDelete = $match[1];
        }

        $result = preg_match('/FOREIGN KEY \((.+)\) REFERENCES (.+)\((.+)\)/', $tableForeignKey['condef'], $values);
        assert($result === 1);

        // PostgreSQL returns identifiers that are keywords with quotes, we need them later, don't get
        // the idea to trim them here.
        $localColumns   = array_map('trim', explode(',', $values[1]));
        $foreignColumns = array_map('trim', explode(',', $values[3]));
        $foreignTable   = $values[2];

        return new ForeignKeyConstraint(
            $localColumns,
            $foreignTable,
            $foreignColumns,
            $tableForeignKey['conname'],
            ['onUpdate' => $onUpdate, 'onDelete' => $onDelete],
        );
    }

    /**
     * {@inheritdoc}
     */
    protected function _getPortableViewDefinition(array $view): View
    {
        return new View($view['schemaname'] . '.' . $view['viewname'], $view['definition']);
    }

    /**
     * {@inheritdoc}
     */
    protected function _getPortableTableDefinition(array $table): string
    {
        $currentSchema = $this->getCurrentSchema();

        if ($table['schema_name'] === $currentSchema) {
            return $table['table_name'];
        }

        return $table['schema_name'] . '.' . $table['table_name'];
    }

    /**
     * {@inheritdoc}
     *
     * @link http://ezcomponents.org/docs/api/trunk/DatabaseSchema/ezcDbSchemaPgsqlReader.html
     */
    protected function _getPortableTableIndexesList(array $tableIndexes, string $tableName): array
    {
        $buffer = [];
        foreach ($tableIndexes as $row) {
            $colNumbers    = array_map('intval', explode(' ', $row['indkey']));
            $columnNameSql = sprintf(
                'SELECT attnum, attname FROM pg_attribute WHERE attrelid=%d AND attnum IN (%s) ORDER BY attnum ASC',
                $row['indrelid'],
                implode(' ,', $colNumbers),
            );

            $indexColumns = $this->connection->fetchAllAssociative($columnNameSql);

            // required for getting the order of the columns right.
            foreach ($colNumbers as $colNum) {
                foreach ($indexColumns as $colRow) {
                    if ($colNum !== $colRow['attnum']) {
                        continue;
                    }

                    $buffer[] = [
                        'key_name' => $row['relname'],
                        'column_name' => trim($colRow['attname']),
                        'non_unique' => ! $row['indisunique'],
                        'primary' => $row['indisprimary'],
                        'where' => $row['where'],
                    ];
                }
            }
        }

        return parent::_getPortableTableIndexesList($buffer, $tableName);
    }

    /**
     * {@inheritdoc}
     */
    protected function _getPortableDatabaseDefinition(array $database): string
    {
        return $database['datname'];
    }

    /**
     * {@inheritdoc}
     */
    protected function _getPortableSequenceDefinition(array $sequence): Sequence
    {
        if ($sequence['schemaname'] !== 'public') {
            $sequenceName = $sequence['schemaname'] . '.' . $sequence['relname'];
        } else {
            $sequenceName = $sequence['relname'];
        }

        return new Sequence($sequenceName, (int) $sequence['increment_by'], (int) $sequence['min_value']);
    }

    /**
     * {@inheritdoc}
     */
    protected function _getPortableTableColumnDefinition(array $tableColumn): Column
    {
        $tableColumn = array_change_key_case($tableColumn, CASE_LOWER);

        $length = null;

        if (
            in_array(strtolower($tableColumn['type']), ['varchar', 'bpchar'], true)
            && preg_match('/\((\d*)\)/', $tableColumn['complete_type'], $matches) === 1
        ) {
            $length = (int) $matches[1];
        }

        $autoincrement = $tableColumn['attidentity'] === 'd';

        $matches = [];

        if ($tableColumn['default'] !== null) {
            if (preg_match("/^['(](.*)[')]::/", $tableColumn['default'], $matches) === 1) {
                $tableColumn['default'] = $matches[1];
            } elseif (preg_match('/^NULL::/', $tableColumn['default']) === 1) {
                $tableColumn['default'] = null;
            }
        }

        if ($length === -1 && isset($tableColumn['atttypmod'])) {
            $length = $tableColumn['atttypmod'] - 4;
        }

        if ((int) $length <= 0) {
            $length = null;
        }

        $fixed = false;

        if (! isset($tableColumn['name'])) {
            $tableColumn['name'] = '';
        }

        $precision = null;
        $scale     = 0;
        $jsonb     = null;

        $dbType = strtolower($tableColumn['type']);
        if (
            $tableColumn['domain_type'] !== null
            && $tableColumn['domain_type'] !== ''
            && ! $this->platform->hasDoctrineTypeMappingFor($tableColumn['type'])
        ) {
            $dbType                       = strtolower($tableColumn['domain_type']);
            $tableColumn['complete_type'] = $tableColumn['domain_complete_type'];
        }

        $type = $this->platform->getDoctrineTypeMapping($dbType);

        switch ($dbType) {
            case 'smallint':
            case 'int2':
            case 'int':
            case 'int4':
            case 'integer':
            case 'bigint':
            case 'int8':
                $length = null;
                break;

            case 'bool':
            case 'boolean':
                if ($tableColumn['default'] === 'true') {
                    $tableColumn['default'] = true;
                }

                if ($tableColumn['default'] === 'false') {
                    $tableColumn['default'] = false;
                }

                $length = null;
                break;

            case 'text':
            case '_varchar':
            case 'varchar':
                $tableColumn['default'] = $this->parseDefaultExpression($tableColumn['default']);
                break;

            case 'char':
            case 'bpchar':
                $fixed = true;
                break;

            case 'float':
            case 'float4':
            case 'float8':
            case 'double':
            case 'double precision':
            case 'real':
            case 'decimal':
            case 'money':
            case 'numeric':
                if (
                    preg_match(
                        '([A-Za-z]+\(([0-9]+),([0-9]+)\))',
                        $tableColumn['complete_type'],
                        $match,
                    ) === 1
                ) {
                    $precision = (int) $match[1];
                    $scale     = (int) $match[2];
                    $length    = null;
                }

                break;

            case 'year':
                $length = null;
                break;

            // PostgreSQL 9.4+ only
            case 'jsonb':
                $jsonb = true;
                break;
        }

        if (
            is_string($tableColumn['default']) && preg_match(
                "('([^']+)'::)",
                $tableColumn['default'],
                $match,
            ) === 1
        ) {
            $tableColumn['default'] = $match[1];
        }

        $options = [
            'length'        => $length,
            'notnull'       => (bool) $tableColumn['isnotnull'],
            'default'       => $tableColumn['default'],
            'precision'     => $precision,
            'scale'         => $scale,
            'fixed'         => $fixed,
            'unsigned'      => false,
            'autoincrement' => $autoincrement,
        ];

        if (isset($tableColumn['comment'])) {
            $options['comment'] = $tableColumn['comment'];
        }

        $column = new Column($tableColumn['field'], Type::getType($type), $options);

        if (isset($tableColumn['collation']) && ! empty($tableColumn['collation'])) {
            $column->setPlatformOption('collation', $tableColumn['collation']);
        }

        if ($column->getType() instanceof JsonType) {
            $column->setPlatformOption('jsonb', $jsonb);
        }

        return $column;
    }

    /**
     * Parses a default value expression as given by PostgreSQL
     */
    private function parseDefaultExpression(?string $default): ?string
    {
        if ($default === null) {
            return $default;
        }

        return str_replace("''", "'", $default);
    }

    protected function selectTableNames(string $databaseName): Result
    {
        $sql = <<<'SQL'
SELECT quote_ident(table_name) AS table_name,
       table_schema AS schema_name
FROM information_schema.tables
WHERE table_catalog = ?
  AND table_schema NOT LIKE 'pg\_%'
  AND table_schema != 'information_schema'
  AND table_name != 'geometry_columns'
  AND table_name != 'spatial_ref_sys'
  AND table_type = 'BASE TABLE'
SQL;

        return $this->connection->executeQuery($sql, [$databaseName]);
    }

    protected function selectTableColumns(string $databaseName, ?string $tableName = null): Result
    {
        $sql = 'SELECT';

        if ($tableName === null) {
            $sql .= ' c.relname AS table_name, n.nspname AS schema_name,';
        }

        $sql .= <<<'SQL'
            a.attnum,
            quote_ident(a.attname) AS field,
            t.typname AS type,
            format_type(a.atttypid, a.atttypmod) AS complete_type,
            (SELECT tc.collcollate FROM pg_catalog.pg_collation tc WHERE tc.oid = a.attcollation) AS collation,
            (SELECT t1.typname FROM pg_catalog.pg_type t1 WHERE t1.oid = t.typbasetype) AS domain_type,
            (SELECT format_type(t2.typbasetype, t2.typtypmod) FROM
              pg_catalog.pg_type t2 WHERE t2.typtype = 'd' AND t2.oid = a.atttypid) AS domain_complete_type,
            a.attnotnull AS isnotnull,
            a.attidentity,
            (SELECT 't'
             FROM pg_index
             WHERE c.oid = pg_index.indrelid
                AND pg_index.indkey[0] = a.attnum
                AND pg_index.indisprimary = 't'
            ) AS pri,
            (SELECT pg_get_expr(adbin, adrelid)
             FROM pg_attrdef
             WHERE c.oid = pg_attrdef.adrelid
                AND pg_attrdef.adnum=a.attnum
            ) AS default,
            (SELECT pg_description.description
                FROM pg_description WHERE pg_description.objoid = c.oid AND a.attnum = pg_description.objsubid
            ) AS comment
            FROM pg_attribute a
                INNER JOIN pg_class c
                    ON c.oid = a.attrelid
                INNER JOIN pg_type t
                    ON t.oid = a.atttypid
                INNER JOIN pg_namespace n
                    ON n.oid = c.relnamespace
                LEFT JOIN pg_depend d
                    ON d.objid = c.oid
                        AND d.deptype = 'e'
SQL;

        $conditions = array_merge([
            'a.attnum > 0',
            "c.relkind = 'r'",
            'd.refobjid IS NULL',
        ], $this->buildQueryConditions($tableName));

        $sql .= ' WHERE ' . implode(' AND ', $conditions) . ' ORDER BY a.attnum';

        return $this->connection->executeQuery($sql);
    }

    protected function selectIndexColumns(string $databaseName, ?string $tableName = null): Result
    {
        $sql = 'SELECT';

        if ($tableName === null) {
            $sql .= ' tc.relname AS table_name, tn.nspname AS schema_name,';
        }

        $sql .= <<<'SQL'
                   quote_ident(ic.relname) AS relname,
                   i.indisunique,
                   i.indisprimary,
                   i.indkey,
                   i.indrelid,
                   pg_get_expr(indpred, indrelid) AS "where"
              FROM pg_index i
                   JOIN pg_class AS tc ON tc.oid = i.indrelid
                   JOIN pg_namespace tn ON tn.oid = tc.relnamespace
                   JOIN pg_class AS ic ON ic.oid = i.indexrelid
             WHERE ic.oid IN (
                SELECT indexrelid
                FROM pg_index i, pg_class c, pg_namespace n
SQL;

        $conditions = array_merge([
            'c.oid = i.indrelid',
            'c.relnamespace = n.oid',
        ], $this->buildQueryConditions($tableName));

        $sql .= ' WHERE ' . implode(' AND ', $conditions) . ')';

        return $this->connection->executeQuery($sql);
    }

    protected function selectForeignKeyColumns(string $databaseName, ?string $tableName = null): Result
    {
        $sql = 'SELECT';

        if ($tableName === null) {
            $sql .= ' tc.relname AS table_name, tn.nspname AS schema_name,';
        }

        $sql .= <<<'SQL'
                  quote_ident(r.conname) as conname,
                  pg_get_constraintdef(r.oid, true) as condef
                  FROM pg_constraint r
                      JOIN pg_class AS tc ON tc.oid = r.conrelid
                      JOIN pg_namespace tn ON tn.oid = tc.relnamespace
                  WHERE r.conrelid IN
                  (
                      SELECT c.oid
                      FROM pg_class c, pg_namespace n
SQL;

        $conditions = array_merge(['n.oid = c.relnamespace'], $this->buildQueryConditions($tableName));

        $sql .= ' WHERE ' . implode(' AND ', $conditions) . ") AND r.contype = 'f'";

        return $this->connection->executeQuery($sql);
    }

    /**
     * {@inheritDoc}
     */
    protected function fetchTableOptionsByTable(string $databaseName, ?string $tableName = null): array
    {
        $sql = <<<'SQL'
SELECT c.relname,
       obj_description(c.oid, 'pg_class') AS comment
FROM pg_class c
     INNER JOIN pg_namespace n
         ON n.oid = c.relnamespace
SQL;

        $conditions = array_merge(["c.relkind = 'r'"], $this->buildQueryConditions($tableName));

        $sql .= ' WHERE ' . implode(' AND ', $conditions);

        return $this->connection->fetchAllAssociativeIndexed($sql);
    }

    /** @return list<string> */
    private function buildQueryConditions(?string $tableName): array
    {
        $conditions = [];

        if ($tableName !== null) {
            if (str_contains($tableName, '.')) {
                [$schemaName, $tableName] = explode('.', $tableName);
                $conditions[]             = 'n.nspname = ' . $this->_platform->quoteStringLiteral($schemaName);
            } else {
                $conditions[] = 'n.nspname = ANY(current_schemas(false))';
            }

            $identifier   = new Identifier($tableName);
            $conditions[] = 'c.relname = ' . $this->platform->quoteStringLiteral($identifier->getName());
        }

<<<<<<< HEAD
        if ($schemaName !== null) {
            $conditions[] = 'n.nspname = ' . $this->platform->quoteStringLiteral($schemaName);
        } else {
            $conditions[] = "n.nspname NOT IN ('pg_catalog', 'information_schema', 'pg_toast')";
        }
=======
        $conditions[] = "n.nspname NOT IN ('pg_catalog', 'information_schema', 'pg_toast')";
>>>>>>> b66f55c7

        return $conditions;
    }
}<|MERGE_RESOLUTION|>--- conflicted
+++ resolved
@@ -550,7 +550,7 @@
         if ($tableName !== null) {
             if (str_contains($tableName, '.')) {
                 [$schemaName, $tableName] = explode('.', $tableName);
-                $conditions[]             = 'n.nspname = ' . $this->_platform->quoteStringLiteral($schemaName);
+                $conditions[]             = 'n.nspname = ' . $this->platform->quoteStringLiteral($schemaName);
             } else {
                 $conditions[] = 'n.nspname = ANY(current_schemas(false))';
             }
@@ -559,15 +559,7 @@
             $conditions[] = 'c.relname = ' . $this->platform->quoteStringLiteral($identifier->getName());
         }
 
-<<<<<<< HEAD
-        if ($schemaName !== null) {
-            $conditions[] = 'n.nspname = ' . $this->platform->quoteStringLiteral($schemaName);
-        } else {
-            $conditions[] = "n.nspname NOT IN ('pg_catalog', 'information_schema', 'pg_toast')";
-        }
-=======
         $conditions[] = "n.nspname NOT IN ('pg_catalog', 'information_schema', 'pg_toast')";
->>>>>>> b66f55c7
 
         return $conditions;
     }
