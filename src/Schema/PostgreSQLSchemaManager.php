--- conflicted
+++ resolved
@@ -8,6 +8,7 @@
 use Doctrine\DBAL\Platforms\PostgreSQLPlatform;
 use Doctrine\DBAL\Types\Type;
 use Doctrine\DBAL\Types\Types;
+use Doctrine\Deprecations\Deprecation;
 
 use function array_change_key_case;
 use function array_filter;
@@ -85,11 +86,6 @@
      *
      * @return array<int, string>
      *
-<<<<<<< HEAD
-=======
-     * @return string[]
-     *
->>>>>>> 06d20af1
      * @throws Exception
      */
     final protected function getExistingSchemaSearchPaths(): array
@@ -102,35 +98,22 @@
     }
 
     /**
-<<<<<<< HEAD
+     * Returns the name of the current schema.
+     *
+     * @throws Exception
+     */
+    protected function getCurrentSchema(): ?string
+    {
+        $schemas = $this->getExistingSchemaSearchPaths();
+
+        return array_shift($schemas);
+    }
+
+    /**
      * Determines the names of all existing schemas in the current user's search path.
-=======
-     * Returns the name of the current schema.
-     *
-     * @return string|null
-     *
-     * @throws Exception
-     */
-    protected function getCurrentSchema()
-    {
-        $schemas = $this->getExistingSchemaSearchPaths();
-
-        return array_shift($schemas);
-    }
-
-    /**
-     * Sets or resets the order of the existing schemas in the current search path of the user.
-     *
-     * This is a PostgreSQL only function.
->>>>>>> 06d20af1
      *
      * @return array<int,string>
      *
-<<<<<<< HEAD
-=======
-     * @return void
-     *
->>>>>>> 06d20af1
      * @throws Exception
      */
     protected function determineExistingSchemaSearchPaths(): array
