<?php

declare(strict_types=1);

namespace Doctrine\DBAL\Schema;

use Doctrine\DBAL\Platforms\AbstractPlatform;

use function array_merge;
use function array_values;

/**
 * Differences between two schemas.
 *
 * The object contains the operations to change the schema stored in $fromSchema
 * to a target schema.
 */
class SchemaDiff
{
    /**
     * All added namespaces.
     *
     * @var array<string, string>
     */
    public array $newNamespaces = [];

    /**
     * All removed namespaces.
     *
     * @var array<string, string>
     */
    public array $removedNamespaces = [];

    /** @var array<int, Sequence> */
    public array $newSequences = [];

    /** @var array<int, Sequence> */
    public array $changedSequences = [];

    /** @var array<int, Sequence> */
    public array $removedSequences = [];

    /**
     * Map of table names to their list of orphaned foreign keys.
     *
     * @var array<string,list<ForeignKeyConstraint>>
     */
    public array $orphanedForeignKeys = [];

    /**
     * Constructs an SchemaDiff object.
     *
<<<<<<< HEAD
     * @param array<string, Table>     $newTables
     * @param array<string, TableDiff> $changedTables
     * @param array<string, Table>     $removedTables
=======
     * @internal The diff can be only instantiated by a {@see Comparator}.
     *
     * @param Table[]     $newTables
     * @param TableDiff[] $changedTables
     * @param Table[]     $removedTables
>>>>>>> 658ec48d
     */
    public function __construct(
        public array $newTables = [],
        public array $changedTables = [],
        public array $removedTables = [],
        public ?Schema $fromSchema = null
    ) {
    }

    /**
     * The to save sql mode ensures that the following things don't happen:
     *
     * 1. Tables are deleted
     * 2. Sequences are deleted
     * 3. Foreign Keys which reference tables that would otherwise be deleted.
     *
     * This way it is ensured that assets are deleted which might not be relevant to the metadata schema at all.
     *
<<<<<<< HEAD
     * @return array<int, string>
=======
     * @return list<string>
>>>>>>> 658ec48d
     */
    public function toSaveSql(AbstractPlatform $platform): array
    {
        return $this->_toSql($platform, true);
    }

    /**
<<<<<<< HEAD
     * @return array<int, string>
=======
     * @return list<string>
>>>>>>> 658ec48d
     */
    public function toSql(AbstractPlatform $platform): array
    {
        return $this->_toSql($platform, false);
    }

    /**
<<<<<<< HEAD
     * @return array<int, string>
=======
     * @param bool $saveMode
     *
     * @return list<string>
>>>>>>> 658ec48d
     */
    protected function _toSql(AbstractPlatform $platform, bool $saveMode = false): array
    {
        $sql = [];

        if ($platform->supportsSchemas()) {
            foreach ($this->newNamespaces as $newNamespace) {
                $sql[] = $platform->getCreateSchemaSQL($newNamespace);
            }
        }

        if ($saveMode === false) {
            foreach ($this->orphanedForeignKeys as $localTableName => $tableOrphanedForeignKey) {
                foreach ($tableOrphanedForeignKey as $orphanedForeignKey) {
                    $sql[] = $platform->getDropForeignKeySQL(
                        $orphanedForeignKey->getQuotedName($platform),
                        $localTableName
                    );
                }
            }
        }

        if ($platform->supportsSequences()) {
            foreach ($this->changedSequences as $sequence) {
                $sql[] = $platform->getAlterSequenceSQL($sequence);
            }

            if ($saveMode === false) {
                foreach ($this->removedSequences as $sequence) {
                    $sql[] = $platform->getDropSequenceSQL($sequence->getQuotedName($platform));
                }
            }

            foreach ($this->newSequences as $sequence) {
                $sql[] = $platform->getCreateSequenceSQL($sequence);
            }
        }

        $sql = array_merge($sql, $platform->getCreateTablesSQL(array_values($this->newTables)));

        if ($saveMode === false) {
            $sql = array_merge($sql, $platform->getDropTablesSQL(array_values($this->removedTables)));
        }

        foreach ($this->changedTables as $tableDiff) {
            $sql = array_merge($sql, $platform->getAlterTableSQL($tableDiff));
        }

        return $sql;
    }
}<|MERGE_RESOLUTION|>--- conflicted
+++ resolved
@@ -50,17 +50,11 @@
     /**
      * Constructs an SchemaDiff object.
      *
-<<<<<<< HEAD
+     * @internal The diff can be only instantiated by a {@see Comparator}.
+     *
      * @param array<string, Table>     $newTables
      * @param array<string, TableDiff> $changedTables
      * @param array<string, Table>     $removedTables
-=======
-     * @internal The diff can be only instantiated by a {@see Comparator}.
-     *
-     * @param Table[]     $newTables
-     * @param TableDiff[] $changedTables
-     * @param Table[]     $removedTables
->>>>>>> 658ec48d
      */
     public function __construct(
         public array $newTables = [],
@@ -79,11 +73,7 @@
      *
      * This way it is ensured that assets are deleted which might not be relevant to the metadata schema at all.
      *
-<<<<<<< HEAD
-     * @return array<int, string>
-=======
      * @return list<string>
->>>>>>> 658ec48d
      */
     public function toSaveSql(AbstractPlatform $platform): array
     {
@@ -91,11 +81,7 @@
     }
 
     /**
-<<<<<<< HEAD
-     * @return array<int, string>
-=======
      * @return list<string>
->>>>>>> 658ec48d
      */
     public function toSql(AbstractPlatform $platform): array
     {
@@ -103,13 +89,7 @@
     }
 
     /**
-<<<<<<< HEAD
-     * @return array<int, string>
-=======
-     * @param bool $saveMode
-     *
      * @return list<string>
->>>>>>> 658ec48d
      */
     protected function _toSql(AbstractPlatform $platform, bool $saveMode = false): array
     {
