<?php

namespace Doctrine\DBAL\Schema;

use Doctrine\DBAL\Platforms\AbstractPlatform;

use function array_merge;

/**
 * Differences between two schemas.
 *
 * The object contains the operations to change the schema stored in $fromSchema
 * to a target schema.
 */
class SchemaDiff
{
    /** @var Schema|null */
    public $fromSchema;

    /**
     * All added namespaces.
     *
     * @var string[]
     */
    public $newNamespaces = [];

    /**
     * All removed namespaces.
     *
     * @var string[]
     */
    public $removedNamespaces = [];

    /**
     * All added tables.
     *
     * @var Table[]
     */
    public $newTables = [];

    /**
     * All changed tables.
     *
     * @var TableDiff[]
     */
    public $changedTables = [];

    /**
     * All removed tables.
     *
     * @var Table[]
     */
    public $removedTables = [];

    /** @var Sequence[] */
    public $newSequences = [];

    /** @var Sequence[] */
    public $changedSequences = [];

    /** @var Sequence[] */
    public $removedSequences = [];

    /** @var ForeignKeyConstraint[] */
    public $orphanedForeignKeys = [];

    /**
     * Constructs an SchemaDiff object.
     *
     * @param Table[]     $newTables
     * @param TableDiff[] $changedTables
     * @param Table[]     $removedTables
     */
    public function __construct($newTables = [], $changedTables = [], $removedTables = [], ?Schema $fromSchema = null)
    {
        $this->newTables     = $newTables;
        $this->changedTables = $changedTables;
        $this->removedTables = $removedTables;
        $this->fromSchema    = $fromSchema;
    }

    /**
     * The to save sql mode ensures that the following things don't happen:
     *
     * 1. Tables are deleted
     * 2. Sequences are deleted
     * 3. Foreign Keys which reference tables that would otherwise be deleted.
     *
     * This way it is ensured that assets are deleted which might not be relevant to the metadata schema at all.
     *
     * @return list<string>
     */
    public function toSaveSql(AbstractPlatform $platform)
    {
        return $this->_toSql($platform, true);
    }

<<<<<<< HEAD
    /**
     * @return list<string>
     */
=======
    /** @return string[] */
>>>>>>> 4204dc69
    public function toSql(AbstractPlatform $platform)
    {
        return $this->_toSql($platform, false);
    }

    /**
     * @param bool $saveMode
     *
     * @return list<string>
     */
    protected function _toSql(AbstractPlatform $platform, $saveMode = false)
    {
        $sql = [];

        if ($platform->supportsSchemas()) {
            foreach ($this->newNamespaces as $newNamespace) {
                $sql[] = $platform->getCreateSchemaSQL($newNamespace);
            }
        }

        if ($platform->supportsForeignKeyConstraints() && $saveMode === false) {
            foreach ($this->orphanedForeignKeys as $orphanedForeignKey) {
                $sql[] = $platform->getDropForeignKeySQL($orphanedForeignKey, $orphanedForeignKey->getLocalTable());
            }
        }

        if ($platform->supportsSequences() === true) {
            foreach ($this->changedSequences as $sequence) {
                $sql[] = $platform->getAlterSequenceSQL($sequence);
            }

            if ($saveMode === false) {
                foreach ($this->removedSequences as $sequence) {
                    $sql[] = $platform->getDropSequenceSQL($sequence);
                }
            }

            foreach ($this->newSequences as $sequence) {
                $sql[] = $platform->getCreateSequenceSQL($sequence);
            }
        }

        $sql = array_merge($sql, $platform->getCreateTablesSQL($this->newTables));

        if ($saveMode === false) {
            $sql = array_merge($sql, $platform->getDropTablesSQL($this->removedTables));
        }

        foreach ($this->changedTables as $tableDiff) {
            $sql = array_merge($sql, $platform->getAlterTableSQL($tableDiff));
        }

        return $sql;
    }
}<|MERGE_RESOLUTION|>--- conflicted
+++ resolved
@@ -95,13 +95,7 @@
         return $this->_toSql($platform, true);
     }
 
-<<<<<<< HEAD
-    /**
-     * @return list<string>
-     */
-=======
-    /** @return string[] */
->>>>>>> 4204dc69
+    /** @return list<string> */
     public function toSql(AbstractPlatform $platform)
     {
         return $this->_toSql($platform, false);
