--- conflicted
+++ resolved
@@ -573,11 +573,11 @@
         return $table;
     }
 
-<<<<<<< HEAD
     public function createComparator(): Comparator
     {
         return new SQLite\Comparator($this->getDatabasePlatform());
-=======
+    }
+
     /**
      * {@inheritDoc}
      */
@@ -585,6 +585,5 @@
     {
         // SQLite does not support schemas or databases
         return [];
->>>>>>> 81598398
     }
 }