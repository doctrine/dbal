<?php

declare(strict_types=1);

namespace Doctrine\DBAL\Schema;

use Doctrine\DBAL\Types;

use function array_intersect_key;
use function array_key_exists;
use function array_keys;
use function array_map;
use function array_merge;
use function array_unique;
use function assert;
use function count;
use function get_class;
use function strtolower;

/**
 * Compares two Schemas and return an instance of SchemaDiff.
 */
class Comparator
{
    /**
     * @throws SchemaException
     */
    public static function compareSchemas(Schema $fromSchema, Schema $toSchema): SchemaDiff
    {
        $c = new self();

        return $c->compare($fromSchema, $toSchema);
    }

    /**
     * Returns a SchemaDiff object containing the differences between the schemas $fromSchema and $toSchema.
     *
     * The returned differences are returned in such a way that they contain the
     * operations to change the schema stored in $fromSchema to the schema that is
     * stored in $toSchema.
     *
     * @throws SchemaException
     */
    public function compare(Schema $fromSchema, Schema $toSchema): SchemaDiff
    {
        $diff             = new SchemaDiff();
        $diff->fromSchema = $fromSchema;

        $foreignKeysToTable = [];

        foreach ($toSchema->getNamespaces() as $namespace) {
            if ($fromSchema->hasNamespace($namespace)) {
                continue;
            }

            $diff->newNamespaces[$namespace] = $namespace;
        }

        foreach ($fromSchema->getNamespaces() as $namespace) {
            if ($toSchema->hasNamespace($namespace)) {
                continue;
            }

            $diff->removedNamespaces[$namespace] = $namespace;
        }

        foreach ($toSchema->getTables() as $table) {
            $tableName = $table->getShortestName($toSchema->getName());
            if (! $fromSchema->hasTable($tableName)) {
                $diff->newTables[$tableName] = $toSchema->getTable($tableName);
            } else {
                $tableDifferences = $this->diffTable(
                    $fromSchema->getTable($tableName),
                    $toSchema->getTable($tableName)
                );

                if ($tableDifferences !== null) {
                    $diff->changedTables[$tableName] = $tableDifferences;
                }
            }
        }

        /* Check if there are tables removed */
        foreach ($fromSchema->getTables() as $table) {
            $tableName = $table->getShortestName($fromSchema->getName());

            $table = $fromSchema->getTable($tableName);
            if (! $toSchema->hasTable($tableName)) {
                $diff->removedTables[$tableName] = $table;
            }

            // also remember all foreign keys that point to a specific table
            foreach ($table->getForeignKeys() as $foreignKey) {
                $foreignTable = strtolower($foreignKey->getForeignTableName());
                if (! isset($foreignKeysToTable[$foreignTable])) {
                    $foreignKeysToTable[$foreignTable] = [];
                }

                $foreignKeysToTable[$foreignTable][] = $foreignKey;
            }
        }

        foreach ($diff->removedTables as $tableName => $table) {
            if (! isset($foreignKeysToTable[$tableName])) {
                continue;
            }

            $diff->orphanedForeignKeys = array_merge($diff->orphanedForeignKeys, $foreignKeysToTable[$tableName]);

            // deleting duplicated foreign keys present on both on the orphanedForeignKey
            // and the removedForeignKeys from changedTables
            foreach ($foreignKeysToTable[$tableName] as $foreignKey) {
                // strtolower the table name to make if compatible with getShortestName
                $localTableName = strtolower($foreignKey->getLocalTableName());
                if (! isset($diff->changedTables[$localTableName])) {
                    continue;
                }

                foreach ($diff->changedTables[$localTableName]->removedForeignKeys as $key => $removedForeignKey) {
                    // We check if the key is from the removed table if not we skip.
                    if ($tableName !== strtolower($removedForeignKey->getForeignTableName())) {
                        continue;
                    }

                    unset($diff->changedTables[$localTableName]->removedForeignKeys[$key]);
                }
            }
        }

        foreach ($toSchema->getSequences() as $sequence) {
            $sequenceName = $sequence->getShortestName($toSchema->getName());
            if (! $fromSchema->hasSequence($sequenceName)) {
                if (! $this->isAutoIncrementSequenceInSchema($fromSchema, $sequence)) {
                    $diff->newSequences[] = $sequence;
                }
            } else {
                if ($this->diffSequence($sequence, $fromSchema->getSequence($sequenceName))) {
                    $diff->changedSequences[] = $toSchema->getSequence($sequenceName);
                }
            }
        }

        foreach ($fromSchema->getSequences() as $sequence) {
            if ($this->isAutoIncrementSequenceInSchema($toSchema, $sequence)) {
                continue;
            }

            $sequenceName = $sequence->getShortestName($fromSchema->getName());

            if ($toSchema->hasSequence($sequenceName)) {
                continue;
            }

            $diff->removedSequences[] = $sequence;
        }

        return $diff;
    }

    private function isAutoIncrementSequenceInSchema(Schema $schema, Sequence $sequence): bool
    {
        foreach ($schema->getTables() as $table) {
            if ($sequence->isAutoIncrementsFor($table)) {
                return true;
            }
        }

        return false;
    }

    public function diffSequence(Sequence $sequence1, Sequence $sequence2): bool
    {
        if ($sequence1->getAllocationSize() !== $sequence2->getAllocationSize()) {
            return true;
        }

        return $sequence1->getInitialValue() !== $sequence2->getInitialValue();
    }

    /**
     * Returns the difference between the tables $fromTable and $toTable.
     *
     * If there are no differences this method returns null.
     *
     * @throws SchemaException
     */
<<<<<<< HEAD
    public function diffTable(Table $table1, Table $table2): ?TableDiff
=======
    public function diffTable(Table $fromTable, Table $toTable)
>>>>>>> 3c845853
    {
        $changes                     = 0;
        $tableDifferences            = new TableDiff($fromTable->getName());
        $tableDifferences->fromTable = $fromTable;

        $fromTableColumns = $fromTable->getColumns();
        $toTableColumns   = $toTable->getColumns();

        /* See if all the columns in "from" table exist in "to" table */
        foreach ($toTableColumns as $columnName => $column) {
            if ($fromTable->hasColumn($columnName)) {
                continue;
            }

            $tableDifferences->addedColumns[$columnName] = $column;
            $changes++;
        }

        /* See if there are any removed columns in "to" table */
        foreach ($fromTableColumns as $columnName => $column) {
            // See if column is removed in "to" table.
            if (! $toTable->hasColumn($columnName)) {
                $tableDifferences->removedColumns[$columnName] = $column;
                $changes++;
                continue;
            }

            // See if column has changed properties in "to" table.
            $changedProperties = $this->diffColumn($column, $toTable->getColumn($columnName));

            if (count($changedProperties) === 0) {
                continue;
            }

            $columnDiff = new ColumnDiff($column->getName(), $toTable->getColumn($columnName), $changedProperties);

            $columnDiff->fromColumn                               = $column;
            $tableDifferences->changedColumns[$column->getName()] = $columnDiff;
            $changes++;
        }

        $this->detectColumnRenamings($tableDifferences);

        $fromTableIndexes = $fromTable->getIndexes();
        $toTableIndexes   = $toTable->getIndexes();

        /* See if all the indexes in "from" table exist in "to" table */
        foreach ($toTableIndexes as $indexName => $index) {
            if (($index->isPrimary() && $fromTable->hasPrimaryKey()) || $fromTable->hasIndex($indexName)) {
                continue;
            }

            $tableDifferences->addedIndexes[$indexName] = $index;
            $changes++;
        }

        /* See if there are any removed indexes in "to" table */
        foreach ($fromTableIndexes as $indexName => $index) {
            // See if index is removed in "to" table.
            if (
                ($index->isPrimary() && ! $toTable->hasPrimaryKey()) ||
                ! $index->isPrimary() && ! $toTable->hasIndex($indexName)
            ) {
                $tableDifferences->removedIndexes[$indexName] = $index;
                $changes++;
                continue;
            }

            // See if index has changed in "to" table.
            $toTableIndex = $index->isPrimary() ? $toTable->getPrimaryKey() : $toTable->getIndex($indexName);
            assert($toTableIndex instanceof Index);

            if (! $this->diffIndex($index, $toTableIndex)) {
                continue;
            }

            $tableDifferences->changedIndexes[$indexName] = $toTableIndex;
            $changes++;
        }

        $this->detectIndexRenamings($tableDifferences);

        $fromForeignKeys = $fromTable->getForeignKeys();
        $toForeignKeys   = $toTable->getForeignKeys();

        foreach ($fromForeignKeys as $fromKey => $fromConstraint) {
            foreach ($toForeignKeys as $toKey => $toConstraint) {
                if ($this->diffForeignKey($fromConstraint, $toConstraint) === false) {
                    unset($fromForeignKeys[$fromKey], $toForeignKeys[$toKey]);
                } else {
                    if (strtolower($fromConstraint->getName()) === strtolower($toConstraint->getName())) {
                        $tableDifferences->changedForeignKeys[] = $toConstraint;
                        $changes++;
                        unset($fromForeignKeys[$fromKey], $toForeignKeys[$toKey]);
                    }
                }
            }
        }

        foreach ($fromForeignKeys as $fromConstraint) {
            $tableDifferences->removedForeignKeys[] = $fromConstraint;
            $changes++;
        }

        foreach ($toForeignKeys as $toConstraint) {
            $tableDifferences->addedForeignKeys[] = $toConstraint;
            $changes++;
        }

        return $changes > 0 ? $tableDifferences : null;
    }

    /**
     * Try to find columns that only changed their name, rename operations maybe cheaper than add/drop
     * however ambiguities between different possibilities should not lead to renaming at all.
     */
    private function detectColumnRenamings(TableDiff $tableDifferences): void
    {
        $renameCandidates = [];
        foreach ($tableDifferences->addedColumns as $addedColumnName => $addedColumn) {
            foreach ($tableDifferences->removedColumns as $removedColumn) {
                if (count($this->diffColumn($addedColumn, $removedColumn)) !== 0) {
                    continue;
                }

                $renameCandidates[$addedColumn->getName()][] = [$removedColumn, $addedColumn, $addedColumnName];
            }
        }

        foreach ($renameCandidates as $candidateColumns) {
            if (count($candidateColumns) !== 1) {
                continue;
            }

            [$removedColumn, $addedColumn] = $candidateColumns[0];
            $removedColumnName             = strtolower($removedColumn->getName());
            $addedColumnName               = strtolower($addedColumn->getName());

            if (isset($tableDifferences->renamedColumns[$removedColumnName])) {
                continue;
            }

            $tableDifferences->renamedColumns[$removedColumnName] = $addedColumn;
            unset(
                $tableDifferences->addedColumns[$addedColumnName],
                $tableDifferences->removedColumns[$removedColumnName]
            );
        }
    }

    /**
     * Try to find indexes that only changed their name, rename operations maybe cheaper than add/drop
     * however ambiguities between different possibilities should not lead to renaming at all.
     */
    private function detectIndexRenamings(TableDiff $tableDifferences): void
    {
        $renameCandidates = [];

        // Gather possible rename candidates by comparing each added and removed index based on semantics.
        foreach ($tableDifferences->addedIndexes as $addedIndexName => $addedIndex) {
            foreach ($tableDifferences->removedIndexes as $removedIndex) {
                if ($this->diffIndex($addedIndex, $removedIndex)) {
                    continue;
                }

                $renameCandidates[$addedIndex->getName()][] = [$removedIndex, $addedIndex, $addedIndexName];
            }
        }

        foreach ($renameCandidates as $candidateIndexes) {
            // If the current rename candidate contains exactly one semantically equal index,
            // we can safely rename it.
            // Otherwise it is unclear if a rename action is really intended,
            // therefore we let those ambiguous indexes be added/dropped.
            if (count($candidateIndexes) !== 1) {
                continue;
            }

            [$removedIndex, $addedIndex] = $candidateIndexes[0];

            $removedIndexName = strtolower($removedIndex->getName());
            $addedIndexName   = strtolower($addedIndex->getName());

            if (isset($tableDifferences->renamedIndexes[$removedIndexName])) {
                continue;
            }

            $tableDifferences->renamedIndexes[$removedIndexName] = $addedIndex;
            unset(
                $tableDifferences->addedIndexes[$addedIndexName],
                $tableDifferences->removedIndexes[$removedIndexName]
            );
        }
    }

    public function diffForeignKey(ForeignKeyConstraint $key1, ForeignKeyConstraint $key2): bool
    {
        if (
            array_map('strtolower', $key1->getUnquotedLocalColumns())
            !== array_map('strtolower', $key2->getUnquotedLocalColumns())
        ) {
            return true;
        }

        if (
            array_map('strtolower', $key1->getUnquotedForeignColumns())
            !== array_map('strtolower', $key2->getUnquotedForeignColumns())
        ) {
            return true;
        }

        if ($key1->getUnqualifiedForeignTableName() !== $key2->getUnqualifiedForeignTableName()) {
            return true;
        }

        if ($key1->onUpdate() !== $key2->onUpdate()) {
            return true;
        }

        return $key1->onDelete() !== $key2->onDelete();
    }

    /**
     * Returns the difference between the columns
     *
     * If there are differences this method returns $field2, otherwise the
     * boolean false.
     *
     * @return array<int, string>
     */
    public function diffColumn(Column $column1, Column $column2): array
    {
        $properties1 = $column1->toArray();
        $properties2 = $column2->toArray();

        $changedProperties = [];

        if (get_class($properties1['type']) !== get_class($properties2['type'])) {
            $changedProperties[] = 'type';
        }

        foreach (['notnull', 'unsigned', 'autoincrement'] as $property) {
            if ($properties1[$property] === $properties2[$property]) {
                continue;
            }

            $changedProperties[] = $property;
        }

        // Null values need to be checked additionally as they tell whether to create or drop a default value.
        // null != 0, null != false, null != '' etc. This affects platform's table alteration SQL generation.
        if (
            ($properties1['default'] === null) !== ($properties2['default'] === null)
            || $properties1['default'] != $properties2['default']
        ) {
            $changedProperties[] = 'default';
        }

        if (
            ($properties1['type'] instanceof Types\StringType && ! $properties1['type'] instanceof Types\GuidType) ||
            $properties1['type'] instanceof Types\BinaryType
        ) {
            if (
                (isset($properties1['length']) !== isset($properties2['length']))
                || (isset($properties1['length']) && isset($properties2['length'])
                    && $properties1['length'] !== $properties2['length'])
            ) {
                $changedProperties[] = 'length';
            }

            if ($properties1['fixed'] !== $properties2['fixed']) {
                $changedProperties[] = 'fixed';
            }
        } elseif ($properties1['type'] instanceof Types\DecimalType) {
            if (($properties1['precision'] ?? 10) !== ($properties2['precision'] ?? 10)) {
                $changedProperties[] = 'precision';
            }

            if ($properties1['scale'] !== $properties2['scale']) {
                $changedProperties[] = 'scale';
            }
        }

        // A null value and an empty string are actually equal for a comment so they should not trigger a change.
        if (
            $properties1['comment'] !== $properties2['comment'] &&
            ! ($properties1['comment'] === null && $properties2['comment'] === '') &&
            ! ($properties2['comment'] === null && $properties1['comment'] === '')
        ) {
            $changedProperties[] = 'comment';
        }

        $customOptions1 = $column1->getCustomSchemaOptions();
        $customOptions2 = $column2->getCustomSchemaOptions();

        foreach (array_merge(array_keys($customOptions1), array_keys($customOptions2)) as $key) {
            if (! array_key_exists($key, $properties1) || ! array_key_exists($key, $properties2)) {
                $changedProperties[] = $key;
            } elseif ($properties1[$key] !== $properties2[$key]) {
                $changedProperties[] = $key;
            }
        }

        $platformOptions1 = $column1->getPlatformOptions();
        $platformOptions2 = $column2->getPlatformOptions();

        foreach (array_keys(array_intersect_key($platformOptions1, $platformOptions2)) as $key) {
            if ($properties1[$key] === $properties2[$key]) {
                continue;
            }

            $changedProperties[] = $key;
        }

        return array_unique($changedProperties);
    }

    /**
     * Finds the difference between the indexes $index1 and $index2.
     *
     * Compares $index1 with $index2 and returns $index2 if there are any
     * differences or false in case there are no differences.
     */
    public function diffIndex(Index $index1, Index $index2): bool
    {
        return ! ($index1->isFullfilledBy($index2) && $index2->isFullfilledBy($index1));
    }
}<|MERGE_RESOLUTION|>--- conflicted
+++ resolved
@@ -184,11 +184,7 @@
      *
      * @throws SchemaException
      */
-<<<<<<< HEAD
-    public function diffTable(Table $table1, Table $table2): ?TableDiff
-=======
-    public function diffTable(Table $fromTable, Table $toTable)
->>>>>>> 3c845853
+    public function diffTable(Table $fromTable, Table $toTable): ?TableDiff
     {
         $changes                     = 0;
         $tableDifferences            = new TableDiff($fromTable->getName());
