--- conflicted
+++ resolved
@@ -17,11 +17,6 @@
  */
 class Comparator
 {
-<<<<<<< HEAD
-=======
-    private ?AbstractPlatform $platform;
-
->>>>>>> 116a60f8
     /** @internal The comparator can be only instantiated by a schema manager. */
     public function __construct(private readonly AbstractPlatform $platform)
     {
