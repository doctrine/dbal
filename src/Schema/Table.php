<?php

declare(strict_types=1);

namespace Doctrine\DBAL\Schema;

use Doctrine\DBAL\Exception;
use Doctrine\DBAL\Schema\Exception\ColumnAlreadyExists;
use Doctrine\DBAL\Schema\Exception\ColumnDoesNotExist;
use Doctrine\DBAL\Schema\Exception\ForeignKeyDoesNotExist;
use Doctrine\DBAL\Schema\Exception\IndexAlreadyExists;
use Doctrine\DBAL\Schema\Exception\IndexDoesNotExist;
use Doctrine\DBAL\Schema\Exception\IndexNameInvalid;
use Doctrine\DBAL\Schema\Exception\InvalidTableName;
use Doctrine\DBAL\Schema\Exception\UniqueConstraintDoesNotExist;
use Doctrine\DBAL\Types\Type;

use function array_filter;
use function array_merge;
use function array_values;
use function in_array;
use function is_string;
use function preg_match;
use function sprintf;
use function strtolower;

use const ARRAY_FILTER_USE_KEY;

/**
 * Object Representation of a table.
 */
class Table extends AbstractAsset
{
    /** @var Column[] */
    protected array $_columns = [];

    /** @var Index[] */
    private array $implicitIndexes = [];

    /** @var Index[] */
    protected array $_indexes = [];

    protected ?string $_primaryKeyName = null;

    /** @var UniqueConstraint[] */
    protected array $uniqueConstraints = [];

    /** @var ForeignKeyConstraint[] */
    protected array $_fkConstraints = [];

    /** @var mixed[] */
    protected array $_options = [
        'create_options' => [],
    ];

    protected ?SchemaConfig $_schemaConfig = null;

    /**
     * @param array<Column>               $columns
     * @param array<Index>                $indexes
     * @param array<UniqueConstraint>     $uniqueConstraints
     * @param array<ForeignKeyConstraint> $fkConstraints
     * @param array<string, mixed>        $options
     *
     * @throws SchemaException
     * @throws Exception
     */
    public function __construct(
        string $name,
        array $columns = [],
        array $indexes = [],
        array $uniqueConstraints = [],
        array $fkConstraints = [],
        array $options = [],
    ) {
        if ($name === '') {
            throw InvalidTableName::new($name);
        }

        $this->_setName($name);

        foreach ($columns as $column) {
            $this->_addColumn($column);
        }

        foreach ($indexes as $idx) {
            $this->_addIndex($idx);
        }

        foreach ($uniqueConstraints as $uniqueConstraint) {
            $this->_addUniqueConstraint($uniqueConstraint);
        }

        foreach ($fkConstraints as $fkConstraint) {
            $this->_addForeignKeyConstraint($fkConstraint);
        }

        $this->_options = array_merge($this->_options, $options);
    }

    public function setSchemaConfig(SchemaConfig $schemaConfig): void
    {
        $this->_schemaConfig = $schemaConfig;
    }

    /**
     * Sets the Primary Key.
     *
     * @param array<int, string> $columnNames
     *
     * @throws SchemaException
     */
    public function setPrimaryKey(array $columnNames, ?string $indexName = null): self
    {
        if ($indexName === null) {
            $indexName = 'primary';
        }

        $this->_addIndex($this->_createIndex($columnNames, $indexName, true, true));

        foreach ($columnNames as $columnName) {
            $column = $this->getColumn($columnName);
            $column->setNotnull(true);
        }

        return $this;
    }

    /**
     * @param array<int, string>   $columnNames
     * @param array<int, string>   $flags
     * @param array<string, mixed> $options
     *
     * @throws SchemaException
     */
    public function addUniqueConstraint(
        array $columnNames,
        ?string $indexName = null,
        array $flags = [],
        array $options = [],
    ): self {
        $indexName ??= $this->_generateIdentifierName(
            array_merge([$this->getName()], $columnNames),
            'uniq',
            $this->_getMaxIdentifierLength(),
        );

        return $this->_addUniqueConstraint($this->_createUniqueConstraint($columnNames, $indexName, $flags, $options));
    }

    /**
     * @param array<int, string>   $columnNames
     * @param array<int, string>   $flags
     * @param array<string, mixed> $options
     */
    public function addIndex(
        array $columnNames,
        ?string $indexName = null,
        array $flags = [],
        array $options = [],
    ): self {
        $indexName ??= $this->_generateIdentifierName(
            array_merge([$this->getName()], $columnNames),
            'idx',
            $this->_getMaxIdentifierLength(),
        );

        return $this->_addIndex($this->_createIndex($columnNames, $indexName, false, false, $flags, $options));
    }

    /**
     * Drops the primary key from this table.
     *
     * @throws SchemaException
     */
    public function dropPrimaryKey(): void
    {
        if ($this->_primaryKeyName === null) {
            return;
        }

        $this->dropIndex($this->_primaryKeyName);
        $this->_primaryKeyName = null;
    }

    /**
     * Drops an index from this table.
     *
     * @throws SchemaException If the index does not exist.
     */
    public function dropIndex(string $name): void
    {
        $name = $this->normalizeIdentifier($name);

        if (! $this->hasIndex($name)) {
            throw IndexDoesNotExist::new($name, $this->_name);
        }

        unset($this->_indexes[$name]);
    }

    /**
     * @param array<int, string>   $columnNames
     * @param array<string, mixed> $options
     *
     * @throws SchemaException
     */
    public function addUniqueIndex(array $columnNames, ?string $indexName = null, array $options = []): self
    {
        $indexName ??= $this->_generateIdentifierName(
            array_merge([$this->getName()], $columnNames),
            'uniq',
            $this->_getMaxIdentifierLength(),
        );

        return $this->_addIndex($this->_createIndex($columnNames, $indexName, true, false, [], $options));
    }

    /**
     * Renames an index.
     *
     * @param string      $oldName The name of the index to rename from.
     * @param string|null $newName The name of the index to rename to.
     *                                  If null is given, the index name will be auto-generated.
     *
     * @throws SchemaException If no index exists for the given current name
     *                         or if an index with the given new name already exists on this table.
     */
    public function renameIndex(string $oldName, ?string $newName = null): self
    {
        $oldName           = $this->normalizeIdentifier($oldName);
        $normalizedNewName = $this->normalizeIdentifier($newName);

        if ($oldName === $normalizedNewName) {
            return $this;
        }

        if (! $this->hasIndex($oldName)) {
            throw IndexDoesNotExist::new($oldName, $this->_name);
        }

        if ($this->hasIndex($normalizedNewName)) {
            throw IndexAlreadyExists::new($normalizedNewName, $this->_name);
        }

        $oldIndex = $this->_indexes[$oldName];

        if ($oldIndex->isPrimary()) {
            $this->dropPrimaryKey();

            return $this->setPrimaryKey($oldIndex->getColumns(), $newName ?? null);
        }

        unset($this->_indexes[$oldName]);

        if ($oldIndex->isUnique()) {
            return $this->addUniqueIndex($oldIndex->getColumns(), $newName, $oldIndex->getOptions());
        }

        return $this->addIndex($oldIndex->getColumns(), $newName, $oldIndex->getFlags(), $oldIndex->getOptions());
    }

    /**
     * Checks if an index begins in the order of the given columns.
     *
     * @param array<int, string> $columnNames
     */
    public function columnsAreIndexed(array $columnNames): bool
    {
        foreach ($this->getIndexes() as $index) {
            if ($index->spansColumns($columnNames)) {
                return true;
            }
        }

        return false;
    }

    /**
     * @param array<string, mixed> $options
     *
     * @throws SchemaException
     */
    public function addColumn(string $name, string $typeName, array $options = []): Column
    {
        $column = new Column($name, Type::getType($typeName), $options);

        $this->_addColumn($column);

        return $column;
    }

    /**
     * Change Column Details.
     *
     * @param array<string, mixed> $options
     *
     * @throws SchemaException
     */
    public function changeColumn(string $name, array $options): self
    {
        $column = $this->getColumn($name);
        $column->setOptions($options);

        return $this;
    }

    /**
     * Drops a Column from the Table.
     */
    public function dropColumn(string $name): self
    {
        $name = $this->normalizeIdentifier($name);

        unset($this->_columns[$name]);

        return $this;
    }

    /**
     * Adds a foreign key constraint.
     *
     * Name is inferred from the local columns.
     *
     * @param array<int, string>   $localColumnNames
     * @param array<int, string>   $foreignColumnNames
     * @param array<string, mixed> $options
     *
     * @throws SchemaException
     */
    public function addForeignKeyConstraint(
        string $foreignTableName,
        array $localColumnNames,
        array $foreignColumnNames,
        array $options = [],
        ?string $name = null,
    ): self {
        $name ??= $this->_generateIdentifierName(
            array_merge([$this->getName()], $localColumnNames),
            'fk',
            $this->_getMaxIdentifierLength(),
        );

        foreach ($localColumnNames as $columnName) {
            if (! $this->hasColumn($columnName)) {
                throw ColumnDoesNotExist::new($columnName, $this->_name);
            }
        }

        $constraint = new ForeignKeyConstraint(
            $localColumnNames,
            $foreignTableName,
            $foreignColumnNames,
            $name,
            $options,
        );

        return $this->_addForeignKeyConstraint($constraint);
    }

    public function addOption(string $name, mixed $value): self
    {
        $this->_options[$name] = $value;

        return $this;
    }

    /**
     * Returns whether this table has a foreign key constraint with the given name.
     */
    public function hasForeignKey(string $name): bool
    {
        $name = $this->normalizeIdentifier($name);

        return isset($this->_fkConstraints[$name]);
    }

    /**
     * Returns the foreign key constraint with the given name.
     *
     * @throws SchemaException If the foreign key does not exist.
     */
    public function getForeignKey(string $name): ForeignKeyConstraint
    {
        $name = $this->normalizeIdentifier($name);

        if (! $this->hasForeignKey($name)) {
            throw ForeignKeyDoesNotExist::new($name, $this->_name);
        }

        return $this->_fkConstraints[$name];
    }

    /**
     * Removes the foreign key constraint with the given name.
     *
     * @throws SchemaException
     */
    public function removeForeignKey(string $name): void
    {
        $name = $this->normalizeIdentifier($name);

        if (! $this->hasForeignKey($name)) {
            throw ForeignKeyDoesNotExist::new($name, $this->_name);
        }

        unset($this->_fkConstraints[$name]);
    }

    /**
     * Returns whether this table has a unique constraint with the given name.
     */
    public function hasUniqueConstraint(string $name): bool
    {
        $name = $this->normalizeIdentifier($name);

        return isset($this->uniqueConstraints[$name]);
    }

    /**
     * Returns the unique constraint with the given name.
     *
     * @throws SchemaException If the unique constraint does not exist.
     */
    public function getUniqueConstraint(string $name): UniqueConstraint
    {
        $name = $this->normalizeIdentifier($name);

        if (! $this->hasUniqueConstraint($name)) {
            throw UniqueConstraintDoesNotExist::new($name, $this->_name);
        }

        return $this->uniqueConstraints[$name];
    }

    /**
     * Removes the unique constraint with the given name.
     *
     * @throws SchemaException If the unique constraint does not exist.
     */
    public function removeUniqueConstraint(string $name): void
    {
        $name = $this->normalizeIdentifier($name);

        if (! $this->hasUniqueConstraint($name)) {
            throw UniqueConstraintDoesNotExist::new($name, $this->_name);
        }

        unset($this->uniqueConstraints[$name]);
    }

    /**
     * Returns the list of table columns.
     *
     * @return list<Column>
     */
    public function getColumns(): array
    {
<<<<<<< HEAD
        return array_values($this->_columns);
=======
        $primaryKeyColumns = $this->getPrimaryKey() !== null ? $this->getPrimaryKeyColumns() : [];
        $foreignKeyColumns = $this->getForeignKeyColumns();
        $remainderColumns  = $this->filterColumns(
            array_merge(array_keys($primaryKeyColumns), array_keys($foreignKeyColumns)),
            true,
        );

        return array_merge($primaryKeyColumns, $foreignKeyColumns, $remainderColumns);
    }

    /**
     * Returns the foreign key columns
     *
     * @deprecated Use {@see getForeignKey()} and {@see ForeignKeyConstraint::getLocalColumns()} instead.
     *
     * @return Column[]
     */
    public function getForeignKeyColumns()
    {
        Deprecation::trigger(
            'doctrine/dbal',
            'https://github.com/doctrine/dbal/pull/5731',
            '%s is deprecated. Use getForeignKey() and ForeignKeyConstraint::getLocalColumns() instead.',
            __METHOD__,
        );

        $foreignKeyColumns = [];

        foreach ($this->getForeignKeys() as $foreignKey) {
            $foreignKeyColumns = array_merge($foreignKeyColumns, $foreignKey->getLocalColumns());
        }

        return $this->filterColumns($foreignKeyColumns);
>>>>>>> 00f2f7a3
    }

    /**
     * Returns only columns that have specified names
     *
     * @param string[] $columnNames
     *
     * @return Column[]
     */
    private function filterColumns(array $columnNames, bool $reverse = false): array
    {
        return array_filter($this->_columns, static function (string $columnName) use ($columnNames, $reverse): bool {
            return in_array($columnName, $columnNames, true) !== $reverse;
        }, ARRAY_FILTER_USE_KEY);
    }

    /**
     * Returns whether this table has a Column with the given name.
     */
    public function hasColumn(string $name): bool
    {
        $name = $this->normalizeIdentifier($name);

        return isset($this->_columns[$name]);
    }

    /**
     * Returns the Column with the given name.
     *
     * @throws SchemaException If the column does not exist.
     */
    public function getColumn(string $name): Column
    {
        $name = $this->normalizeIdentifier($name);

        if (! $this->hasColumn($name)) {
            throw ColumnDoesNotExist::new($name, $this->_name);
        }

        return $this->_columns[$name];
    }

    /**
     * Returns the primary key.
     */
    public function getPrimaryKey(): ?Index
    {
        if ($this->_primaryKeyName !== null) {
            return $this->getIndex($this->_primaryKeyName);
        }

        return null;
    }

    /**
     * Returns the primary key columns.
     *
<<<<<<< HEAD
     * @return array<string, Column>
=======
     * @deprecated Use {@see getPrimaryKey()} and {@see Index::getColumns()} instead.
     *
     * @return Column[]
>>>>>>> 00f2f7a3
     *
     * @throws SchemaException
     */
    public function getPrimaryKeyColumns(): array
    {
        Deprecation::trigger(
            'doctrine/dbal',
            'https://github.com/doctrine/dbal/pull/5731',
            '%s is deprecated. Use getPrimaryKey() and Index::getColumns() instead.',
            __METHOD__,
        );

        $primaryKey = $this->getPrimaryKey();

        if ($primaryKey === null) {
            throw new SchemaException(sprintf('Table "%s" has no primary key.', $this->getName()));
        }

        return $this->filterColumns($primaryKey->getColumns());
    }

    /**
     * Returns whether this table has a primary key.
<<<<<<< HEAD
=======
     *
     * @deprecated Use {@see getPrimaryKey()} instead.
     *
     * @return bool
>>>>>>> 00f2f7a3
     */
    public function hasPrimaryKey(): bool
    {
        Deprecation::trigger(
            'doctrine/dbal',
            'https://github.com/doctrine/dbal/pull/5731',
            '%s is deprecated. Use getPrimaryKey() instead.',
            __METHOD__,
        );

        return $this->_primaryKeyName !== null && $this->hasIndex($this->_primaryKeyName);
    }

    /**
     * Returns whether this table has an Index with the given name.
     */
    public function hasIndex(string $name): bool
    {
        $name = $this->normalizeIdentifier($name);

        return isset($this->_indexes[$name]);
    }

    /**
     * Returns the Index with the given name.
     *
     * @throws SchemaException If the index does not exist.
     */
    public function getIndex(string $name): Index
    {
        $name = $this->normalizeIdentifier($name);

        if (! $this->hasIndex($name)) {
            throw IndexDoesNotExist::new($name, $this->_name);
        }

        return $this->_indexes[$name];
    }

    /** @return array<string, Index> */
    public function getIndexes(): array
    {
        return $this->_indexes;
    }

    /**
     * Returns the unique constraints.
     *
     * @return array<string, UniqueConstraint>
     */
    public function getUniqueConstraints(): array
    {
        return $this->uniqueConstraints;
    }

    /**
     * Returns the foreign key constraints.
     *
     * @return array<string, ForeignKeyConstraint>
     */
    public function getForeignKeys(): array
    {
        return $this->_fkConstraints;
    }

    public function hasOption(string $name): bool
    {
        return isset($this->_options[$name]);
    }

    public function getOption(string $name): mixed
    {
        return $this->_options[$name] ?? null;
    }

    /** @return array<string, mixed> */
    public function getOptions(): array
    {
        return $this->_options;
    }

    /**
     * Clone of a Table triggers a deep clone of all affected assets.
     */
    public function __clone()
    {
        foreach ($this->_columns as $k => $column) {
            $this->_columns[$k] = clone $column;
        }

        foreach ($this->_indexes as $k => $index) {
            $this->_indexes[$k] = clone $index;
        }

        foreach ($this->_fkConstraints as $k => $fk) {
            $this->_fkConstraints[$k] = clone $fk;
        }
    }

    protected function _getMaxIdentifierLength(): int
    {
        return $this->_schemaConfig instanceof SchemaConfig
            ? $this->_schemaConfig->getMaxIdentifierLength()
            : 63;
    }

    /** @throws SchemaException */
    protected function _addColumn(Column $column): void
    {
        $columnName = $column->getName();
        $columnName = $this->normalizeIdentifier($columnName);

        if (isset($this->_columns[$columnName])) {
            throw ColumnAlreadyExists::new($this->getName(), $columnName);
        }

        $this->_columns[$columnName] = $column;
    }

    /**
     * Adds an index to the table.
     *
     * @throws SchemaException
     */
    protected function _addIndex(Index $indexCandidate): self
    {
        $indexName               = $indexCandidate->getName();
        $indexName               = $this->normalizeIdentifier($indexName);
        $replacedImplicitIndexes = [];

        foreach ($this->implicitIndexes as $name => $implicitIndex) {
            if (! $implicitIndex->isFulfilledBy($indexCandidate) || ! isset($this->_indexes[$name])) {
                continue;
            }

            $replacedImplicitIndexes[] = $name;
        }

        if (
            (isset($this->_indexes[$indexName]) && ! in_array($indexName, $replacedImplicitIndexes, true)) ||
            ($this->_primaryKeyName !== null && $indexCandidate->isPrimary())
        ) {
            throw IndexAlreadyExists::new($indexName, $this->_name);
        }

        foreach ($replacedImplicitIndexes as $name) {
            unset($this->_indexes[$name], $this->implicitIndexes[$name]);
        }

        if ($indexCandidate->isPrimary()) {
            $this->_primaryKeyName = $indexName;
        }

        $this->_indexes[$indexName] = $indexCandidate;

        return $this;
    }

    protected function _addUniqueConstraint(UniqueConstraint $constraint): self
    {
        $name = $constraint->getName() !== ''
            ? $constraint->getName()
            : $this->_generateIdentifierName(
                array_merge((array) $this->getName(), $constraint->getColumns()),
                'fk',
                $this->_getMaxIdentifierLength(),
            );

        $name = $this->normalizeIdentifier($name);

        $this->uniqueConstraints[$name] = $constraint;

        // If there is already an index that fulfills this requirements drop the request. In the case of __construct
        // calling this method during hydration from schema-details all the explicitly added indexes lead to duplicates.
        // This creates computation overhead in this case, however no duplicate indexes are ever added (column based).
        $indexName = $this->_generateIdentifierName(
            array_merge([$this->getName()], $constraint->getColumns()),
            'idx',
            $this->_getMaxIdentifierLength(),
        );

        $indexCandidate = $this->_createIndex($constraint->getColumns(), $indexName, true, false);

        foreach ($this->_indexes as $existingIndex) {
            if ($indexCandidate->isFulfilledBy($existingIndex)) {
                return $this;
            }
        }

        $this->implicitIndexes[$this->normalizeIdentifier($indexName)] = $indexCandidate;

        return $this;
    }

    protected function _addForeignKeyConstraint(ForeignKeyConstraint $constraint): self
    {
        $name = $constraint->getName() !== ''
            ? $constraint->getName()
            : $this->_generateIdentifierName(
                array_merge((array) $this->getName(), $constraint->getLocalColumns()),
                'fk',
                $this->_getMaxIdentifierLength(),
            );

        $name = $this->normalizeIdentifier($name);

        $this->_fkConstraints[$name] = $constraint;

        // add an explicit index on the foreign key columns.
        // If there is already an index that fulfills this requirements drop the request. In the case of __construct
        // calling this method during hydration from schema-details all the explicitly added indexes lead to duplicates.
        // This creates computation overhead in this case, however no duplicate indexes are ever added (column based).
        $indexName = $this->_generateIdentifierName(
            array_merge([$this->getName()], $constraint->getLocalColumns()),
            'idx',
            $this->_getMaxIdentifierLength(),
        );

        $indexCandidate = $this->_createIndex($constraint->getLocalColumns(), $indexName, false, false);

        foreach ($this->_indexes as $existingIndex) {
            if ($indexCandidate->isFulfilledBy($existingIndex)) {
                return $this;
            }
        }

        $this->_addIndex($indexCandidate);
        $this->implicitIndexes[$this->normalizeIdentifier($indexName)] = $indexCandidate;

        return $this;
    }

    /**
     * Normalizes a given identifier.
     *
     * Trims quotes and lowercases the given identifier.
     */
    private function normalizeIdentifier(?string $identifier): string
    {
        if ($identifier === null) {
            return '';
        }

        return $this->trimQuotes(strtolower($identifier));
    }

    public function setComment(string $comment): self
    {
        // For keeping backward compatibility with MySQL in previous releases, table comments are stored as options.
        $this->addOption('comment', $comment);

        return $this;
    }

    public function getComment(): ?string
    {
        return $this->_options['comment'] ?? null;
    }

    /**
     * @param array<string|int, string> $columns
     * @param array<int, string>        $flags
     * @param array<string, mixed>      $options
     *
     * @throws SchemaException
     */
    private function _createUniqueConstraint(
        array $columns,
        string $indexName,
        array $flags = [],
        array $options = [],
    ): UniqueConstraint {
        if (preg_match('(([^a-zA-Z0-9_]+))', $this->normalizeIdentifier($indexName)) === 1) {
            throw IndexNameInvalid::new($indexName);
        }

        foreach ($columns as $index => $value) {
            if (is_string($index)) {
                $columnName = $index;
            } else {
                $columnName = $value;
            }

            if (! $this->hasColumn($columnName)) {
                throw ColumnDoesNotExist::new($columnName, $this->_name);
            }
        }

        return new UniqueConstraint($indexName, $columns, $flags, $options);
    }

    /**
     * @param array<int, string>   $columns
     * @param array<int, string>   $flags
     * @param array<string, mixed> $options
     *
     * @throws SchemaException
     */
    private function _createIndex(
        array $columns,
        string $indexName,
        bool $isUnique,
        bool $isPrimary,
        array $flags = [],
        array $options = [],
    ): Index {
        if (preg_match('(([^a-zA-Z0-9_]+))', $this->normalizeIdentifier($indexName)) === 1) {
            throw IndexNameInvalid::new($indexName);
        }

        foreach ($columns as $columnName) {
            if (! $this->hasColumn($columnName)) {
                throw ColumnDoesNotExist::new($columnName, $this->_name);
            }
        }

        return new Index($indexName, $columns, $isUnique, $isPrimary, $flags, $options);
    }
}<|MERGE_RESOLUTION|>--- conflicted
+++ resolved
@@ -14,6 +14,7 @@
 use Doctrine\DBAL\Schema\Exception\InvalidTableName;
 use Doctrine\DBAL\Schema\Exception\UniqueConstraintDoesNotExist;
 use Doctrine\DBAL\Types\Type;
+use Doctrine\Deprecations\Deprecation;
 
 use function array_filter;
 use function array_merge;
@@ -456,43 +457,7 @@
      */
     public function getColumns(): array
     {
-<<<<<<< HEAD
         return array_values($this->_columns);
-=======
-        $primaryKeyColumns = $this->getPrimaryKey() !== null ? $this->getPrimaryKeyColumns() : [];
-        $foreignKeyColumns = $this->getForeignKeyColumns();
-        $remainderColumns  = $this->filterColumns(
-            array_merge(array_keys($primaryKeyColumns), array_keys($foreignKeyColumns)),
-            true,
-        );
-
-        return array_merge($primaryKeyColumns, $foreignKeyColumns, $remainderColumns);
-    }
-
-    /**
-     * Returns the foreign key columns
-     *
-     * @deprecated Use {@see getForeignKey()} and {@see ForeignKeyConstraint::getLocalColumns()} instead.
-     *
-     * @return Column[]
-     */
-    public function getForeignKeyColumns()
-    {
-        Deprecation::trigger(
-            'doctrine/dbal',
-            'https://github.com/doctrine/dbal/pull/5731',
-            '%s is deprecated. Use getForeignKey() and ForeignKeyConstraint::getLocalColumns() instead.',
-            __METHOD__,
-        );
-
-        $foreignKeyColumns = [];
-
-        foreach ($this->getForeignKeys() as $foreignKey) {
-            $foreignKeyColumns = array_merge($foreignKeyColumns, $foreignKey->getLocalColumns());
-        }
-
-        return $this->filterColumns($foreignKeyColumns);
->>>>>>> 00f2f7a3
     }
 
     /**
@@ -550,13 +515,9 @@
     /**
      * Returns the primary key columns.
      *
-<<<<<<< HEAD
+     * @deprecated Use {@see getPrimaryKey()} and {@see Index::getColumns()} instead.
+     *
      * @return array<string, Column>
-=======
-     * @deprecated Use {@see getPrimaryKey()} and {@see Index::getColumns()} instead.
-     *
-     * @return Column[]
->>>>>>> 00f2f7a3
      *
      * @throws SchemaException
      */
@@ -580,13 +541,8 @@
 
     /**
      * Returns whether this table has a primary key.
-<<<<<<< HEAD
-=======
      *
      * @deprecated Use {@see getPrimaryKey()} instead.
-     *
-     * @return bool
->>>>>>> 00f2f7a3
      */
     public function hasPrimaryKey(): bool
     {
