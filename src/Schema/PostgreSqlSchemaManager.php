<?php

declare(strict_types=1);

namespace Doctrine\DBAL\Schema;

use Doctrine\DBAL\DBALException;
use Doctrine\DBAL\Exception\DriverException;
use Doctrine\DBAL\Platforms\PostgreSQL94Platform;
use Doctrine\DBAL\Types\Type;
use Doctrine\DBAL\Types\Types;

use function array_change_key_case;
use function array_filter;
use function array_keys;
use function array_map;
use function array_shift;
use function assert;
use function explode;
use function implode;
use function in_array;
use function is_string;
use function preg_match;
use function sprintf;
use function str_replace;
use function strpos;
use function strtolower;
use function trim;

use const CASE_LOWER;

/**
 * PostgreSQL Schema Manager.
 */
class PostgreSqlSchemaManager extends AbstractSchemaManager
{
    /** @var array<int, string> */
    private $existingSchemaPaths;

    /**
     * Gets all the existing schema names.
     *
<<<<<<< HEAD
     * @return array<int, string>
=======
     * @return string[]
     *
     * @throws DBALException
>>>>>>> 4cc12da9
     */
    public function getSchemaNames(): array
    {
        return $this->_conn->fetchFirstColumn("SELECT nspname FROM pg_namespace WHERE nspname !~ '^pg_.*' AND nspname != 'information_schema'");
    }

    /**
<<<<<<< HEAD
     * Returns an array of schema search paths.
     *
     * This is a PostgreSQL only function.
     *
     * @return array<int, string>
=======
     * {@inheritDoc}
>>>>>>> 4cc12da9
     */
    public function getSchemaSearchPaths(): array
    {
        $params = $this->_conn->getParams();
        $schema = explode(',', $this->_conn->fetchOne('SHOW search_path'));

        if (isset($params['user'])) {
            $schema = str_replace('"$user"', $params['user'], $schema);
        }

        return array_map('trim', $schema);
    }

    /**
     * Gets names of all existing schemas in the current users search path.
     *
     * This is a PostgreSQL only function.
     *
     * @return array<int, string>
     */
    public function getExistingSchemaSearchPaths(): array
    {
        if ($this->existingSchemaPaths === null) {
            $this->determineExistingSchemaSearchPaths();
        }

        return $this->existingSchemaPaths;
    }

    /**
     * Sets or resets the order of the existing schemas in the current search path of the user.
     *
     * This is a PostgreSQL only function.
     */
    public function determineExistingSchemaSearchPaths(): void
    {
        $names = $this->getSchemaNames();
        $paths = $this->getSchemaSearchPaths();

        $this->existingSchemaPaths = array_filter($paths, static function ($v) use ($names): bool {
            return in_array($v, $names, true);
        });
    }

    public function dropDatabase(string $database): void
    {
        try {
            parent::dropDatabase($database);
        } catch (DriverException $exception) {
            // If we have a SQLSTATE 55006, the drop database operation failed
            // because of active connections on the database.
            // To force dropping the database, we first have to close all active connections
            // on that database and issue the drop database operation again.
            if ($exception->getSQLState() !== '55006') {
                throw $exception;
            }

            assert($this->_platform instanceof PostgreSQL94Platform);

            $this->_execSql(
                [
                    $this->_platform->getDisallowDatabaseConnectionsSQL($database),
                    $this->_platform->getCloseActiveDatabaseConnectionsSQL($database),
                ]
            );

            parent::dropDatabase($database);
        }
    }

    /**
     * {@inheritdoc}
     */
    protected function _getPortableTableForeignKeyDefinition(array $tableForeignKey): ForeignKeyConstraint
    {
        $onUpdate       = null;
        $onDelete       = null;
        $localColumns   = [];
        $foreignColumns = [];
        $foreignTable   = null;

        if (
            preg_match(
                '(ON UPDATE ([a-zA-Z0-9]+( (NULL|ACTION|DEFAULT))?))',
                $tableForeignKey['condef'],
                $match
            ) === 1
        ) {
            $onUpdate = $match[1];
        }

        if (
            preg_match(
                '(ON DELETE ([a-zA-Z0-9]+( (NULL|ACTION|DEFAULT))?))',
                $tableForeignKey['condef'],
                $match
            ) === 1
        ) {
            $onDelete = $match[1];
        }

        if (
            preg_match(
                '/FOREIGN KEY \((.+)\) REFERENCES (.+)\((.+)\)/',
                $tableForeignKey['condef'],
                $values
            ) === 1
        ) {
            // PostgreSQL returns identifiers that are keywords with quotes, we need them later, don't get
            // the idea to trim them here.
            $localColumns   = array_map('trim', explode(',', $values[1]));
            $foreignColumns = array_map('trim', explode(',', $values[3]));
            $foreignTable   = $values[2];
        }

        return new ForeignKeyConstraint(
            $localColumns,
            $foreignTable,
            $foreignColumns,
            $tableForeignKey['conname'],
            ['onUpdate' => $onUpdate, 'onDelete' => $onDelete]
        );
    }

    /**
     * {@inheritdoc}
     */
    protected function _getPortableViewDefinition(array $view): View
    {
        return new View($view['schemaname'] . '.' . $view['viewname'], $view['definition']);
    }

    /**
     * {@inheritdoc}
     */
    protected function _getPortableUserDefinition(array $user): array
    {
        return [
            'user' => $user['usename'],
            'password' => $user['passwd'],
        ];
    }

    /**
     * {@inheritdoc}
     */
    protected function _getPortableTableDefinition(array $table): string
    {
        $schemas     = $this->getExistingSchemaSearchPaths();
        $firstSchema = array_shift($schemas);

        if ($table['schema_name'] === $firstSchema) {
            return $table['table_name'];
        }

        return $table['schema_name'] . '.' . $table['table_name'];
    }

    /**
     * {@inheritdoc}
     *
     * @link http://ezcomponents.org/docs/api/trunk/DatabaseSchema/ezcDbSchemaPgsqlReader.html
     */
    protected function _getPortableTableIndexesList(array $tableIndexRows, string $tableName): array
    {
        $buffer = [];
        foreach ($tableIndexRows as $row) {
            $colNumbers    = array_map('intval', explode(' ', $row['indkey']));
            $columnNameSql = sprintf(
                'SELECT attnum, attname FROM pg_attribute WHERE attrelid=%d AND attnum IN (%s) ORDER BY attnum ASC',
                $row['indrelid'],
                implode(' ,', $colNumbers)
            );

            $indexColumns = $this->_conn->fetchAllAssociative($columnNameSql);

            // required for getting the order of the columns right.
            foreach ($colNumbers as $colNum) {
                foreach ($indexColumns as $colRow) {
                    if ($colNum !== $colRow['attnum']) {
                        continue;
                    }

                    $buffer[] = [
                        'key_name' => $row['relname'],
                        'column_name' => trim($colRow['attname']),
                        'non_unique' => ! $row['indisunique'],
                        'primary' => $row['indisprimary'],
                        'where' => $row['where'],
                    ];
                }
            }
        }

        return parent::_getPortableTableIndexesList($buffer, $tableName);
    }

    /**
     * {@inheritdoc}
     */
    protected function _getPortableDatabaseDefinition(array $database): string
    {
        return $database['datname'];
    }

    /**
     * {@inheritdoc}
     */
    protected function _getPortableSequencesList(array $sequences): array
    {
        $sequenceDefinitions = [];

        foreach ($sequences as $sequence) {
            if ($sequence['schemaname'] !== 'public') {
                $sequenceName = $sequence['schemaname'] . '.' . $sequence['relname'];
            } else {
                $sequenceName = $sequence['relname'];
            }

            $sequenceDefinitions[$sequenceName] = $sequence;
        }

        $list = [];

        foreach ($this->filterAssetNames(array_keys($sequenceDefinitions)) as $sequenceName) {
            $list[] = $this->_getPortableSequenceDefinition($sequenceDefinitions[$sequenceName]);
        }

        return $list;
    }

    /**
     * {@inheritdoc}
     */
    protected function getPortableNamespaceDefinition(array $namespace): string
    {
        return $namespace['nspname'];
    }

    /**
     * {@inheritdoc}
     */
    protected function _getPortableSequenceDefinition(array $sequence): Sequence
    {
        if ($sequence['schemaname'] !== 'public') {
            $sequenceName = $sequence['schemaname'] . '.' . $sequence['relname'];
        } else {
            $sequenceName = $sequence['relname'];
        }

        if (! isset($sequence['increment_by'], $sequence['min_value'])) {
            /** @var string[] $data */
            $data = $this->_conn->fetchAssociative('SELECT min_value, increment_by FROM ' . $this->_platform->quoteIdentifier($sequenceName));

            $sequence += $data;
        }

        return new Sequence($sequenceName, (int) $sequence['increment_by'], (int) $sequence['min_value']);
    }

    /**
     * {@inheritdoc}
     */
    protected function _getPortableTableColumnDefinition(array $tableColumn): Column
    {
        $tableColumn = array_change_key_case($tableColumn, CASE_LOWER);

        $length = null;

        if (
            in_array(strtolower($tableColumn['type']), ['varchar', 'bpchar'], true)
            && preg_match('/\((\d*)\)/', $tableColumn['complete_type'], $matches) === 1
        ) {
            $length = (int) $matches[1];
        }

        $matches = [];

        $autoincrement = false;
        if ($tableColumn['default'] !== null && preg_match("/^nextval\('(.*)'(::.*)?\)$/", $tableColumn['default'], $matches) === 1) {
            $tableColumn['sequence'] = $matches[1];
            $tableColumn['default']  = null;
            $autoincrement           = true;
        }

        if ($tableColumn['default'] !== null) {
            if (preg_match("/^['(](.*)[')]::/", $tableColumn['default'], $matches) === 1) {
                $tableColumn['default'] = $matches[1];
            } elseif (preg_match('/^NULL::/', $tableColumn['default']) === 1) {
                $tableColumn['default'] = null;
            }
        }

        if ($length === -1 && isset($tableColumn['atttypmod'])) {
            $length = $tableColumn['atttypmod'] - 4;
        }

        if ((int) $length <= 0) {
            $length = null;
        }

        $fixed = false;

        if (! isset($tableColumn['name'])) {
            $tableColumn['name'] = '';
        }

        $precision = null;
        $scale     = 0;
        $jsonb     = null;

        $dbType = strtolower($tableColumn['type']);
        if (
            $tableColumn['domain_type'] !== null
            && $tableColumn['domain_type'] !== ''
            && ! $this->_platform->hasDoctrineTypeMappingFor($tableColumn['type'])
        ) {
            $dbType                       = strtolower($tableColumn['domain_type']);
            $tableColumn['complete_type'] = $tableColumn['domain_complete_type'];
        }

        $type = $this->extractDoctrineTypeFromComment($tableColumn['comment'])
            ?? $this->_platform->getDoctrineTypeMapping($dbType);

        switch ($dbType) {
            case 'smallint':
            case 'int2':
                $tableColumn['default'] = $this->fixVersion94NegativeNumericDefaultValue($tableColumn['default']);
                $length                 = null;
                break;

            case 'int':
            case 'int4':
            case 'integer':
                $tableColumn['default'] = $this->fixVersion94NegativeNumericDefaultValue($tableColumn['default']);
                $length                 = null;
                break;

            case 'bigint':
            case 'int8':
                $tableColumn['default'] = $this->fixVersion94NegativeNumericDefaultValue($tableColumn['default']);
                $length                 = null;
                break;

            case 'bool':
            case 'boolean':
                if ($tableColumn['default'] === 'true') {
                    $tableColumn['default'] = true;
                }

                if ($tableColumn['default'] === 'false') {
                    $tableColumn['default'] = false;
                }

                $length = null;
                break;

            case 'text':
            case '_varchar':
            case 'varchar':
                $tableColumn['default'] = $this->parseDefaultExpression($tableColumn['default']);
                break;

            case 'char':
            case 'bpchar':
                $fixed = true;
                break;

            case 'float':
            case 'float4':
            case 'float8':
            case 'double':
            case 'double precision':
            case 'real':
            case 'decimal':
            case 'money':
            case 'numeric':
                $tableColumn['default'] = $this->fixVersion94NegativeNumericDefaultValue($tableColumn['default']);

                if (
                    preg_match(
                        '([A-Za-z]+\(([0-9]+)\,([0-9]+)\))',
                        $tableColumn['complete_type'],
                        $match
                    ) === 1
                ) {
                    $precision = (int) $match[1];
                    $scale     = (int) $match[2];
                    $length    = null;
                }

                break;

            case 'year':
                $length = null;
                break;

            // PostgreSQL 9.4+ only
            case 'jsonb':
                $jsonb = true;
                break;
        }

        if (
            is_string($tableColumn['default']) && preg_match(
                "('([^']+)'::)",
                $tableColumn['default'],
                $match
            ) === 1
        ) {
            $tableColumn['default'] = $match[1];
        }

        $options = [
            'length'        => $length,
            'notnull'       => (bool) $tableColumn['isnotnull'],
            'default'       => $tableColumn['default'],
            'precision'     => $precision,
            'scale'         => $scale,
            'fixed'         => $fixed,
            'unsigned'      => false,
            'autoincrement' => $autoincrement,
        ];

        if (isset($tableColumn['comment'])) {
            $options['comment'] = $tableColumn['comment'];
        }

        $column = new Column($tableColumn['field'], Type::getType($type), $options);

        if (isset($tableColumn['collation']) && ! empty($tableColumn['collation'])) {
            $column->setPlatformOption('collation', $tableColumn['collation']);
        }

        if ($column->getType()->getName() === Types::JSON) {
            $column->setPlatformOption('jsonb', $jsonb);
        }

        return $column;
    }

    /**
     * PostgreSQL 9.4 puts parentheses around negative numeric default values that need to be stripped eventually.
     *
     * @param mixed $defaultValue
     *
     * @return mixed
     */
    private function fixVersion94NegativeNumericDefaultValue($defaultValue)
    {
        if ($defaultValue !== null && strpos($defaultValue, '(') === 0) {
            return trim($defaultValue, '()');
        }

        return $defaultValue;
    }

    /**
     * Parses a default value expression as given by PostgreSQL
     */
    private function parseDefaultExpression(?string $default): ?string
    {
        if ($default === null) {
            return $default;
        }

        return str_replace("''", "'", $default);
    }

<<<<<<< HEAD
    public function listTableDetails(string $tableName): Table
=======
    /**
     * {@inheritdoc}
     */
    public function listTableDetails($name): Table
>>>>>>> 4cc12da9
    {
        $table = parent::listTableDetails($name);

        $platform = $this->_platform;
        assert($platform instanceof PostgreSQL94Platform);
        $sql = $platform->getListTableMetadataSQL($name);

        $tableOptions = $this->_conn->fetchAssociative($sql);

        if ($tableOptions !== false) {
            $table->addOption('comment', $tableOptions['table_comment']);
        }

        return $table;
    }
}<|MERGE_RESOLUTION|>--- conflicted
+++ resolved
@@ -40,13 +40,9 @@
     /**
      * Gets all the existing schema names.
      *
-<<<<<<< HEAD
      * @return array<int, string>
-=======
-     * @return string[]
      *
      * @throws DBALException
->>>>>>> 4cc12da9
      */
     public function getSchemaNames(): array
     {
@@ -54,15 +50,7 @@
     }
 
     /**
-<<<<<<< HEAD
-     * Returns an array of schema search paths.
-     *
-     * This is a PostgreSQL only function.
-     *
-     * @return array<int, string>
-=======
      * {@inheritDoc}
->>>>>>> 4cc12da9
      */
     public function getSchemaSearchPaths(): array
     {
@@ -532,14 +520,7 @@
         return str_replace("''", "'", $default);
     }
 
-<<<<<<< HEAD
-    public function listTableDetails(string $tableName): Table
-=======
-    /**
-     * {@inheritdoc}
-     */
-    public function listTableDetails($name): Table
->>>>>>> 4cc12da9
+    public function listTableDetails(string $name): Table
     {
         $table = parent::listTableDetails($name);
 
