<?php

declare(strict_types=1);

namespace Doctrine\DBAL\Schema;

use Doctrine\DBAL\Exception;

/**
 * @psalm-immutable
 */
class SchemaException extends Exception
{
    public const TABLE_DOESNT_EXIST       = 10;
    public const TABLE_ALREADY_EXISTS     = 20;
    public const COLUMN_DOESNT_EXIST      = 30;
    public const COLUMN_ALREADY_EXISTS    = 40;
    public const INDEX_DOESNT_EXIST       = 50;
    public const INDEX_ALREADY_EXISTS     = 60;
    public const SEQUENCE_DOENST_EXIST    = 70;
    public const SEQUENCE_ALREADY_EXISTS  = 80;
    public const INDEX_INVALID_NAME       = 90;
    public const FOREIGNKEY_DOESNT_EXIST  = 100;
    public const CONSTRAINT_DOESNT_EXIST  = 110;
    public const NAMESPACE_ALREADY_EXISTS = 120;
<<<<<<< HEAD
=======

    /**
     * @param string $tableName
     *
     * @return SchemaException
     */
    public static function tableDoesNotExist($tableName)
    {
        return new self("There is no table with name '" . $tableName . "' in the schema.", self::TABLE_DOESNT_EXIST);
    }

    /**
     * @param string $indexName
     *
     * @return SchemaException
     */
    public static function indexNameInvalid($indexName)
    {
        return new self(
            sprintf('Invalid index-name %s given, has to be [a-zA-Z0-9_]', $indexName),
            self::INDEX_INVALID_NAME
        );
    }

    /**
     * @param string $indexName
     * @param string $table
     *
     * @return SchemaException
     */
    public static function indexDoesNotExist($indexName, $table)
    {
        return new self(
            sprintf("Index '%s' does not exist on table '%s'.", $indexName, $table),
            self::INDEX_DOESNT_EXIST
        );
    }

    /**
     * @param string $indexName
     * @param string $table
     *
     * @return SchemaException
     */
    public static function indexAlreadyExists($indexName, $table)
    {
        return new self(
            sprintf("An index with name '%s' was already defined on table '%s'.", $indexName, $table),
            self::INDEX_ALREADY_EXISTS
        );
    }

    /**
     * @param string $columnName
     * @param string $table
     *
     * @return SchemaException
     */
    public static function columnDoesNotExist($columnName, $table)
    {
        return new self(
            sprintf("There is no column with name '%s' on table '%s'.", $columnName, $table),
            self::COLUMN_DOESNT_EXIST
        );
    }

    /**
     * @param string $namespaceName
     *
     * @return SchemaException
     */
    public static function namespaceAlreadyExists($namespaceName)
    {
        return new self(
            sprintf("The namespace with name '%s' already exists.", $namespaceName),
            self::NAMESPACE_ALREADY_EXISTS
        );
    }

    /**
     * @param string $tableName
     *
     * @return SchemaException
     */
    public static function tableAlreadyExists($tableName)
    {
        return new self("The table with name '" . $tableName . "' already exists.", self::TABLE_ALREADY_EXISTS);
    }

    /**
     * @param string $tableName
     * @param string $columnName
     *
     * @return SchemaException
     */
    public static function columnAlreadyExists($tableName, $columnName)
    {
        return new self(
            "The column '" . $columnName . "' on table '" . $tableName . "' already exists.",
            self::COLUMN_ALREADY_EXISTS
        );
    }

    /**
     * @param string $name
     *
     * @return SchemaException
     */
    public static function sequenceAlreadyExists($name)
    {
        return new self("The sequence '" . $name . "' already exists.", self::SEQUENCE_ALREADY_EXISTS);
    }

    /**
     * @param string $name
     *
     * @return SchemaException
     */
    public static function sequenceDoesNotExist($name)
    {
        return new self("There exists no sequence with the name '" . $name . "'.", self::SEQUENCE_DOENST_EXIST);
    }

    /**
     * @param string $constraintName
     * @param string $table
     *
     * @return SchemaException
     */
    public static function uniqueConstraintDoesNotExist($constraintName, $table)
    {
        return new self(
            sprintf('There exists no unique constraint with the name "%s" on table "%s".', $constraintName, $table),
            self::CONSTRAINT_DOESNT_EXIST
        );
    }

    /**
     * @param string $fkName
     * @param string $table
     *
     * @return SchemaException
     */
    public static function foreignKeyDoesNotExist($fkName, $table)
    {
        return new self(
            sprintf("There exists no foreign key with the name '%s' on table '%s'.", $fkName, $table),
            self::FOREIGNKEY_DOESNT_EXIST
        );
    }

    /**
     * @return SchemaException
     */
    public static function namedForeignKeyRequired(Table $localTable, ForeignKeyConstraint $foreignKey)
    {
        return new self(
            'The performed schema operation on ' . $localTable->getName() . ' requires a named foreign key, ' .
            'but the given foreign key from (' . implode(', ', $foreignKey->getColumns()) . ') onto foreign table ' .
            "'" . $foreignKey->getForeignTableName() . "' (" . implode(', ', $foreignKey->getForeignColumns()) . ')' .
            ' is currently unnamed.'
        );
    }

    /**
     * @param string $changeName
     *
     * @return SchemaException
     */
    public static function alterTableChangeNotSupported($changeName)
    {
        return new self(
            sprintf("Alter table change not supported, given '%s'", $changeName)
        );
    }
>>>>>>> 6b57e8b5
}<|MERGE_RESOLUTION|>--- conflicted
+++ resolved
@@ -23,182 +23,4 @@
     public const FOREIGNKEY_DOESNT_EXIST  = 100;
     public const CONSTRAINT_DOESNT_EXIST  = 110;
     public const NAMESPACE_ALREADY_EXISTS = 120;
-<<<<<<< HEAD
-=======
-
-    /**
-     * @param string $tableName
-     *
-     * @return SchemaException
-     */
-    public static function tableDoesNotExist($tableName)
-    {
-        return new self("There is no table with name '" . $tableName . "' in the schema.", self::TABLE_DOESNT_EXIST);
-    }
-
-    /**
-     * @param string $indexName
-     *
-     * @return SchemaException
-     */
-    public static function indexNameInvalid($indexName)
-    {
-        return new self(
-            sprintf('Invalid index-name %s given, has to be [a-zA-Z0-9_]', $indexName),
-            self::INDEX_INVALID_NAME
-        );
-    }
-
-    /**
-     * @param string $indexName
-     * @param string $table
-     *
-     * @return SchemaException
-     */
-    public static function indexDoesNotExist($indexName, $table)
-    {
-        return new self(
-            sprintf("Index '%s' does not exist on table '%s'.", $indexName, $table),
-            self::INDEX_DOESNT_EXIST
-        );
-    }
-
-    /**
-     * @param string $indexName
-     * @param string $table
-     *
-     * @return SchemaException
-     */
-    public static function indexAlreadyExists($indexName, $table)
-    {
-        return new self(
-            sprintf("An index with name '%s' was already defined on table '%s'.", $indexName, $table),
-            self::INDEX_ALREADY_EXISTS
-        );
-    }
-
-    /**
-     * @param string $columnName
-     * @param string $table
-     *
-     * @return SchemaException
-     */
-    public static function columnDoesNotExist($columnName, $table)
-    {
-        return new self(
-            sprintf("There is no column with name '%s' on table '%s'.", $columnName, $table),
-            self::COLUMN_DOESNT_EXIST
-        );
-    }
-
-    /**
-     * @param string $namespaceName
-     *
-     * @return SchemaException
-     */
-    public static function namespaceAlreadyExists($namespaceName)
-    {
-        return new self(
-            sprintf("The namespace with name '%s' already exists.", $namespaceName),
-            self::NAMESPACE_ALREADY_EXISTS
-        );
-    }
-
-    /**
-     * @param string $tableName
-     *
-     * @return SchemaException
-     */
-    public static function tableAlreadyExists($tableName)
-    {
-        return new self("The table with name '" . $tableName . "' already exists.", self::TABLE_ALREADY_EXISTS);
-    }
-
-    /**
-     * @param string $tableName
-     * @param string $columnName
-     *
-     * @return SchemaException
-     */
-    public static function columnAlreadyExists($tableName, $columnName)
-    {
-        return new self(
-            "The column '" . $columnName . "' on table '" . $tableName . "' already exists.",
-            self::COLUMN_ALREADY_EXISTS
-        );
-    }
-
-    /**
-     * @param string $name
-     *
-     * @return SchemaException
-     */
-    public static function sequenceAlreadyExists($name)
-    {
-        return new self("The sequence '" . $name . "' already exists.", self::SEQUENCE_ALREADY_EXISTS);
-    }
-
-    /**
-     * @param string $name
-     *
-     * @return SchemaException
-     */
-    public static function sequenceDoesNotExist($name)
-    {
-        return new self("There exists no sequence with the name '" . $name . "'.", self::SEQUENCE_DOENST_EXIST);
-    }
-
-    /**
-     * @param string $constraintName
-     * @param string $table
-     *
-     * @return SchemaException
-     */
-    public static function uniqueConstraintDoesNotExist($constraintName, $table)
-    {
-        return new self(
-            sprintf('There exists no unique constraint with the name "%s" on table "%s".', $constraintName, $table),
-            self::CONSTRAINT_DOESNT_EXIST
-        );
-    }
-
-    /**
-     * @param string $fkName
-     * @param string $table
-     *
-     * @return SchemaException
-     */
-    public static function foreignKeyDoesNotExist($fkName, $table)
-    {
-        return new self(
-            sprintf("There exists no foreign key with the name '%s' on table '%s'.", $fkName, $table),
-            self::FOREIGNKEY_DOESNT_EXIST
-        );
-    }
-
-    /**
-     * @return SchemaException
-     */
-    public static function namedForeignKeyRequired(Table $localTable, ForeignKeyConstraint $foreignKey)
-    {
-        return new self(
-            'The performed schema operation on ' . $localTable->getName() . ' requires a named foreign key, ' .
-            'but the given foreign key from (' . implode(', ', $foreignKey->getColumns()) . ') onto foreign table ' .
-            "'" . $foreignKey->getForeignTableName() . "' (" . implode(', ', $foreignKey->getForeignColumns()) . ')' .
-            ' is currently unnamed.'
-        );
-    }
-
-    /**
-     * @param string $changeName
-     *
-     * @return SchemaException
-     */
-    public static function alterTableChangeNotSupported($changeName)
-    {
-        return new self(
-            sprintf("Alter table change not supported, given '%s'", $changeName)
-        );
-    }
->>>>>>> 6b57e8b5
 }