<?php

declare(strict_types=1);

namespace Doctrine\DBAL\Types;

use DateTime;
use Doctrine\DBAL\Platforms\AbstractPlatform;
use Doctrine\DBAL\Types\Exception\ValueNotConvertible;
use function date_create;

/**
 * Variable DateTime Type using date_create() instead of DateTime::createFromFormat().
 *
 * This type has performance implications as it runs twice as long as the regular
 * {@see DateTimeType}, however in certain PostgreSQL configurations with
 * TIMESTAMP(n) columns where n > 0 it is necessary to use this type.
 */
class VarDateTimeType extends DateTimeType
{
    /**
     * {@inheritdoc}
     */
    public function convertToPHPValue($value, AbstractPlatform $platform)
    {
        if ($value === null || $value instanceof DateTime) {
            return $value;
        }

        $val = date_create($value);
<<<<<<< HEAD
        if (! $val) {
            throw ValueNotConvertible::new($value, $this->getName());
=======
        if ($val === false) {
            throw ConversionException::conversionFailed($value, $this->getName());
>>>>>>> 4c258314
        }

        return $val;
    }
}<|MERGE_RESOLUTION|>--- conflicted
+++ resolved
@@ -28,13 +28,8 @@
         }
 
         $val = date_create($value);
-<<<<<<< HEAD
-        if (! $val) {
+        if ($val === false) {
             throw ValueNotConvertible::new($value, $this->getName());
-=======
-        if ($val === false) {
-            throw ConversionException::conversionFailed($value, $this->getName());
->>>>>>> 4c258314
         }
 
         return $val;
