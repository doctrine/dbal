--- conflicted
+++ resolved
@@ -11,29 +11,12 @@
     /**
      * {@inheritDoc}
      */
-<<<<<<< HEAD
     public function getSQLDeclaration(array $column, AbstractPlatform $platform): string
-=======
-    public function getName()
-    {
-        return Types::FLOAT;
-    }
-
-    /**
-     * {@inheritDoc}
-     */
-    public function getSQLDeclaration(array $column, AbstractPlatform $platform)
->>>>>>> fd47abd3
     {
         return $platform->getFloatDeclarationSQL($column);
     }
 
     /**
-<<<<<<< HEAD
-=======
-     * {@inheritDoc}
-     *
->>>>>>> fd47abd3
      * @param T $value
      *
      * @return (T is null ? null : float)
