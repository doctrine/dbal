--- conflicted
+++ resolved
@@ -6,15 +6,9 @@
 
 use DateTimeImmutable;
 use Doctrine\DBAL\Platforms\AbstractPlatform;
-<<<<<<< HEAD
 use Doctrine\DBAL\Types\Exception\InvalidType;
 use Doctrine\DBAL\Types\Exception\ValueNotConvertible;
-
-use function date_create_immutable;
-=======
-use Doctrine\Deprecations\Deprecation;
 use Exception;
->>>>>>> d7229924
 
 /**
  * Immutable type of {@see VarDateTimeType}.
@@ -58,17 +52,10 @@
             return $value;
         }
 
-<<<<<<< HEAD
-        $dateTime = date_create_immutable($value);
-
-        if ($dateTime === false) {
-            throw ValueNotConvertible::new($value, DateTimeImmutable::class);
-=======
         try {
             $dateTime = new DateTimeImmutable($value);
         } catch (Exception $e) {
-            throw ConversionException::conversionFailed($value, $this->getName(), $e);
->>>>>>> d7229924
+            throw ValueNotConvertible::new($value, DateTimeImmutable::class, $e->getMessage(), $e);
         }
 
         return $dateTime;
