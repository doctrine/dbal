--- conflicted
+++ resolved
@@ -50,13 +50,8 @@
 
         $dateTime = DateTimeImmutable::createFromFormat($platform->getDateTimeTzFormatString(), $value);
 
-<<<<<<< HEAD
-        if (! $dateTime) {
+        if ($dateTime === false) {
             throw InvalidFormat::new(
-=======
-        if ($dateTime === false) {
-            throw ConversionException::conversionFailedFormat(
->>>>>>> 4c258314
                 $value,
                 $this->getName(),
                 $platform->getDateTimeTzFormatString()
