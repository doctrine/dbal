<?php

namespace Doctrine\DBAL\Platforms;

use Doctrine\DBAL\Connection;
use Doctrine\DBAL\Exception;
use Doctrine\DBAL\Schema\ColumnDiff;
use Doctrine\DBAL\Schema\DB2SchemaManager;
use Doctrine\DBAL\Schema\Identifier;
use Doctrine\DBAL\Schema\Index;
use Doctrine\DBAL\Schema\TableDiff;
use Doctrine\DBAL\Types\Type;
use Doctrine\DBAL\Types\Types;
use Doctrine\Deprecations\Deprecation;

use function array_merge;
use function count;
use function current;
use function explode;
use function func_get_arg;
use function func_num_args;
use function implode;
use function sprintf;
use function strpos;

/**
 * Provides the behavior, features and SQL dialect of the IBM DB2 database platform of the oldest supported version.
 */
class DB2Platform extends AbstractPlatform
{
<<<<<<< HEAD
    public function isSupportsFunctionalIndex(): bool
    {
        return false;
    }
=======
    /** @see https://www.ibm.com/docs/en/db2/11.5?topic=views-syscatcolumns */
    private const SYSCAT_COLUMNS_GENERATED_DEFAULT = 'D';

    /** @see https://www.ibm.com/docs/en/db2/11.5?topic=views-syscatindexes */
    private const SYSCAT_INDEXES_UNIQUERULE_PERMITS_DUPLICATES     = 'D';
    private const SYSCAT_INDEXES_UNIQUERULE_IMPLEMENTS_PRIMARY_KEY = 'P';

    /** @see https://www.ibm.com/docs/en/db2/11.5?topic=views-syscattabconst */
    private const SYSCAT_TABCONST_TYPE_PRIMARY_KEY = 'P';

    /** @see https://www.ibm.com/docs/en/db2/11.5?topic=views-syscatreferences */
    private const SYSCAT_REFERENCES_UPDATERULE_RESTRICT = 'R';
    private const SYSCAT_REFERENCES_DELETERULE_CASCADE  = 'C';
    private const SYSCAT_REFERENCES_DELETERULE_SET_NULL = 'N';
    private const SYSCAT_REFERENCES_DELETERULE_RESTRICT = 'R';

    /** @see https://www.ibm.com/docs/en/db2-for-zos/11?topic=tables-systables */
    private const SYSIBM_SYSTABLES_TYPE_TABLE = 'T';
>>>>>>> d3954ec1

    /**
     * {@inheritDoc}
     *
     * @deprecated
     */
    public function getCharMaxLength(): int
    {
        Deprecation::triggerIfCalledFromOutside(
            'doctrine/dbal',
            'https://github.com/doctrine/dbal/issues/3263',
            '%s() is deprecated.',
            __METHOD__,
        );

        return 254;
    }

    /**
     * {@inheritDoc}
     *
     * @deprecated
     */
    public function getBinaryMaxLength()
    {
        Deprecation::triggerIfCalledFromOutside(
            'doctrine/dbal',
            'https://github.com/doctrine/dbal/issues/3263',
            '%s() is deprecated.',
            __METHOD__,
        );

        return 32704;
    }

    /**
     * {@inheritDoc}
     *
     * @deprecated
     */
    public function getBinaryDefaultLength()
    {
        Deprecation::trigger(
            'doctrine/dbal',
            'https://github.com/doctrine/dbal/issues/3263',
            'Relying on the default binary column length is deprecated, specify the length explicitly.',
        );

        return 1;
    }

    /**
     * {@inheritDoc}
     */
    public function getVarcharTypeDeclarationSQL(array $column)
    {
        // for IBM DB2, the CHAR max length is less than VARCHAR default length
        if (! isset($column['length']) && ! empty($column['fixed'])) {
            $column['length'] = $this->getCharMaxLength();
        }

        return parent::getVarcharTypeDeclarationSQL($column);
    }

    /**
     * {@inheritDoc}
     */
    public function getBlobTypeDeclarationSQL(array $column)
    {
        // todo blob(n) with $column['length'];
        return 'BLOB(1M)';
    }

    /**
     * {@inheritDoc}
     */
    protected function initializeDoctrineTypeMappings()
    {
        $this->doctrineTypeMapping = [
            'bigint'    => Types::BIGINT,
            'binary'    => Types::BINARY,
            'blob'      => Types::BLOB,
            'character' => Types::STRING,
            'clob'      => Types::TEXT,
            'date'      => Types::DATE_MUTABLE,
            'decimal'   => Types::DECIMAL,
            'double'    => Types::FLOAT,
            'integer'   => Types::INTEGER,
            'real'      => Types::FLOAT,
            'smallint'  => Types::SMALLINT,
            'time'      => Types::TIME_MUTABLE,
            'timestamp' => Types::DATETIME_MUTABLE,
            'varbinary' => Types::BINARY,
            'varchar'   => Types::STRING,
        ];
    }

    /**
     * {@inheritDoc}
     */
    public function isCommentedDoctrineType(Type $doctrineType)
    {
        Deprecation::trigger(
            'doctrine/dbal',
            'https://github.com/doctrine/dbal/pull/5058',
            '%s() is deprecated and will be removed in Doctrine DBAL 4.0. Use Type::requiresSQLCommentHint() instead.',
            __METHOD__,
        );

        if ($doctrineType->getName() === Types::BOOLEAN) {
            // We require a commented boolean type in order to distinguish between boolean and smallint
            // as both (have to) map to the same native type.
            return true;
        }

        return parent::isCommentedDoctrineType($doctrineType);
    }

    /**
     * {@inheritDoc}
     */
    protected function getVarcharTypeDeclarationSQLSnippet($length, $fixed/*, $lengthOmitted = false*/)
    {
        if ($length <= 0 || (func_num_args() > 2 && func_get_arg(2))) {
            Deprecation::trigger(
                'doctrine/dbal',
                'https://github.com/doctrine/dbal/issues/3263',
                'Relying on the default string column length on IBM DB2 is deprecated'
                    . ', specify the length explicitly.',
            );
        }

        return $fixed ? ($length > 0 ? 'CHAR(' . $length . ')' : 'CHAR(254)')
                : ($length > 0 ? 'VARCHAR(' . $length . ')' : 'VARCHAR(255)');
    }

    /**
     * {@inheritDoc}
     */
    protected function getBinaryTypeDeclarationSQLSnippet($length, $fixed/*, $lengthOmitted = false*/)
    {
        if ($length <= 0 || (func_num_args() > 2 && func_get_arg(2))) {
            Deprecation::trigger(
                'doctrine/dbal',
                'https://github.com/doctrine/dbal/issues/3263',
                'Relying on the default binary column length on IBM DB2 is deprecated'
                . ', specify the length explicitly.',
            );
        }

        return $this->getVarcharTypeDeclarationSQLSnippet($length, $fixed) . ' FOR BIT DATA';
    }

    /**
     * {@inheritDoc}
     */
    public function getClobTypeDeclarationSQL(array $column)
    {
        // todo clob(n) with $column['length'];
        return 'CLOB(1M)';
    }

    /**
     * {@inheritDoc}
     */
    public function getName()
    {
        Deprecation::triggerIfCalledFromOutside(
            'doctrine/dbal',
            'https://github.com/doctrine/dbal/issues/4749',
            '%s() is deprecated. Identify platforms by their class.',
            __METHOD__,
        );

        return 'db2';
    }

    /**
     * {@inheritDoc}
     */
    public function getBooleanTypeDeclarationSQL(array $column)
    {
        return 'SMALLINT';
    }

    /**
     * {@inheritDoc}
     */
    public function getIntegerTypeDeclarationSQL(array $column)
    {
        return 'INTEGER' . $this->_getCommonIntegerTypeDeclarationSQL($column);
    }

    /**
     * {@inheritDoc}
     */
    public function getBigIntTypeDeclarationSQL(array $column)
    {
        return 'BIGINT' . $this->_getCommonIntegerTypeDeclarationSQL($column);
    }

    /**
     * {@inheritDoc}
     */
    public function getSmallIntTypeDeclarationSQL(array $column)
    {
        return 'SMALLINT' . $this->_getCommonIntegerTypeDeclarationSQL($column);
    }

    /**
     * {@inheritDoc}
     */
    protected function _getCommonIntegerTypeDeclarationSQL(array $column)
    {
        $autoinc = '';
        if (! empty($column['autoincrement'])) {
            $autoinc = ' GENERATED BY DEFAULT AS IDENTITY';
        }

        return $autoinc;
    }

    /**
     * {@inheritDoc}
     */
    public function getBitAndComparisonExpression($value1, $value2)
    {
        return 'BITAND(' . $value1 . ', ' . $value2 . ')';
    }

    /**
     * {@inheritDoc}
     */
    public function getBitOrComparisonExpression($value1, $value2)
    {
        return 'BITOR(' . $value1 . ', ' . $value2 . ')';
    }

    /**
     * {@inheritDoc}
     */
    protected function getDateArithmeticIntervalExpression($date, $operator, $interval, $unit)
    {
        switch ($unit) {
            case DateIntervalUnit::WEEK:
                $interval *= 7;
                $unit      = DateIntervalUnit::DAY;
                break;

            case DateIntervalUnit::QUARTER:
                $interval *= 3;
                $unit      = DateIntervalUnit::MONTH;
                break;
        }

        return $date . ' ' . $operator . ' ' . $interval . ' ' . $unit;
    }

    /**
     * {@inheritDoc}
     */
    public function getDateDiffExpression($date1, $date2)
    {
        return 'DAYS(' . $date1 . ') - DAYS(' . $date2 . ')';
    }

    /**
     * {@inheritDoc}
     */
    public function getDateTimeTypeDeclarationSQL(array $column)
    {
        if (isset($column['version']) && $column['version'] === true) {
            return 'TIMESTAMP(0) WITH DEFAULT';
        }

        return 'TIMESTAMP(0)';
    }

    /**
     * {@inheritDoc}
     */
    public function getDateTypeDeclarationSQL(array $column)
    {
        return 'DATE';
    }

    /**
     * {@inheritDoc}
     */
    public function getTimeTypeDeclarationSQL(array $column)
    {
        return 'TIME';
    }

    /**
     * {@inheritDoc}
     */
    public function getTruncateTableSQL($tableName, $cascade = false)
    {
        $tableIdentifier = new Identifier($tableName);

        return 'TRUNCATE ' . $tableIdentifier->getQuotedName($this) . ' IMMEDIATE';
    }

    /**
     * @deprecated The SQL used for schema introspection is an implementation detail and should not be relied upon.
     *
     * This code fragment is originally from the Zend_Db_Adapter_Db2 class, but has been edited.
     *
     * @param string $table
     * @param string $database
     *
     * @return string
     */
    public function getListTableColumnsSQL($table, $database = null)
    {
        $table = $this->quoteStringLiteral($table);

        // We do the funky subquery and join syscat.columns.default this crazy way because
        // as of db2 v10, the column is CLOB(64k) and the distinct operator won't allow a CLOB,
        // it wants shorter stuff like a varchar.
        return "
        SELECT
          cols.default,
          subq.*
        FROM (
               SELECT DISTINCT
                 c.tabschema,
                 c.tabname,
                 c.colname,
                 c.colno,
                 c.typename,
                 c.codepage,
                 c.nulls,
                 c.length,
                 c.scale,
                 c.identity,
                 tc.type AS tabconsttype,
                 c.remarks AS comment,
                 k.colseq,
                 CASE
                 WHEN c.generated = '" . self::SYSCAT_COLUMNS_GENERATED_DEFAULT . "' THEN 1
                 ELSE 0
                 END     AS autoincrement
               FROM syscat.columns c
                 LEFT JOIN (syscat.keycoluse k JOIN syscat.tabconst tc
                     ON (k.tabschema = tc.tabschema
                         AND k.tabname = tc.tabname
                         AND tc.type = '" . self::SYSCAT_TABCONST_TYPE_PRIMARY_KEY . "'))
                   ON (c.tabschema = k.tabschema
                       AND c.tabname = k.tabname
                       AND c.colname = k.colname)
               WHERE UPPER(c.tabname) = UPPER(" . $table . ')
               ORDER BY c.colno
             ) subq
          JOIN syscat.columns cols
            ON subq.tabschema = cols.tabschema
               AND subq.tabname = cols.tabname
               AND subq.colno = cols.colno
        ORDER BY subq.colno
        ';
    }

    /**
     * @deprecated The SQL used for schema introspection is an implementation detail and should not be relied upon.
     *
     * {@inheritDoc}
     */
    public function getListTablesSQL()
    {
        return "SELECT NAME FROM SYSIBM.SYSTABLES WHERE TYPE = '" . self::SYSIBM_SYSTABLES_TYPE_TABLE . "'"
            . ' AND CREATOR = CURRENT_USER';
    }

    /**
     * {@inheritDoc}
     *
     * @internal The method should be only used from within the {@see AbstractSchemaManager} class hierarchy.
     */
    public function getListViewsSQL($database)
    {
        return 'SELECT NAME, TEXT FROM SYSIBM.SYSVIEWS';
    }

    /**
     * @deprecated The SQL used for schema introspection is an implementation detail and should not be relied upon.
     *
     * {@inheritDoc}
     */
    public function getListTableIndexesSQL($table, $database = null)
    {
        $table = $this->quoteStringLiteral($table);

        return "SELECT   idx.INDNAME AS key_name,
                         idxcol.COLNAME AS column_name,
                         CASE
                             WHEN idx.UNIQUERULE = '" . self::SYSCAT_INDEXES_UNIQUERULE_IMPLEMENTS_PRIMARY_KEY . "'
                             THEN 1
                             ELSE 0
                         END AS primary,
                         CASE
                             WHEN idx.UNIQUERULE = '" . self::SYSCAT_INDEXES_UNIQUERULE_PERMITS_DUPLICATES . "'
                             THEN 1
                             ELSE 0
                         END AS non_unique
                FROM     SYSCAT.INDEXES AS idx
                JOIN     SYSCAT.INDEXCOLUSE AS idxcol
                ON       idx.INDSCHEMA = idxcol.INDSCHEMA AND idx.INDNAME = idxcol.INDNAME
                WHERE    idx.TABNAME = UPPER(" . $table . ')
                ORDER BY idxcol.COLSEQ ASC';
    }

    /**
     * @deprecated The SQL used for schema introspection is an implementation detail and should not be relied upon.
     *
     * {@inheritDoc}
     */
    public function getListTableForeignKeysSQL($table)
    {
        $table = $this->quoteStringLiteral($table);

        return "SELECT   fkcol.COLNAME AS local_column,
                         fk.REFTABNAME AS foreign_table,
                         pkcol.COLNAME AS foreign_column,
                         fk.CONSTNAME AS index_name,
                         CASE
                             WHEN fk.UPDATERULE = '" . self::SYSCAT_REFERENCES_UPDATERULE_RESTRICT . "' THEN 'RESTRICT'
                             ELSE NULL
                         END AS on_update,
                         CASE
                             WHEN fk.DELETERULE = '" . self::SYSCAT_REFERENCES_DELETERULE_CASCADE . "' THEN 'CASCADE'
                             WHEN fk.DELETERULE = '" . self::SYSCAT_REFERENCES_DELETERULE_SET_NULL . "' THEN 'SET NULL'
                             WHEN fk.DELETERULE = '" . self::SYSCAT_REFERENCES_DELETERULE_RESTRICT . "' THEN 'RESTRICT'
                             ELSE NULL
                         END AS on_delete
                FROM     SYSCAT.REFERENCES AS fk
                JOIN     SYSCAT.KEYCOLUSE AS fkcol
                ON       fk.CONSTNAME = fkcol.CONSTNAME
                AND      fk.TABSCHEMA = fkcol.TABSCHEMA
                AND      fk.TABNAME = fkcol.TABNAME
                JOIN     SYSCAT.KEYCOLUSE AS pkcol
                ON       fk.REFKEYNAME = pkcol.CONSTNAME
                AND      fk.REFTABSCHEMA = pkcol.TABSCHEMA
                AND      fk.REFTABNAME = pkcol.TABNAME
                WHERE    fk.TABNAME = UPPER(" . $table . ')
                ORDER BY fkcol.COLSEQ ASC';
    }

    /**
     * {@inheritDoc}
     *
     * @deprecated
     */
    public function supportsCreateDropDatabase()
    {
        Deprecation::trigger(
            'doctrine/dbal',
            'https://github.com/doctrine/dbal/pull/5513',
            '%s() is deprecated.',
            __METHOD__,
        );

        return false;
    }

    /**
     * {@inheritDoc}
     *
     * @internal The method should be only used from within the {@see AbstractPlatform} class hierarchy.
     */
    public function supportsCommentOnStatement()
    {
        return true;
    }

    /**
     * {@inheritDoc}
     */
    public function getCurrentDateSQL()
    {
        return 'CURRENT DATE';
    }

    /**
     * {@inheritDoc}
     */
    public function getCurrentTimeSQL()
    {
        return 'CURRENT TIME';
    }

    /**
     * {@inheritDoc}
     */
    public function getCurrentTimestampSQL()
    {
        return 'CURRENT TIMESTAMP';
    }

    /**
     * {@inheritDoc}
     *
     * @internal The method should be only used from within the {@see AbstractPlatform} class hierarchy.
     */
    public function getIndexDeclarationSQL($name, Index $index)
    {
        // Index declaration in statements like CREATE TABLE is not supported.
        throw Exception::notSupported(__METHOD__);
    }

    /**
     * {@inheritDoc}
     */
    protected function _getCreateTableSQL($name, array $columns, array $options = [])
    {
        $indexes = [];
        if (isset($options['indexes'])) {
            $indexes = $options['indexes'];
        }

        $options['indexes'] = [];

        $sqls = parent::_getCreateTableSQL($name, $columns, $options);

        foreach ($indexes as $definition) {
            $sqls[] = $this->getCreateIndexSQL($definition, $name);
        }

        return $sqls;
    }

    /**
     * {@inheritDoc}
     */
    public function getAlterTableSQL(TableDiff $diff)
    {
        $sql         = [];
        $columnSql   = [];
        $commentsSQL = [];

        $tableNameSQL = ($diff->getOldTable() ?? $diff->getName($this))->getQuotedName($this);

        $queryParts = [];
        foreach ($diff->getAddedColumns() as $column) {
            if ($this->onSchemaAlterTableAddColumn($column, $diff, $columnSql)) {
                continue;
            }

            $columnDef = $column->toArray();
            $queryPart = 'ADD COLUMN ' . $this->getColumnDeclarationSQL($column->getQuotedName($this), $columnDef);

            // Adding non-nullable columns to a table requires a default value to be specified.
            if (
                ! empty($columnDef['notnull']) &&
                ! isset($columnDef['default']) &&
                empty($columnDef['autoincrement'])
            ) {
                $queryPart .= ' WITH DEFAULT';
            }

            $queryParts[] = $queryPart;

            $comment = $this->getColumnComment($column);

            if ($comment === null || $comment === '') {
                continue;
            }

            $commentsSQL[] = $this->getCommentOnColumnSQL(
                $tableNameSQL,
                $column->getQuotedName($this),
                $comment,
            );
        }

        foreach ($diff->getDroppedColumns() as $column) {
            if ($this->onSchemaAlterTableRemoveColumn($column, $diff, $columnSql)) {
                continue;
            }

            $queryParts[] =  'DROP COLUMN ' . $column->getQuotedName($this);
        }

        foreach ($diff->getModifiedColumns() as $columnDiff) {
            if ($this->onSchemaAlterTableChangeColumn($columnDiff, $diff, $columnSql)) {
                continue;
            }

            if ($columnDiff->hasCommentChanged()) {
                $commentsSQL[] = $this->getCommentOnColumnSQL(
                    $tableNameSQL,
                    $columnDiff->getNewColumn()->getQuotedName($this),
                    $this->getColumnComment($columnDiff->getNewColumn()),
                );
            }

            $this->gatherAlterColumnSQL(
                $tableNameSQL,
                $columnDiff,
                $sql,
                $queryParts,
            );
        }

        foreach ($diff->getRenamedColumns() as $oldColumnName => $column) {
            if ($this->onSchemaAlterTableRenameColumn($oldColumnName, $column, $diff, $columnSql)) {
                continue;
            }

            $oldColumnName = new Identifier($oldColumnName);

            $queryParts[] =  'RENAME COLUMN ' . $oldColumnName->getQuotedName($this) .
                ' TO ' . $column->getQuotedName($this);
        }

        $tableSql = [];

        if (! $this->onSchemaAlterTable($diff, $tableSql)) {
            if (count($queryParts) > 0) {
                $sql[] = 'ALTER TABLE ' . $tableNameSQL . ' ' . implode(' ', $queryParts);
            }

            // Some table alteration operations require a table reorganization.
            if (count($diff->getDroppedColumns()) > 0 || count($diff->getModifiedColumns()) > 0) {
                $sql[] = "CALL SYSPROC.ADMIN_CMD ('REORG TABLE " . $tableNameSQL . "')";
            }

            $sql = array_merge($sql, $commentsSQL);

            $newName = $diff->getNewName();

            if ($newName !== false) {
                Deprecation::trigger(
                    'doctrine/dbal',
                    'https://github.com/doctrine/dbal/pull/5663',
                    'Generation of "rename table" SQL using %s() is deprecated. Use getRenameTableSQL() instead.',
                    __METHOD__,
                );

                $sql[] = sprintf(
                    'RENAME TABLE %s TO %s',
                    $tableNameSQL,
                    $newName->getQuotedName($this),
                );
            }

            $sql = array_merge(
                $this->getPreAlterTableIndexForeignKeySQL($diff),
                $sql,
                $this->getPostAlterTableIndexForeignKeySQL($diff),
            );
        }

        return array_merge($sql, $tableSql, $columnSql);
    }

    /**
     * {@inheritDoc}
     */
    public function getRenameTableSQL(string $oldName, string $newName): array
    {
        return [
            sprintf('RENAME TABLE %s TO %s', $oldName, $newName),
        ];
    }

    /**
     * Gathers the table alteration SQL for a given column diff.
     *
     * @param string     $table      The table to gather the SQL for.
     * @param ColumnDiff $columnDiff The column diff to evaluate.
     * @param string[]   $sql        The sequence of table alteration statements to fill.
     * @param mixed[]    $queryParts The sequence of column alteration clauses to fill.
     */
    private function gatherAlterColumnSQL(
        string $table,
        ColumnDiff $columnDiff,
        array &$sql,
        array &$queryParts
    ): void {
        $alterColumnClauses = $this->getAlterColumnClausesSQL($columnDiff);

        if (empty($alterColumnClauses)) {
            return;
        }

        // If we have a single column alteration, we can append the clause to the main query.
        if (count($alterColumnClauses) === 1) {
            $queryParts[] = current($alterColumnClauses);

            return;
        }

        // We have multiple alterations for the same column,
        // so we need to trigger a complete ALTER TABLE statement
        // for each ALTER COLUMN clause.
        foreach ($alterColumnClauses as $alterColumnClause) {
            $sql[] = 'ALTER TABLE ' . $table . ' ' . $alterColumnClause;
        }
    }

    /**
     * Returns the ALTER COLUMN SQL clauses for altering a column described by the given column diff.
     *
     * @return string[]
     */
    private function getAlterColumnClausesSQL(ColumnDiff $columnDiff): array
    {
        $newColumn = $columnDiff->getNewColumn()->toArray();

        $alterClause = 'ALTER COLUMN ' . $columnDiff->getNewColumn()->getQuotedName($this);

        if ($newColumn['columnDefinition'] !== null) {
            return [$alterClause . ' ' . $newColumn['columnDefinition']];
        }

        $clauses = [];

        if (
            $columnDiff->hasTypeChanged() ||
            $columnDiff->hasLengthChanged() ||
            $columnDiff->hasPrecisionChanged() ||
            $columnDiff->hasScaleChanged() ||
            $columnDiff->hasFixedChanged()
        ) {
            $clauses[] = $alterClause . ' SET DATA TYPE ' . $newColumn['type']->getSQLDeclaration($newColumn, $this);
        }

        if ($columnDiff->hasNotNullChanged()) {
            $clauses[] = $newColumn['notnull'] ? $alterClause . ' SET NOT NULL' : $alterClause . ' DROP NOT NULL';
        }

        if ($columnDiff->hasDefaultChanged()) {
            if (isset($newColumn['default'])) {
                $defaultClause = $this->getDefaultValueDeclarationSQL($newColumn);

                if ($defaultClause !== '') {
                    $clauses[] = $alterClause . ' SET' . $defaultClause;
                }
            } else {
                $clauses[] = $alterClause . ' DROP DEFAULT';
            }
        }

        return $clauses;
    }

    /**
     * {@inheritDoc}
     */
    protected function getPreAlterTableIndexForeignKeySQL(TableDiff $diff)
    {
        $sql = [];

        $tableNameSQL = ($diff->getOldTable() ?? $diff->getName($this))->getQuotedName($this);

        foreach ($diff->getDroppedIndexes() as $droppedIndex) {
            foreach ($diff->getAddedIndexes() as $addedIndex) {
                if ($droppedIndex->getColumns() !== $addedIndex->getColumns()) {
                    continue;
                }

                if ($droppedIndex->isPrimary()) {
                    $sql[] = 'ALTER TABLE ' . $tableNameSQL . ' DROP PRIMARY KEY';
                } elseif ($droppedIndex->isUnique()) {
                    $sql[] = 'ALTER TABLE ' . $tableNameSQL . ' DROP UNIQUE ' . $droppedIndex->getQuotedName($this);
                } else {
                    $sql[] = $this->getDropIndexSQL($droppedIndex, $tableNameSQL);
                }

                $sql[] = $this->getCreateIndexSQL($addedIndex, $tableNameSQL);

                $diff->unsetAddedIndex($addedIndex);
                $diff->unsetDroppedIndex($droppedIndex);

                break;
            }
        }

        return array_merge($sql, parent::getPreAlterTableIndexForeignKeySQL($diff));
    }

    /**
     * {@inheritDoc}
     */
    protected function getRenameIndexSQL($oldIndexName, Index $index, $tableName)
    {
        if (strpos($tableName, '.') !== false) {
            [$schema]     = explode('.', $tableName);
            $oldIndexName = $schema . '.' . $oldIndexName;
        }

        return ['RENAME INDEX ' . $oldIndexName . ' TO ' . $index->getQuotedName($this)];
    }

    /**
     * {@inheritDoc}
     *
     * @internal The method should be only used from within the {@see AbstractPlatform} class hierarchy.
     */
    public function getDefaultValueDeclarationSQL($column)
    {
        if (! empty($column['autoincrement'])) {
            return '';
        }

        if (! empty($column['version'])) {
            if ((string) $column['type'] !== 'DateTime') {
                $column['default'] = '1';
            }
        }

        return parent::getDefaultValueDeclarationSQL($column);
    }

    /**
     * {@inheritDoc}
     */
    public function getEmptyIdentityInsertSQL($quotedTableName, $quotedIdentifierColumnName)
    {
        return 'INSERT INTO ' . $quotedTableName . ' (' . $quotedIdentifierColumnName . ') VALUES (DEFAULT)';
    }

    /**
     * {@inheritDoc}
     */
    public function getCreateTemporaryTableSnippetSQL()
    {
        return 'DECLARE GLOBAL TEMPORARY TABLE';
    }

    /**
     * {@inheritDoc}
     */
    public function getTemporaryTableName($tableName)
    {
        return 'SESSION.' . $tableName;
    }

    /**
     * {@inheritDoc}
     */
    protected function doModifyLimitQuery($query, $limit, $offset)
    {
        $where = [];

        if ($offset > 0) {
            $where[] = sprintf('db22.DC_ROWNUM >= %d', $offset + 1);
        }

        if ($limit !== null) {
            $where[] = sprintf('db22.DC_ROWNUM <= %d', $offset + $limit);
        }

        if (empty($where)) {
            return $query;
        }

        // Todo OVER() needs ORDER BY data!
        return sprintf(
            'SELECT db22.* FROM (SELECT db21.*, ROW_NUMBER() OVER() AS DC_ROWNUM FROM (%s) db21) db22 WHERE %s',
            $query,
            implode(' AND ', $where),
        );
    }

    /**
     * {@inheritDoc}
     */
    public function getLocateExpression($str, $substr, $startPos = false)
    {
        if ($startPos === false) {
            return 'LOCATE(' . $substr . ', ' . $str . ')';
        }

        return 'LOCATE(' . $substr . ', ' . $str . ', ' . $startPos . ')';
    }

    /**
     * {@inheritDoc}
     */
    public function getSubstringExpression($string, $start, $length = null)
    {
        if ($length === null) {
            return 'SUBSTR(' . $string . ', ' . $start . ')';
        }

        return 'SUBSTR(' . $string . ', ' . $start . ', ' . $length . ')';
    }

    /**
     * {@inheritDoc}
     */
    public function getLengthExpression($column)
    {
        return 'LENGTH(' . $column . ', CODEUNITS32)';
    }

    public function getCurrentDatabaseExpression(): string
    {
        return 'CURRENT_USER';
    }

    /**
     * {@inheritDoc}
     */
    public function supportsIdentityColumns()
    {
        return true;
    }

    /**
     * {@inheritDoc}
     *
     * @deprecated
     */
    public function prefersIdentityColumns()
    {
        Deprecation::trigger(
            'doctrine/dbal',
            'https://github.com/doctrine/dbal/pull/1519',
            '%s() is deprecated.',
            __METHOD__,
        );

        return true;
    }

    /**
     * {@inheritDoc}
     */
    public function getForUpdateSQL()
    {
        return ' WITH RR USE AND KEEP UPDATE LOCKS';
    }

    /**
     * {@inheritDoc}
     */
    public function getDummySelectSQL()
    {
        $expression = func_num_args() > 0 ? func_get_arg(0) : '1';

        return sprintf('SELECT %s FROM sysibm.sysdummy1', $expression);
    }

    /**
     * {@inheritDoc}
     *
     * DB2 supports savepoints, but they work semantically different than on other vendor platforms.
     *
     * TODO: We have to investigate how to get DB2 up and running with savepoints.
     */
    public function supportsSavepoints()
    {
        return false;
    }

    /**
     * {@inheritDoc}
     *
     * @deprecated Implement {@see createReservedKeywordsList()} instead.
     */
    protected function getReservedKeywordsClass()
    {
        Deprecation::triggerIfCalledFromOutside(
            'doctrine/dbal',
            'https://github.com/doctrine/dbal/issues/4510',
            '%s() is deprecated,'
                . ' use %s::createReservedKeywordsList() instead.',
            __METHOD__,
            static::class,
        );

        return Keywords\DB2Keywords::class;
    }

    /** @deprecated The SQL used for schema introspection is an implementation detail and should not be relied upon. */
    public function getListTableCommentsSQL(string $table): string
    {
        return sprintf(
            <<<'SQL'
SELECT REMARKS
  FROM SYSIBM.SYSTABLES
  WHERE NAME = UPPER( %s )
SQL
            ,
            $this->quoteStringLiteral($table),
        );
    }

    public function createSchemaManager(Connection $connection): DB2SchemaManager
    {
        return new DB2SchemaManager($connection, $this);
    }
}<|MERGE_RESOLUTION|>--- conflicted
+++ resolved
@@ -28,12 +28,6 @@
  */
 class DB2Platform extends AbstractPlatform
 {
-<<<<<<< HEAD
-    public function isSupportsFunctionalIndex(): bool
-    {
-        return false;
-    }
-=======
     /** @see https://www.ibm.com/docs/en/db2/11.5?topic=views-syscatcolumns */
     private const SYSCAT_COLUMNS_GENERATED_DEFAULT = 'D';
 
@@ -52,7 +46,11 @@
 
     /** @see https://www.ibm.com/docs/en/db2-for-zos/11?topic=tables-systables */
     private const SYSIBM_SYSTABLES_TYPE_TABLE = 'T';
->>>>>>> d3954ec1
+
+    public function isSupportsFunctionalIndex(): bool
+    {
+        return false;
+    }
 
     /**
      * {@inheritDoc}
