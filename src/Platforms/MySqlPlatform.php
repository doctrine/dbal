<?php

declare(strict_types=1);

namespace Doctrine\DBAL\Platforms;

use Doctrine\DBAL\Exception;
use Doctrine\DBAL\Schema\ForeignKeyConstraint;
use Doctrine\DBAL\Schema\Identifier;
use Doctrine\DBAL\Schema\Index;
use Doctrine\DBAL\Schema\Table;
use Doctrine\DBAL\Schema\TableDiff;
use Doctrine\DBAL\TransactionIsolationLevel;
use Doctrine\DBAL\Types\BlobType;
use Doctrine\DBAL\Types\TextType;
use InvalidArgumentException;

use function array_diff_key;
use function array_merge;
use function array_unique;
use function array_values;
use function count;
use function implode;
use function in_array;
use function is_numeric;
use function is_string;
use function sprintf;
use function str_replace;
use function strtoupper;
use function trim;

/**
 * The MySqlPlatform provides the behavior, features and SQL dialect of the
 * MySQL database platform. This platform represents a MySQL 5.0 or greater platform that
 * uses the InnoDB storage engine.
 *
 * @todo   Rename: MySQLPlatform
 */
class MySqlPlatform extends AbstractPlatform
{
    public const LENGTH_LIMIT_TINYTEXT   = 255;
    public const LENGTH_LIMIT_TEXT       = 65535;
    public const LENGTH_LIMIT_MEDIUMTEXT = 16777215;

    public const LENGTH_LIMIT_TINYBLOB   = 255;
    public const LENGTH_LIMIT_BLOB       = 65535;
    public const LENGTH_LIMIT_MEDIUMBLOB = 16777215;

    protected function doModifyLimitQuery(string $query, ?int $limit, int $offset): string
    {
        if ($limit !== null) {
            $query .= ' LIMIT ' . $limit;

            if ($offset > 0) {
                $query .= ' OFFSET ' . $offset;
            }
        } elseif ($offset > 0) {
            // 2^64-1 is the maximum of unsigned BIGINT, the biggest limit possible
            $query .= ' LIMIT 18446744073709551615 OFFSET ' . $offset;
        }

        return $query;
    }

    public function getIdentifierQuoteCharacter(): string
    {
        return '`';
    }

    public function getRegexpExpression(): string
    {
        return 'RLIKE';
    }

    public function getLocateExpression(string $string, string $substring, ?string $start = null): string
    {
        if ($start === null) {
            return sprintf('LOCATE(%s, %s)', $substring, $string);
        }

        return sprintf('LOCATE(%s, %s, %s)', $substring, $string, $start);
    }

    public function getConcatExpression(string ...$string): string
    {
        return sprintf('CONCAT(%s)', implode(', ', $string));
    }

    protected function getDateArithmeticIntervalExpression(
        string $date,
        string $operator,
        string $interval,
        string $unit
    ): string {
        $function = $operator === '+' ? 'DATE_ADD' : 'DATE_SUB';

        return $function . '(' . $date . ', INTERVAL ' . $interval . ' ' . $unit . ')';
    }

    public function getDateDiffExpression(string $date1, string $date2): string
    {
        return 'DATEDIFF(' . $date1 . ', ' . $date2 . ')';
    }

    public function getCurrentDatabaseExpression(): string
    {
        return 'DATABASE()';
    }

    public function getListDatabasesSQL(): string
    {
        return 'SHOW DATABASES';
    }

    public function getListTableConstraintsSQL(string $table): string
    {
        return 'SHOW INDEX FROM ' . $table;
    }

    /**
     * {@inheritDoc}
     *
     * Two approaches to listing the table indexes. The information_schema is
     * preferred, because it doesn't cause problems with SQL keywords such as "order" or "table".
     */
    public function getListTableIndexesSQL(string $table, ?string $database = null): string
    {
        if ($database !== null) {
            $database = $this->quoteStringLiteral($database);
            $table    = $this->quoteStringLiteral($table);

            return 'SELECT NON_UNIQUE AS Non_Unique, INDEX_NAME AS Key_name, COLUMN_NAME AS Column_Name,' .
                   ' SUB_PART AS Sub_Part, INDEX_TYPE AS Index_Type' .
                   ' FROM information_schema.STATISTICS WHERE TABLE_NAME = ' . $table .
                   ' AND TABLE_SCHEMA = ' . $database .
                   ' ORDER BY SEQ_IN_INDEX ASC';
        }

        return 'SHOW INDEX FROM ' . $table;
    }

    public function getListViewsSQL(string $database): string
    {
        return 'SELECT * FROM information_schema.VIEWS WHERE TABLE_SCHEMA = ' . $this->quoteStringLiteral($database);
    }

    public function getListTableForeignKeysSQL(string $table, ?string $database = null): string
    {
        $table = $this->quoteStringLiteral($table);

        $sql = 'SELECT DISTINCT k.`CONSTRAINT_NAME`, k.`COLUMN_NAME`, k.`REFERENCED_TABLE_NAME`, ' .
               'k.`REFERENCED_COLUMN_NAME` /*!50116 , c.update_rule, c.delete_rule */ ' .
               'FROM information_schema.key_column_usage k /*!50116 ' .
               'INNER JOIN information_schema.referential_constraints c ON ' .
               '  c.constraint_name = k.constraint_name AND ' .
               '  c.table_name = ' . $table . ' */ WHERE k.table_name = ' . $table;

        $databaseNameSql = $this->getDatabaseNameSql($database);

        return $sql . ' AND k.table_schema = ' . $databaseNameSql
            . ' /*!50116 AND c.constraint_schema = ' . $databaseNameSql . ' */'
            . ' AND k.`REFERENCED_COLUMN_NAME` is not NULL';
    }

    public function getCreateViewSQL(string $name, string $sql): string
    {
        return 'CREATE VIEW ' . $name . ' AS ' . $sql;
    }

    public function getDropViewSQL(string $name): string
    {
        return 'DROP VIEW ' . $name;
    }

    /**
     * Gets the SQL snippet used to declare a CLOB column type.
     *     TINYTEXT   : 2 ^  8 - 1 = 255
     *     TEXT       : 2 ^ 16 - 1 = 65535
     *     MEDIUMTEXT : 2 ^ 24 - 1 = 16777215
     *     LONGTEXT   : 2 ^ 32 - 1 = 4294967295
     *
     * {@inheritDoc}
     */
    public function getClobTypeDeclarationSQL(array $column): string
    {
        if (! empty($column['length']) && is_numeric($column['length'])) {
            $length = $column['length'];

            if ($length <= static::LENGTH_LIMIT_TINYTEXT) {
                return 'TINYTEXT';
            }

            if ($length <= static::LENGTH_LIMIT_TEXT) {
                return 'TEXT';
            }

            if ($length <= static::LENGTH_LIMIT_MEDIUMTEXT) {
                return 'MEDIUMTEXT';
            }
        }

        return 'LONGTEXT';
    }

    /**
     * {@inheritDoc}
     */
    public function getDateTimeTypeDeclarationSQL(array $column): string
    {
        if (isset($column['version']) && $column['version'] === true) {
            return 'TIMESTAMP';
        }

        return 'DATETIME';
    }

    /**
     * {@inheritDoc}
     */
    public function getDateTypeDeclarationSQL(array $column): string
    {
        return 'DATE';
    }

    /**
     * {@inheritDoc}
     */
    public function getTimeTypeDeclarationSQL(array $column): string
    {
        return 'TIME';
    }

    /**
     * {@inheritDoc}
     */
    public function getBooleanTypeDeclarationSQL(array $column): string
    {
        return 'TINYINT(1)';
    }

    /**
     * {@inheritDoc}
     *
     * MySql prefers "autoincrement" identity columns since sequences can only
     * be emulated with a table.
     */
    public function prefersIdentityColumns(): bool
    {
        return true;
    }

    /**
     * {@inheritDoc}
     *
     * MySql supports this through AUTO_INCREMENT columns.
     */
    public function supportsIdentityColumns(): bool
    {
        return true;
    }

    public function supportsInlineColumnComments(): bool
    {
        return true;
    }

    public function supportsColumnCollation(): bool
    {
        return true;
    }

    public function getListTablesSQL(): string
    {
        return "SHOW FULL TABLES WHERE Table_type = 'BASE TABLE'";
    }

    public function getListTableColumnsSQL(string $table, ?string $database = null): string
    {
        return 'SELECT COLUMN_NAME AS Field, COLUMN_TYPE AS Type, IS_NULLABLE AS `Null`, ' .
               'COLUMN_KEY AS `Key`, COLUMN_DEFAULT AS `Default`, EXTRA AS Extra, COLUMN_COMMENT AS Comment, ' .
               'CHARACTER_SET_NAME AS CharacterSet, COLLATION_NAME AS Collation ' .
               'FROM information_schema.COLUMNS WHERE TABLE_SCHEMA = ' . $this->getDatabaseNameSql($database) . ' ' .
               'AND TABLE_NAME = ' . $this->quoteStringLiteral($table) . ' ORDER BY ORDINAL_POSITION';
    }

    public function getListTableMetadataSQL(string $table, ?string $database = null): string
    {
        return sprintf(
            <<<'SQL'
SELECT ENGINE, AUTO_INCREMENT, TABLE_COLLATION, TABLE_COMMENT, CREATE_OPTIONS
FROM information_schema.TABLES
WHERE TABLE_TYPE = 'BASE TABLE' AND TABLE_SCHEMA = %s AND TABLE_NAME = %s
SQL
            ,
            $database !== null ? $this->quoteStringLiteral($database) : 'DATABASE()',
            $this->quoteStringLiteral($table)
        );
    }

    public function getCreateDatabaseSQL(string $database): string
    {
        return 'CREATE DATABASE ' . $database;
    }

    public function getDropDatabaseSQL(string $database): string
    {
        return 'DROP DATABASE ' . $database;
    }

    /**
     * {@inheritDoc}
     */
    protected function _getCreateTableSQL(string $name, array $columns, array $options = []): array
    {
        $queryFields = $this->getColumnDeclarationListSQL($columns);

        if (isset($options['uniqueConstraints']) && ! empty($options['uniqueConstraints'])) {
<<<<<<< HEAD
            foreach ($options['uniqueConstraints'] as $indexName => $definition) {
                $queryFields .= ', ' . $this->getUniqueConstraintDeclarationSQL($indexName, $definition);
=======
            foreach ($options['uniqueConstraints'] as $constraintName => $definition) {
                $queryFields .= ', ' . $this->getUniqueConstraintDeclarationSQL($constraintName, $definition);
>>>>>>> 6b57e8b5
            }
        }

        // add all indexes
        if (isset($options['indexes']) && ! empty($options['indexes'])) {
            foreach ($options['indexes'] as $indexName => $definition) {
                $queryFields .= ', ' . $this->getIndexDeclarationSQL($indexName, $definition);
            }
        }

        // attach all primary keys
        if (isset($options['primary']) && ! empty($options['primary'])) {
            $keyColumns   = array_unique(array_values($options['primary']));
            $queryFields .= ', PRIMARY KEY(' . implode(', ', $keyColumns) . ')';
        }

        $query = 'CREATE ';

        if (! empty($options['temporary'])) {
            $query .= 'TEMPORARY ';
        }

        $query .= 'TABLE ' . $name . ' (' . $queryFields . ') ';
        $query .= $this->buildTableOptions($options);
        $query .= $this->buildPartitionOptions($options);

        $sql    = [$query];
        $engine = 'INNODB';

        if (isset($options['engine'])) {
            $engine = strtoupper(trim($options['engine']));
        }

        // Propagate foreign key constraints only for InnoDB.
        if (isset($options['foreignKeys']) && $engine === 'INNODB') {
            foreach ((array) $options['foreignKeys'] as $definition) {
                $sql[] = $this->getCreateForeignKeySQL($definition, $name);
            }
        }

        return $sql;
    }

    /**
     * {@inheritdoc}
     */
    public function getDefaultValueDeclarationSQL(array $column): string
    {
        // Unset the default value if the given column definition does not allow default values.
        if ($column['type'] instanceof TextType || $column['type'] instanceof BlobType) {
            $column['default'] = null;
        }

        return parent::getDefaultValueDeclarationSQL($column);
    }

    /**
     * Build SQL for table options
     *
     * @param mixed[] $options
     */
    private function buildTableOptions(array $options): string
    {
        if (isset($options['table_options'])) {
            return $options['table_options'];
        }

        $tableOptions = [];

        // Charset
        if (! isset($options['charset'])) {
            $options['charset'] = 'utf8';
        }

        $tableOptions[] = sprintf('DEFAULT CHARACTER SET %s', $options['charset']);

        // Collate
        if (! isset($options['collate'])) {
            $options['collate'] = $options['charset'] . '_unicode_ci';
        }

        $tableOptions[] = $this->getColumnCollationDeclarationSQL($options['collate']);

        // Engine
        if (! isset($options['engine'])) {
            $options['engine'] = 'InnoDB';
        }

        $tableOptions[] = sprintf('ENGINE = %s', $options['engine']);

        // Auto increment
        if (isset($options['auto_increment'])) {
            $tableOptions[] = sprintf('AUTO_INCREMENT = %s', $options['auto_increment']);
        }

        // Comment
        if (isset($options['comment'])) {
            $tableOptions[] = sprintf('COMMENT = %s ', $this->quoteStringLiteral($options['comment']));
        }

        // Row format
        if (isset($options['row_format'])) {
            $tableOptions[] = sprintf('ROW_FORMAT = %s', $options['row_format']);
        }

        return implode(' ', $tableOptions);
    }

    /**
     * Build SQL for partition options.
     *
     * @param mixed[] $options
     */
    private function buildPartitionOptions(array $options): string
    {
        return isset($options['partition_options'])
            ? ' ' . $options['partition_options']
            : '';
    }

    /**
     * {@inheritDoc}
     */
    public function getAlterTableSQL(TableDiff $diff): array
    {
        $columnSql  = [];
        $queryParts = [];
        $newName    = $diff->getNewName();

        if ($newName !== null) {
            $queryParts[] = 'RENAME TO ' . $newName->getQuotedName($this);
        }

        foreach ($diff->addedColumns as $column) {
            if ($this->onSchemaAlterTableAddColumn($column, $diff, $columnSql)) {
                continue;
            }

            $columnArray = array_merge($column->toArray(), [
                'comment' => $this->getColumnComment($column),
            ]);

            $queryParts[] = 'ADD ' . $this->getColumnDeclarationSQL($column->getQuotedName($this), $columnArray);
        }

        foreach ($diff->removedColumns as $column) {
            if ($this->onSchemaAlterTableRemoveColumn($column, $diff, $columnSql)) {
                continue;
            }

            $queryParts[] =  'DROP ' . $column->getQuotedName($this);
        }

        foreach ($diff->changedColumns as $columnDiff) {
            if ($this->onSchemaAlterTableChangeColumn($columnDiff, $diff, $columnSql)) {
                continue;
            }

            $column      = $columnDiff->column;
            $columnArray = $column->toArray();

            // Don't propagate default value changes for unsupported column types.
            if (
                $columnDiff->hasChanged('default') &&
                count($columnDiff->changedProperties) === 1 &&
                ($columnArray['type'] instanceof TextType || $columnArray['type'] instanceof BlobType)
            ) {
                continue;
            }

            $columnArray['comment'] = $this->getColumnComment($column);
            $queryParts[]           =  'CHANGE ' . ($columnDiff->getOldColumnName()->getQuotedName($this)) . ' '
                    . $this->getColumnDeclarationSQL($column->getQuotedName($this), $columnArray);
        }

        foreach ($diff->renamedColumns as $oldColumnName => $column) {
            if ($this->onSchemaAlterTableRenameColumn($oldColumnName, $column, $diff, $columnSql)) {
                continue;
            }

            $oldColumnName          = new Identifier($oldColumnName);
            $columnArray            = $column->toArray();
            $columnArray['comment'] = $this->getColumnComment($column);
            $queryParts[]           =  'CHANGE ' . $oldColumnName->getQuotedName($this) . ' '
                    . $this->getColumnDeclarationSQL($column->getQuotedName($this), $columnArray);
        }

        if (isset($diff->addedIndexes['primary'])) {
            $keyColumns   = array_unique(array_values($diff->addedIndexes['primary']->getColumns()));
            $queryParts[] = 'ADD PRIMARY KEY (' . implode(', ', $keyColumns) . ')';
            unset($diff->addedIndexes['primary']);
        } elseif (isset($diff->changedIndexes['primary'])) {
            // Necessary in case the new primary key includes a new auto_increment column
            foreach ($diff->changedIndexes['primary']->getColumns() as $columnName) {
                if (isset($diff->addedColumns[$columnName]) && $diff->addedColumns[$columnName]->getAutoincrement()) {
                    $keyColumns   = array_unique(array_values($diff->changedIndexes['primary']->getColumns()));
                    $queryParts[] = 'DROP PRIMARY KEY';
                    $queryParts[] = 'ADD PRIMARY KEY (' . implode(', ', $keyColumns) . ')';
                    unset($diff->changedIndexes['primary']);
                    break;
                }
            }
        }

        $sql      = [];
        $tableSql = [];

        if (! $this->onSchemaAlterTable($diff, $tableSql)) {
            if (count($queryParts) > 0) {
                $sql[] = 'ALTER TABLE ' . $diff->getName($this)->getQuotedName($this) . ' '
                    . implode(', ', $queryParts);
            }

            $sql = array_merge(
                $this->getPreAlterTableIndexForeignKeySQL($diff),
                $sql,
                $this->getPostAlterTableIndexForeignKeySQL($diff)
            );
        }

        return array_merge($sql, $tableSql, $columnSql);
    }

    /**
     * {@inheritDoc}
     */
    protected function getPreAlterTableIndexForeignKeySQL(TableDiff $diff): array
    {
        $sql   = [];
        $table = $diff->getName($this)->getQuotedName($this);

        foreach ($diff->changedIndexes as $changedIndex) {
            $sql = array_merge($sql, $this->getPreAlterTableAlterPrimaryKeySQL($diff, $changedIndex));
        }

        foreach ($diff->removedIndexes as $remKey => $remIndex) {
            $sql = array_merge($sql, $this->getPreAlterTableAlterPrimaryKeySQL($diff, $remIndex));

            foreach ($diff->addedIndexes as $addKey => $addIndex) {
                if ($remIndex->getColumns() !== $addIndex->getColumns()) {
                    continue;
                }

                $indexClause = 'INDEX ' . $addIndex->getName();

                if ($addIndex->isPrimary()) {
                    $indexClause = 'PRIMARY KEY';
                } elseif ($addIndex->isUnique()) {
                    $indexClause = 'UNIQUE INDEX ' . $addIndex->getName();
                }

                $query  = 'ALTER TABLE ' . $table . ' DROP INDEX ' . $remIndex->getName() . ', ';
                $query .= 'ADD ' . $indexClause;
                $query .= ' (' . $this->getIndexFieldDeclarationListSQL($addIndex) . ')';

                $sql[] = $query;

                unset($diff->removedIndexes[$remKey], $diff->addedIndexes[$addKey]);

                break;
            }
        }

        $engine = 'INNODB';

        if ($diff->fromTable instanceof Table && $diff->fromTable->hasOption('engine')) {
            $engine = strtoupper(trim($diff->fromTable->getOption('engine')));
        }

        // Suppress foreign key constraint propagation on non-supporting engines.
        if ($engine !== 'INNODB') {
            $diff->addedForeignKeys   = [];
            $diff->changedForeignKeys = [];
            $diff->removedForeignKeys = [];
        }

        $sql = array_merge(
            $sql,
            $this->getPreAlterTableAlterIndexForeignKeySQL($diff),
            parent::getPreAlterTableIndexForeignKeySQL($diff),
            $this->getPreAlterTableRenameIndexForeignKeySQL($diff)
        );

        return $sql;
    }

    /**
     * @return string[]
     *
     * @throws Exception
     */
    private function getPreAlterTableAlterPrimaryKeySQL(TableDiff $diff, Index $index): array
    {
        $sql = [];

        if (! $index->isPrimary() || ! $diff->fromTable instanceof Table) {
            return $sql;
        }

        $tableName = $diff->getName($this)->getQuotedName($this);

        // Dropping primary keys requires to unset autoincrement attribute on the particular column first.
        foreach ($index->getColumns() as $columnName) {
            if (! $diff->fromTable->hasColumn($columnName)) {
                continue;
            }

            $column = $diff->fromTable->getColumn($columnName);

            if (! $column->getAutoincrement()) {
                continue;
            }

            $column->setAutoincrement(false);

            $sql[] = 'ALTER TABLE ' . $tableName . ' MODIFY ' .
                $this->getColumnDeclarationSQL($column->getQuotedName($this), $column->toArray());

            // original autoincrement information might be needed later on by other parts of the table alteration
            $column->setAutoincrement(true);
        }

        return $sql;
    }

    /**
     * @param TableDiff $diff The table diff to gather the SQL for.
     *
     * @return string[]
     *
     * @throws Exception
     */
    private function getPreAlterTableAlterIndexForeignKeySQL(TableDiff $diff): array
    {
        $sql   = [];
        $table = $diff->getName($this)->getQuotedName($this);

        foreach ($diff->changedIndexes as $changedIndex) {
            // Changed primary key
            if (! $changedIndex->isPrimary() || ! ($diff->fromTable instanceof Table)) {
                continue;
            }

            foreach ($diff->fromTable->getPrimaryKeyColumns() as $columnName => $column) {
                // Check if an autoincrement column was dropped from the primary key.
                if (! $column->getAutoincrement() || in_array($columnName, $changedIndex->getColumns(), true)) {
                    continue;
                }

                // The autoincrement attribute needs to be removed from the dropped column
                // before we can drop and recreate the primary key.
                $column->setAutoincrement(false);

                $sql[] = 'ALTER TABLE ' . $table . ' MODIFY ' .
                    $this->getColumnDeclarationSQL($column->getQuotedName($this), $column->toArray());

                // Restore the autoincrement attribute as it might be needed later on
                // by other parts of the table alteration.
                $column->setAutoincrement(true);
            }
        }

        return $sql;
    }

    /**
     * @param TableDiff $diff The table diff to gather the SQL for.
     *
     * @return string[]
     */
    protected function getPreAlterTableRenameIndexForeignKeySQL(TableDiff $diff): array
    {
        $sql       = [];
        $tableName = $diff->getName($this)->getQuotedName($this);

        foreach ($this->getRemainingForeignKeyConstraintsRequiringRenamedIndexes($diff) as $foreignKey) {
            if (in_array($foreignKey, $diff->changedForeignKeys, true)) {
                continue;
            }

            $sql[] = $this->getDropForeignKeySQL($foreignKey, $tableName);
        }

        return $sql;
    }

    /**
     * Returns the remaining foreign key constraints that require one of the renamed indexes.
     *
     * "Remaining" here refers to the diff between the foreign keys currently defined in the associated
     * table and the foreign keys to be removed.
     *
     * @param TableDiff $diff The table diff to evaluate.
     *
     * @return ForeignKeyConstraint[]
     */
    private function getRemainingForeignKeyConstraintsRequiringRenamedIndexes(TableDiff $diff): array
    {
        if (empty($diff->renamedIndexes) || ! $diff->fromTable instanceof Table) {
            return [];
        }

        $foreignKeys = [];
        /** @var ForeignKeyConstraint[] $remainingForeignKeys */
        $remainingForeignKeys = array_diff_key(
            $diff->fromTable->getForeignKeys(),
            $diff->removedForeignKeys
        );

        foreach ($remainingForeignKeys as $foreignKey) {
            foreach ($diff->renamedIndexes as $index) {
                if ($foreignKey->intersectsIndexColumns($index)) {
                    $foreignKeys[] = $foreignKey;

                    break;
                }
            }
        }

        return $foreignKeys;
    }

    /**
     * {@inheritdoc}
     */
    protected function getPostAlterTableIndexForeignKeySQL(TableDiff $diff): array
    {
        return array_merge(
            parent::getPostAlterTableIndexForeignKeySQL($diff),
            $this->getPostAlterTableRenameIndexForeignKeySQL($diff)
        );
    }

    /**
     * @param TableDiff $diff The table diff to gather the SQL for.
     *
     * @return string[]
     */
    protected function getPostAlterTableRenameIndexForeignKeySQL(TableDiff $diff): array
    {
        $sql     = [];
        $newName = $diff->getNewName();

        if ($newName !== null) {
            $tableName = $newName->getQuotedName($this);
        } else {
            $tableName = $diff->getName($this)->getQuotedName($this);
        }

        foreach ($this->getRemainingForeignKeyConstraintsRequiringRenamedIndexes($diff) as $foreignKey) {
            if (in_array($foreignKey, $diff->changedForeignKeys, true)) {
                continue;
            }

            $sql[] = $this->getCreateForeignKeySQL($foreignKey, $tableName);
        }

        return $sql;
    }

    protected function getCreateIndexSQLFlags(Index $index): string
    {
        $type = '';
        if ($index->isUnique()) {
            $type .= 'UNIQUE ';
        } elseif ($index->hasFlag('fulltext')) {
            $type .= 'FULLTEXT ';
        } elseif ($index->hasFlag('spatial')) {
            $type .= 'SPATIAL ';
        }

        return $type;
    }

    /**
     * {@inheritDoc}
     */
    public function getIntegerTypeDeclarationSQL(array $column): string
    {
        return 'INT' . $this->_getCommonIntegerTypeDeclarationSQL($column);
    }

    /**
     * {@inheritDoc}
     */
    public function getBigIntTypeDeclarationSQL(array $column): string
    {
        return 'BIGINT' . $this->_getCommonIntegerTypeDeclarationSQL($column);
    }

    /**
     * {@inheritDoc}
     */
    public function getSmallIntTypeDeclarationSQL(array $column): string
    {
        return 'SMALLINT' . $this->_getCommonIntegerTypeDeclarationSQL($column);
    }

    /**
     * {@inheritdoc}
     */
    public function getFloatDeclarationSQL(array $column): string
    {
        return 'DOUBLE PRECISION' . $this->getUnsignedDeclaration($column);
    }

    /**
     * {@inheritdoc}
     */
    public function getDecimalTypeDeclarationSQL(array $column): string
    {
        return parent::getDecimalTypeDeclarationSQL($column) . $this->getUnsignedDeclaration($column);
    }

    /**
     * Get unsigned declaration for a column.
     *
     * @param mixed[] $columnDef
     */
    private function getUnsignedDeclaration(array $columnDef): string
    {
        return ! empty($columnDef['unsigned']) ? ' UNSIGNED' : '';
    }

    /**
     * {@inheritDoc}
     */
    protected function _getCommonIntegerTypeDeclarationSQL(array $column): string
    {
        $autoinc = '';
        if (! empty($column['autoincrement'])) {
            $autoinc = ' AUTO_INCREMENT';
        }

        return $this->getUnsignedDeclaration($column) . $autoinc;
    }

    public function getColumnCharsetDeclarationSQL(string $charset): string
    {
        return 'CHARACTER SET ' . $charset;
    }

    public function getColumnCollationDeclarationSQL(string $collation): string
    {
        return 'COLLATE ' . $this->quoteSingleIdentifier($collation);
    }

    public function getAdvancedForeignKeyOptionsSQL(ForeignKeyConstraint $foreignKey): string
    {
        $query = '';
        if ($foreignKey->hasOption('match')) {
            $query .= ' MATCH ' . $foreignKey->getOption('match');
        }

        $query .= parent::getAdvancedForeignKeyOptionsSQL($foreignKey);

        return $query;
    }

    /**
     * {@inheritDoc}
     */
    public function getDropIndexSQL($index, $table = null): string
    {
        if ($index instanceof Index) {
            $indexName = $index->getQuotedName($this);
        } elseif (is_string($index)) {
            $indexName = $index;
        } else {
            throw new InvalidArgumentException(
                __METHOD__ . '() expects $index parameter to be string or ' . Index::class . '.'
            );
        }

        if ($table instanceof Table) {
            $table = $table->getQuotedName($this);
        } elseif (! is_string($table)) {
            throw new InvalidArgumentException(
                __METHOD__ . '() expects $table parameter to be string or ' . Table::class . '.'
            );
        }

        if ($index instanceof Index && $index->isPrimary()) {
            // mysql primary keys are always named "PRIMARY",
            // so we cannot use them in statements because of them being keyword.
            return $this->getDropPrimaryKeySQL($table);
        }

        return 'DROP INDEX ' . $indexName . ' ON ' . $table;
    }

    protected function getDropPrimaryKeySQL(string $table): string
    {
        return 'ALTER TABLE ' . $table . ' DROP PRIMARY KEY';
    }

    public function getSetTransactionIsolationSQL(int $level): string
    {
        return 'SET SESSION TRANSACTION ISOLATION LEVEL ' . $this->_getTransactionIsolationLevelSQL($level);
    }

    public function getName(): string
    {
        return 'mysql';
    }

    public function getReadLockSQL(): string
    {
        return 'LOCK IN SHARE MODE';
    }

    protected function initializeDoctrineTypeMappings(): void
    {
        $this->doctrineTypeMapping = [
            'bigint'     => 'bigint',
            'binary'     => 'binary',
            'blob'       => 'blob',
            'char'       => 'string',
            'date'       => 'date',
            'datetime'   => 'datetime',
            'decimal'    => 'decimal',
            'double'     => 'float',
            'float'      => 'float',
            'int'        => 'integer',
            'integer'    => 'integer',
            'longblob'   => 'blob',
            'longtext'   => 'text',
            'mediumblob' => 'blob',
            'mediumint'  => 'integer',
            'mediumtext' => 'text',
            'numeric'    => 'decimal',
            'real'       => 'float',
            'set'        => 'simple_array',
            'smallint'   => 'smallint',
            'string'     => 'string',
            'text'       => 'text',
            'time'       => 'time',
            'timestamp'  => 'datetime',
            'tinyblob'   => 'blob',
            'tinyint'    => 'boolean',
            'tinytext'   => 'text',
            'varbinary'  => 'binary',
            'varchar'    => 'string',
            'year'       => 'date',
        ];
    }

    protected function getReservedKeywordsClass(): string
    {
        return Keywords\MySQLKeywords::class;
    }

    /**
     * {@inheritDoc}
     *
     * MySQL commits a transaction implicitly when DROP TABLE is executed, however not
     * if DROP TEMPORARY TABLE is executed.
     */
    public function getDropTemporaryTableSQL($table): string
    {
        if ($table instanceof Table) {
            $table = $table->getQuotedName($this);
        } elseif (! is_string($table)) {
            throw new InvalidArgumentException(
                __METHOD__ . '() expects $table parameter to be string or ' . Table::class . '.'
            );
        }

        return 'DROP TEMPORARY TABLE ' . $table;
    }

    /**
     * Gets the SQL Snippet used to declare a BLOB column type.
     *     TINYBLOB   : 2 ^  8 - 1 = 255
     *     BLOB       : 2 ^ 16 - 1 = 65535
     *     MEDIUMBLOB : 2 ^ 24 - 1 = 16777215
     *     LONGBLOB   : 2 ^ 32 - 1 = 4294967295
     *
     * {@inheritDoc}
     */
    public function getBlobTypeDeclarationSQL(array $column): string
    {
        if (! empty($column['length']) && is_numeric($column['length'])) {
            $length = $column['length'];

            if ($length <= static::LENGTH_LIMIT_TINYBLOB) {
                return 'TINYBLOB';
            }

            if ($length <= static::LENGTH_LIMIT_BLOB) {
                return 'BLOB';
            }

            if ($length <= static::LENGTH_LIMIT_MEDIUMBLOB) {
                return 'MEDIUMBLOB';
            }
        }

        return 'LONGBLOB';
    }

    public function quoteStringLiteral(string $str): string
    {
        $str = str_replace('\\', '\\\\', $str); // MySQL requires backslashes to be escaped aswell.

        return parent::quoteStringLiteral($str);
    }

    public function getDefaultTransactionIsolationLevel(): int
    {
        return TransactionIsolationLevel::REPEATABLE_READ;
    }

    public function supportsColumnLengthIndexes(): bool
    {
        return true;
    }

    /**
     * Returns an SQL expression representing the given database name or current database name
     *
     * @param string|null $database Database name
     */
    private function getDatabaseNameSql(?string $database): string
    {
        if ($database === null) {
            return 'DATABASE()';
        }

        return $this->quoteStringLiteral($database);
    }
}<|MERGE_RESOLUTION|>--- conflicted
+++ resolved
@@ -315,13 +315,8 @@
         $queryFields = $this->getColumnDeclarationListSQL($columns);
 
         if (isset($options['uniqueConstraints']) && ! empty($options['uniqueConstraints'])) {
-<<<<<<< HEAD
-            foreach ($options['uniqueConstraints'] as $indexName => $definition) {
-                $queryFields .= ', ' . $this->getUniqueConstraintDeclarationSQL($indexName, $definition);
-=======
             foreach ($options['uniqueConstraints'] as $constraintName => $definition) {
                 $queryFields .= ', ' . $this->getUniqueConstraintDeclarationSQL($constraintName, $definition);
->>>>>>> 6b57e8b5
             }
         }
 
@@ -666,6 +661,8 @@
             }
 
             foreach ($diff->fromTable->getPrimaryKeyColumns() as $columnName => $column) {
+                $column = $diff->fromTable->getColumn($columnName);
+
                 // Check if an autoincrement column was dropped from the primary key.
                 if (! $column->getAutoincrement() || in_array($columnName, $changedIndex->getColumns(), true)) {
                     continue;
