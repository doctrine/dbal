--- conflicted
+++ resolved
@@ -15,6 +15,7 @@
 use Doctrine\DBAL\TransactionIsolationLevel;
 use Doctrine\DBAL\Types\BlobType;
 use Doctrine\DBAL\Types\TextType;
+use Doctrine\Deprecations\Deprecation;
 
 use function array_merge;
 use function array_unique;
@@ -372,16 +373,6 @@
             $tableOptions[] = sprintf('DEFAULT CHARACTER SET %s', $options['charset']);
         }
 
-<<<<<<< HEAD
-        if (isset($options['collate'])) {
-            $tableOptions[] = $this->getColumnCollationDeclarationSQL($options['collate']);
-        }
-
-        if (isset($options['engine'])) {
-            $tableOptions[] = sprintf('ENGINE = %s', $options['engine']);
-=======
-        $tableOptions[] = sprintf('DEFAULT CHARACTER SET %s', $options['charset']);
-
         if (isset($options['collate'])) {
             Deprecation::trigger(
                 'doctrine/dbal',
@@ -391,17 +382,12 @@
             $options['collation'] = $options['collate'];
         }
 
-        // Collation
-        if (! isset($options['collation'])) {
-            $options['collation'] = $options['charset'] . '_unicode_ci';
-        }
-
-        $tableOptions[] = $this->getColumnCollationDeclarationSQL($options['collation']);
-
-        // Engine
-        if (! isset($options['engine'])) {
-            $options['engine'] = 'InnoDB';
->>>>>>> dd19bab0
+        if (isset($options['collation'])) {
+            $tableOptions[] = $this->getColumnCollationDeclarationSQL($options['collation']);
+        }
+
+        if (isset($options['engine'])) {
+            $tableOptions[] = sprintf('ENGINE = %s', $options['engine']);
         }
 
         // Auto increment
