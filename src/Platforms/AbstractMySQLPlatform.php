--- conflicted
+++ resolved
@@ -208,36 +208,8 @@
     }
 
     /**
-<<<<<<< HEAD
-=======
-     * @deprecated The SQL used for schema introspection is an implementation detail and should not be relied upon.
-     *
-     * {@inheritDoc}
-     */
-    public function getListTablesSQL()
-    {
-        return "SHOW FULL TABLES WHERE Table_type = 'BASE TABLE'";
-    }
-
-    /**
-     * @deprecated The SQL used for schema introspection is an implementation detail and should not be relied upon.
-     *
-     * {@inheritDoc}
-     */
-    public function getListTableColumnsSQL($table, $database = null)
-    {
-        return 'SELECT COLUMN_NAME AS Field, COLUMN_TYPE AS Type, IS_NULLABLE AS `Null`, ' .
-               'COLUMN_KEY AS `Key`, COLUMN_DEFAULT AS `Default`, EXTRA AS Extra, COLUMN_COMMENT AS Comment, ' .
-               'CHARACTER_SET_NAME AS CharacterSet, COLLATION_NAME AS Collation ' .
-               'FROM information_schema.COLUMNS WHERE TABLE_SCHEMA = ' . $this->getDatabaseNameSQL($database) .
-               ' AND TABLE_NAME = ' . $this->quoteStringLiteral($table) .
-               ' ORDER BY ORDINAL_POSITION ASC';
-    }
-
-    /**
      * @deprecated Use {@see getColumnTypeSQLSnippet()} instead.
      *
->>>>>>> 0376c0f3
      * The SQL snippets required to elucidate a column type
      *
      * Returns an array of the form [column type SELECT snippet, additional JOIN statement snippet]
