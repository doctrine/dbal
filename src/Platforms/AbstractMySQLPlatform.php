<?php

declare(strict_types=1);

namespace Doctrine\DBAL\Platforms;

use Doctrine\DBAL\Exception;
use Doctrine\DBAL\Platforms\Keywords\KeywordList;
use Doctrine\DBAL\Platforms\Keywords\MySQLKeywords;
use Doctrine\DBAL\Schema\ForeignKeyConstraint;
use Doctrine\DBAL\Schema\Identifier;
use Doctrine\DBAL\Schema\Index;
use Doctrine\DBAL\Schema\Table;
use Doctrine\DBAL\Schema\TableDiff;
use Doctrine\DBAL\TransactionIsolationLevel;
use Doctrine\Deprecations\Deprecation;

use function array_merge;
use function array_unique;
use function array_values;
use function count;
use function implode;
use function in_array;
use function is_numeric;
use function sprintf;
use function str_replace;
use function strcasecmp;
use function strtoupper;
use function trim;

/**
 * Provides the base implementation for the lowest versions of supported MySQL-like database platforms.
 */
abstract class AbstractMySQLPlatform extends AbstractPlatform
{
    public const LENGTH_LIMIT_TINYTEXT   = 255;
    public const LENGTH_LIMIT_TEXT       = 65535;
    public const LENGTH_LIMIT_MEDIUMTEXT = 16777215;

    public const LENGTH_LIMIT_TINYBLOB   = 255;
    public const LENGTH_LIMIT_BLOB       = 65535;
    public const LENGTH_LIMIT_MEDIUMBLOB = 16777215;

    protected function doModifyLimitQuery(string $query, ?int $limit, int $offset): string
    {
        if ($limit !== null) {
            $query .= sprintf(' LIMIT %d', $limit);

            if ($offset > 0) {
                $query .= sprintf(' OFFSET %d', $offset);
            }
        } elseif ($offset > 0) {
            // 2^64-1 is the maximum of unsigned BIGINT, the biggest limit possible
            $query .= sprintf(' LIMIT 18446744073709551615 OFFSET %d', $offset);
        }

        return $query;
    }

    /**
     * @deprecated Use {@see quoteIdentifier()} to quote identifiers instead.
     */
    public function getIdentifierQuoteCharacter(): string
    {
        Deprecation::triggerIfCalledFromOutside(
            'doctrine/dbal',
            'https://github.com/doctrine/dbal/pull/5388',
            'AbstractMySQLPlatform::getIdentifierQuoteCharacter() is deprecated. Use quoteIdentifier() instead.'
        );

        return '`';
    }

    public function getRegexpExpression(): string
    {
        return 'RLIKE';
    }

    public function getLocateExpression(string $string, string $substring, ?string $start = null): string
    {
        if ($start === null) {
            return sprintf('LOCATE(%s, %s)', $substring, $string);
        }

        return sprintf('LOCATE(%s, %s, %s)', $substring, $string, $start);
    }

    public function getConcatExpression(string ...$string): string
    {
        return sprintf('CONCAT(%s)', implode(', ', $string));
    }

    protected function getDateArithmeticIntervalExpression(
        string $date,
        string $operator,
        string $interval,
        string $unit
    ): string {
        $function = $operator === '+' ? 'DATE_ADD' : 'DATE_SUB';

        return $function . '(' . $date . ', INTERVAL ' . $interval . ' ' . $unit . ')';
    }

    public function getDateDiffExpression(string $date1, string $date2): string
    {
        return 'DATEDIFF(' . $date1 . ', ' . $date2 . ')';
    }

    public function getCurrentDatabaseExpression(): string
    {
        return 'DATABASE()';
    }

    public function getLengthExpression(string $string): string
    {
        return 'CHAR_LENGTH(' . $string . ')';
    }

    public function getListDatabasesSQL(): string
    {
        return 'SHOW DATABASES';
    }

    public function getListViewsSQL(string $database): string
    {
        return 'SELECT * FROM information_schema.VIEWS WHERE TABLE_SCHEMA = ' . $this->quoteStringLiteral($database);
    }

    /**
     * Gets the SQL snippet used to declare a CLOB column type.
     *     TINYTEXT   : 2 ^  8 - 1 = 255
     *     TEXT       : 2 ^ 16 - 1 = 65535
     *     MEDIUMTEXT : 2 ^ 24 - 1 = 16777215
     *     LONGTEXT   : 2 ^ 32 - 1 = 4294967295
     *
     * {@inheritDoc}
     */
    public function getClobTypeDeclarationSQL(array $column): string
    {
        if (! empty($column['length']) && is_numeric($column['length'])) {
            $length = $column['length'];

            if ($length <= static::LENGTH_LIMIT_TINYTEXT) {
                return 'TINYTEXT';
            }

            if ($length <= static::LENGTH_LIMIT_TEXT) {
                return 'TEXT';
            }

            if ($length <= static::LENGTH_LIMIT_MEDIUMTEXT) {
                return 'MEDIUMTEXT';
            }
        }

        return 'LONGTEXT';
    }

    /**
     * {@inheritDoc}
     */
    public function getDateTimeTypeDeclarationSQL(array $column): string
    {
        if (isset($column['version']) && $column['version'] === true) {
            return 'TIMESTAMP';
        }

        return 'DATETIME';
    }

    /**
     * {@inheritDoc}
     */
    public function getDateTypeDeclarationSQL(array $column): string
    {
        return 'DATE';
    }

    /**
     * {@inheritDoc}
     */
    public function getTimeTypeDeclarationSQL(array $column): string
    {
        return 'TIME';
    }

    /**
     * {@inheritDoc}
     */
    public function getBooleanTypeDeclarationSQL(array $column): string
    {
        return 'TINYINT(1)';
    }

    /**
     * {@inheritDoc}
     *
     * MySQL supports this through AUTO_INCREMENT columns.
     */
    public function supportsIdentityColumns(): bool
    {
        return true;
    }

    public function supportsInlineColumnComments(): bool
    {
        return true;
    }

    public function supportsColumnCollation(): bool
    {
        return true;
    }

    /**
     * @deprecated The SQL used for schema introspection is an implementation detail and should not be relied upon.
     */
    public function getListTablesSQL(): string
    {
        return "SHOW FULL TABLES WHERE Table_type = 'BASE TABLE'";
    }

    /**
     * {@inheritDoc}
     */
<<<<<<< HEAD
    protected function _getCreateTableSQL(string $name, array $columns, array $options = []): array
=======
    public function getListTableColumnsSQL($table, $database = null)
    {
        return 'SELECT COLUMN_NAME AS Field, COLUMN_TYPE AS Type, IS_NULLABLE AS `Null`, ' .
               'COLUMN_KEY AS `Key`, COLUMN_DEFAULT AS `Default`, EXTRA AS Extra, COLUMN_COMMENT AS Comment, ' .
               'CHARACTER_SET_NAME AS CharacterSet, COLLATION_NAME AS Collation ' .
               'FROM information_schema.COLUMNS WHERE TABLE_SCHEMA = ' . $this->getDatabaseNameSQL($database) .
               ' AND TABLE_NAME = ' . $this->quoteStringLiteral($table) .
               ' ORDER BY ORDINAL_POSITION ASC';
    }

    /**
     * @deprecated The SQL used for schema introspection is an implementation detail and should not be relied upon.
     */
    public function getListTableMetadataSQL(string $table, ?string $database = null): string
    {
        return sprintf(
            <<<'SQL'
SELECT t.ENGINE,
       t.AUTO_INCREMENT,
       t.TABLE_COMMENT,
       t.CREATE_OPTIONS,
       t.TABLE_COLLATION,
       ccsa.CHARACTER_SET_NAME
FROM information_schema.TABLES t
    INNER JOIN information_schema.`COLLATION_CHARACTER_SET_APPLICABILITY` ccsa
        ON ccsa.COLLATION_NAME = t.TABLE_COLLATION
WHERE TABLE_TYPE = 'BASE TABLE' AND TABLE_SCHEMA = %s AND TABLE_NAME = %s
SQL
            ,
            $this->getDatabaseNameSQL($database),
            $this->quoteStringLiteral($table)
        );
    }

    /**
     * {@inheritDoc}
     */
    public function getCreateTablesSQL(array $tables): array
    {
        $sql = [];

        foreach ($tables as $table) {
            $sql = array_merge($sql, $this->getCreateTableWithoutForeignKeysSQL($table));
        }

        foreach ($tables as $table) {
            if (! $table->hasOption('engine') || $this->engineSupportsForeignKeys($table->getOption('engine'))) {
                foreach ($table->getForeignKeys() as $foreignKey) {
                    $sql[] = $this->getCreateForeignKeySQL(
                        $foreignKey,
                        $table->getQuotedName($this)
                    );
                }
            } elseif (count($table->getForeignKeys()) > 0) {
                Deprecation::trigger(
                    'doctrine/dbal',
                    'https://github.com/doctrine/dbal/pull/5414',
                    'Relying on the DBAL not generating DDL for foreign keys on MySQL engines'
                        . ' other than InnoDB is deprecated. Define foreign key constraints only if they are necessary.'
                );
            }
        }

        return $sql;
    }

    /**
     * {@inheritDoc}
     */
    protected function _getCreateTableSQL($name, array $columns, array $options = [])
>>>>>>> 7129c3ee
    {
        $queryFields = $this->getColumnDeclarationListSQL($columns);

        if (isset($options['uniqueConstraints']) && ! empty($options['uniqueConstraints'])) {
            foreach ($options['uniqueConstraints'] as $definition) {
                $queryFields .= ', ' . $this->getUniqueConstraintDeclarationSQL($definition);
            }
        }

        // add all indexes
        if (isset($options['indexes']) && ! empty($options['indexes'])) {
            foreach ($options['indexes'] as $definition) {
                $queryFields .= ', ' . $this->getIndexDeclarationSQL($definition);
            }
        }

        // attach all primary keys
        if (isset($options['primary']) && ! empty($options['primary'])) {
            $keyColumns   = array_unique(array_values($options['primary']));
            $queryFields .= ', PRIMARY KEY(' . implode(', ', $keyColumns) . ')';
        }

        $sql = ['CREATE'];

        if (! empty($options['temporary'])) {
            $sql[] = 'TEMPORARY';
        }

        $sql[] = 'TABLE ' . $name . ' (' . $queryFields . ')';

<<<<<<< HEAD
        $tableOptions = $this->buildTableOptions($options);

        if ($tableOptions !== '') {
            $sql[] = $tableOptions;
        }
=======
        $sql = [$query];
>>>>>>> 7129c3ee

        if (isset($options['partition_options'])) {
            $sql[] = $options['partition_options'];
        }

        $sql = [implode(' ', $sql)];

        // Propagate foreign key constraints only for InnoDB.
<<<<<<< HEAD
        if (
            isset($options['foreignKeys'])
            && (! isset($options['engine']) || strcasecmp($options['engine'], 'InnoDB') === 0)
        ) {
            foreach ($options['foreignKeys'] as $definition) {
                $sql[] = $this->getCreateForeignKeySQL($definition, $name);
=======
        if (isset($options['foreignKeys'])) {
            if (! isset($options['engine']) || $this->engineSupportsForeignKeys($options['engine'])) {
                foreach ($options['foreignKeys'] as $definition) {
                    $sql[] = $this->getCreateForeignKeySQL($definition, $name);
                }
            } elseif (count($options['foreignKeys']) > 0) {
                Deprecation::trigger(
                    'doctrine/dbal',
                    'https://github.com/doctrine/dbal/pull/5414',
                    'Relying on the DBAL not generating DDL for foreign keys on MySQL engines'
                        . ' other than InnoDB is deprecated. Define foreign key constraints only if they are necessary.'
                );
>>>>>>> 7129c3ee
            }
        }

        return $sql;
    }

    /**
     * Build SQL for table options
     *
     * @param mixed[] $options
     */
    private function buildTableOptions(array $options): string
    {
        if (isset($options['table_options'])) {
            return $options['table_options'];
        }

        $tableOptions = [];

        if (isset($options['charset'])) {
            $tableOptions[] = sprintf('DEFAULT CHARACTER SET %s', $options['charset']);
        }

        if (isset($options['collation'])) {
            $tableOptions[] = $this->getColumnCollationDeclarationSQL($options['collation']);
        }

        if (isset($options['engine'])) {
            $tableOptions[] = sprintf('ENGINE = %s', $options['engine']);
        }

        // Auto increment
        if (isset($options['auto_increment'])) {
            $tableOptions[] = sprintf('AUTO_INCREMENT = %s', $options['auto_increment']);
        }

        // Comment
        if (isset($options['comment'])) {
            $tableOptions[] = sprintf('COMMENT = %s ', $this->quoteStringLiteral($options['comment']));
        }

        // Row format
        if (isset($options['row_format'])) {
            $tableOptions[] = sprintf('ROW_FORMAT = %s', $options['row_format']);
        }

        return implode(' ', $tableOptions);
    }

    /**
<<<<<<< HEAD
=======
     * Build SQL for partition options.
     *
     * @param mixed[] $options
     */
    private function buildPartitionOptions(array $options): string
    {
        return isset($options['partition_options'])
            ? ' ' . $options['partition_options']
            : '';
    }

    private function engineSupportsForeignKeys(string $engine): bool
    {
        return strcasecmp(trim($engine), 'InnoDB') === 0;
    }

    /**
>>>>>>> 7129c3ee
     * {@inheritDoc}
     */
    public function getAlterTableSQL(TableDiff $diff): array
    {
        $columnSql  = [];
        $queryParts = [];
        $newName    = $diff->getNewName();

        if ($newName !== null) {
            $queryParts[] = 'RENAME TO ' . $newName->getQuotedName($this);
        }

        foreach ($diff->addedColumns as $column) {
            if ($this->onSchemaAlterTableAddColumn($column, $diff, $columnSql)) {
                continue;
            }

            $columnArray = array_merge($column->toArray(), [
                'comment' => $column->getComment(),
            ]);

            $queryParts[] = 'ADD ' . $this->getColumnDeclarationSQL($column->getQuotedName($this), $columnArray);
        }

        foreach ($diff->removedColumns as $column) {
            if ($this->onSchemaAlterTableRemoveColumn($column, $diff, $columnSql)) {
                continue;
            }

            $queryParts[] =  'DROP ' . $column->getQuotedName($this);
        }

        foreach ($diff->changedColumns as $columnDiff) {
            if ($this->onSchemaAlterTableChangeColumn($columnDiff, $diff, $columnSql)) {
                continue;
            }

            $column      = $columnDiff->column;
            $columnArray = $column->toArray();

            $columnArray['comment'] = $column->getComment();
            $queryParts[]           =  'CHANGE ' . ($columnDiff->getOldColumnName()->getQuotedName($this)) . ' '
                . $this->getColumnDeclarationSQL($column->getQuotedName($this), $columnArray);
        }

        foreach ($diff->renamedColumns as $oldColumnName => $column) {
            if ($this->onSchemaAlterTableRenameColumn($oldColumnName, $column, $diff, $columnSql)) {
                continue;
            }

            $oldColumnName          = new Identifier($oldColumnName);
            $columnArray            = $column->toArray();
            $columnArray['comment'] = $column->getComment();
            $queryParts[]           =  'CHANGE ' . $oldColumnName->getQuotedName($this) . ' '
                . $this->getColumnDeclarationSQL($column->getQuotedName($this), $columnArray);
        }

        if (isset($diff->addedIndexes['primary'])) {
            $keyColumns   = array_unique(array_values($diff->addedIndexes['primary']->getColumns()));
            $queryParts[] = 'ADD PRIMARY KEY (' . implode(', ', $keyColumns) . ')';
            unset($diff->addedIndexes['primary']);
        } elseif (isset($diff->changedIndexes['primary'])) {
            // Necessary in case the new primary key includes a new auto_increment column
            foreach ($diff->changedIndexes['primary']->getColumns() as $columnName) {
                if (isset($diff->addedColumns[$columnName]) && $diff->addedColumns[$columnName]->getAutoincrement()) {
                    $keyColumns   = array_unique(array_values($diff->changedIndexes['primary']->getColumns()));
                    $queryParts[] = 'DROP PRIMARY KEY';
                    $queryParts[] = 'ADD PRIMARY KEY (' . implode(', ', $keyColumns) . ')';
                    unset($diff->changedIndexes['primary']);
                    break;
                }
            }
        }

        $sql      = [];
        $tableSql = [];

        if (! $this->onSchemaAlterTable($diff, $tableSql)) {
            if (count($queryParts) > 0) {
                $sql[] = 'ALTER TABLE ' . $diff->getName($this)->getQuotedName($this) . ' '
                    . implode(', ', $queryParts);
            }

            $sql = array_merge(
                $this->getPreAlterTableIndexForeignKeySQL($diff),
                $sql,
                $this->getPostAlterTableIndexForeignKeySQL($diff)
            );
        }

        return array_merge($sql, $tableSql, $columnSql);
    }

    /**
     * {@inheritDoc}
     */
    protected function getPreAlterTableIndexForeignKeySQL(TableDiff $diff): array
    {
        $sql   = [];
        $table = $diff->getName($this)->getQuotedName($this);

        foreach ($diff->changedIndexes as $changedIndex) {
            $sql = array_merge($sql, $this->getPreAlterTableAlterPrimaryKeySQL($diff, $changedIndex));
        }

        foreach ($diff->removedIndexes as $remKey => $remIndex) {
            $sql = array_merge($sql, $this->getPreAlterTableAlterPrimaryKeySQL($diff, $remIndex));

            foreach ($diff->addedIndexes as $addKey => $addIndex) {
                if ($remIndex->getColumns() !== $addIndex->getColumns()) {
                    continue;
                }

                $indexClause = 'INDEX ' . $addIndex->getName();

                if ($addIndex->isPrimary()) {
                    $indexClause = 'PRIMARY KEY';
                } elseif ($addIndex->isUnique()) {
                    $indexClause = 'UNIQUE INDEX ' . $addIndex->getName();
                }

                $query  = 'ALTER TABLE ' . $table . ' DROP INDEX ' . $remIndex->getName() . ', ';
                $query .= 'ADD ' . $indexClause;
                $query .= ' (' . $this->getIndexFieldDeclarationListSQL($addIndex) . ')';

                $sql[] = $query;

                unset($diff->removedIndexes[$remKey], $diff->addedIndexes[$addKey]);

                break;
            }
        }

        $engine = 'INNODB';

        if ($diff->fromTable instanceof Table && $diff->fromTable->hasOption('engine')) {
            $engine = strtoupper(trim($diff->fromTable->getOption('engine')));
        }

        // Suppress foreign key constraint propagation on non-supporting engines.
        if ($engine !== 'INNODB') {
            $diff->addedForeignKeys   = [];
            $diff->changedForeignKeys = [];
            $diff->removedForeignKeys = [];
        }

        return array_merge(
            $sql,
            $this->getPreAlterTableAlterIndexForeignKeySQL($diff),
            parent::getPreAlterTableIndexForeignKeySQL($diff),
            $this->getPreAlterTableRenameIndexForeignKeySQL($diff)
        );
    }

    /**
     * @return string[]
     *
     * @throws Exception
     */
    private function getPreAlterTableAlterPrimaryKeySQL(TableDiff $diff, Index $index): array
    {
        $sql = [];

        if (! $index->isPrimary() || ! $diff->fromTable instanceof Table) {
            return $sql;
        }

        $tableName = $diff->getName($this)->getQuotedName($this);

        // Dropping primary keys requires to unset autoincrement attribute on the particular column first.
        foreach ($index->getColumns() as $columnName) {
            if (! $diff->fromTable->hasColumn($columnName)) {
                continue;
            }

            $column = $diff->fromTable->getColumn($columnName);

            if (! $column->getAutoincrement()) {
                continue;
            }

            $column->setAutoincrement(false);

            $sql[] = 'ALTER TABLE ' . $tableName . ' MODIFY ' .
                $this->getColumnDeclarationSQL($column->getQuotedName($this), $column->toArray());

            // original autoincrement information might be needed later on by other parts of the table alteration
            $column->setAutoincrement(true);
        }

        return $sql;
    }

    /**
     * @param TableDiff $diff The table diff to gather the SQL for.
     *
     * @return string[]
     *
     * @throws Exception
     */
    private function getPreAlterTableAlterIndexForeignKeySQL(TableDiff $diff): array
    {
        $sql   = [];
        $table = $diff->getName($this)->getQuotedName($this);

        foreach ($diff->changedIndexes as $changedIndex) {
            // Changed primary key
            if (! $changedIndex->isPrimary() || ! ($diff->fromTable instanceof Table)) {
                continue;
            }

            foreach ($diff->fromTable->getPrimaryKeyColumns() as $columnName => $column) {
                $column = $diff->fromTable->getColumn($columnName);

                // Check if an autoincrement column was dropped from the primary key.
                if (! $column->getAutoincrement() || in_array($columnName, $changedIndex->getColumns(), true)) {
                    continue;
                }

                // The autoincrement attribute needs to be removed from the dropped column
                // before we can drop and recreate the primary key.
                $column->setAutoincrement(false);

                $sql[] = 'ALTER TABLE ' . $table . ' MODIFY ' .
                    $this->getColumnDeclarationSQL($column->getQuotedName($this), $column->toArray());

                // Restore the autoincrement attribute as it might be needed later on
                // by other parts of the table alteration.
                $column->setAutoincrement(true);
            }
        }

        return $sql;
    }

    /**
     * @param TableDiff $diff The table diff to gather the SQL for.
     *
     * @return string[]
     */
    protected function getPreAlterTableRenameIndexForeignKeySQL(TableDiff $diff): array
    {
        return [];
    }

    protected function getCreateIndexSQLFlags(Index $index): string
    {
        $type = '';
        if ($index->isUnique()) {
            $type .= 'UNIQUE ';
        } elseif ($index->hasFlag('fulltext')) {
            $type .= 'FULLTEXT ';
        } elseif ($index->hasFlag('spatial')) {
            $type .= 'SPATIAL ';
        }

        return $type;
    }

    /**
     * {@inheritDoc}
     */
    public function getIntegerTypeDeclarationSQL(array $column): string
    {
        return 'INT' . $this->_getCommonIntegerTypeDeclarationSQL($column);
    }

    /**
     * {@inheritDoc}
     */
    public function getBigIntTypeDeclarationSQL(array $column): string
    {
        return 'BIGINT' . $this->_getCommonIntegerTypeDeclarationSQL($column);
    }

    /**
     * {@inheritDoc}
     */
    public function getSmallIntTypeDeclarationSQL(array $column): string
    {
        return 'SMALLINT' . $this->_getCommonIntegerTypeDeclarationSQL($column);
    }

    /**
     * {@inheritdoc}
     */
    public function getFloatDeclarationSQL(array $column): string
    {
        return 'DOUBLE PRECISION' . $this->getUnsignedDeclaration($column);
    }

    /**
     * {@inheritdoc}
     */
    public function getDecimalTypeDeclarationSQL(array $column): string
    {
        return parent::getDecimalTypeDeclarationSQL($column) . $this->getUnsignedDeclaration($column);
    }

    /**
     * Get unsigned declaration for a column.
     *
     * @param mixed[] $columnDef
     */
    private function getUnsignedDeclaration(array $columnDef): string
    {
        return ! empty($columnDef['unsigned']) ? ' UNSIGNED' : '';
    }

    /**
     * {@inheritDoc}
     */
    protected function _getCommonIntegerTypeDeclarationSQL(array $column): string
    {
        $autoinc = '';
        if (! empty($column['autoincrement'])) {
            $autoinc = ' AUTO_INCREMENT';
        }

        return $this->getUnsignedDeclaration($column) . $autoinc;
    }

    public function getColumnCharsetDeclarationSQL(string $charset): string
    {
        return 'CHARACTER SET ' . $charset;
    }

    public function getColumnCollationDeclarationSQL(string $collation): string
    {
        return 'COLLATE ' . $this->quoteSingleIdentifier($collation);
    }

    public function getAdvancedForeignKeyOptionsSQL(ForeignKeyConstraint $foreignKey): string
    {
        $query = '';
        if ($foreignKey->hasOption('match')) {
            $query .= ' MATCH ' . $foreignKey->getOption('match');
        }

        $query .= parent::getAdvancedForeignKeyOptionsSQL($foreignKey);

        return $query;
    }

    public function getDropIndexSQL(string $name, string $table): string
    {
        return 'DROP INDEX ' . $name . ' ON ' . $table;
    }

    /**
     * The `ALTER TABLE ... DROP CONSTRAINT` syntax is only available as of MySQL 8.0.19.
     *
     * @link https://dev.mysql.com/doc/refman/8.0/en/alter-table.html
     */
    public function getDropUniqueConstraintSQL(string $name, string $tableName): string
    {
        return $this->getDropIndexSQL($name, $tableName);
    }

    public function getSetTransactionIsolationSQL(int $level): string
    {
        return 'SET SESSION TRANSACTION ISOLATION LEVEL ' . $this->_getTransactionIsolationLevelSQL($level);
    }

    public function getReadLockSQL(): string
    {
        return 'LOCK IN SHARE MODE';
    }

    protected function initializeDoctrineTypeMappings(): void
    {
        $this->doctrineTypeMapping = [
            'bigint'     => 'bigint',
            'binary'     => 'binary',
            'blob'       => 'blob',
            'char'       => 'string',
            'date'       => 'date',
            'datetime'   => 'datetime',
            'decimal'    => 'decimal',
            'double'     => 'float',
            'float'      => 'float',
            'int'        => 'integer',
            'integer'    => 'integer',
            'json'       => 'json',
            'longblob'   => 'blob',
            'longtext'   => 'text',
            'mediumblob' => 'blob',
            'mediumint'  => 'integer',
            'mediumtext' => 'text',
            'numeric'    => 'decimal',
            'real'       => 'float',
            'set'        => 'simple_array',
            'smallint'   => 'smallint',
            'string'     => 'string',
            'text'       => 'text',
            'time'       => 'time',
            'timestamp'  => 'datetime',
            'tinyblob'   => 'blob',
            'tinyint'    => 'boolean',
            'tinytext'   => 'text',
            'varbinary'  => 'binary',
            'varchar'    => 'string',
            'year'       => 'date',
        ];
    }

    protected function createReservedKeywordsList(): KeywordList
    {
        return new MySQLKeywords();
    }

    /**
     * {@inheritDoc}
     *
     * MySQL commits a transaction implicitly when DROP TABLE is executed, however not
     * if DROP TEMPORARY TABLE is executed.
     */
    public function getDropTemporaryTableSQL(string $table): string
    {
        return 'DROP TEMPORARY TABLE ' . $table;
    }

    /**
     * Gets the SQL Snippet used to declare a BLOB column type.
     *     TINYBLOB   : 2 ^  8 - 1 = 255
     *     BLOB       : 2 ^ 16 - 1 = 65535
     *     MEDIUMBLOB : 2 ^ 24 - 1 = 16777215
     *     LONGBLOB   : 2 ^ 32 - 1 = 4294967295
     *
     * {@inheritDoc}
     */
    public function getBlobTypeDeclarationSQL(array $column): string
    {
        if (! empty($column['length']) && is_numeric($column['length'])) {
            $length = $column['length'];

            if ($length <= static::LENGTH_LIMIT_TINYBLOB) {
                return 'TINYBLOB';
            }

            if ($length <= static::LENGTH_LIMIT_BLOB) {
                return 'BLOB';
            }

            if ($length <= static::LENGTH_LIMIT_MEDIUMBLOB) {
                return 'MEDIUMBLOB';
            }
        }

        return 'LONGBLOB';
    }

    public function quoteStringLiteral(string $str): string
    {
        $str = str_replace('\\', '\\\\', $str); // MySQL requires backslashes to be escaped aswell.

        return parent::quoteStringLiteral($str);
    }

    public function getDefaultTransactionIsolationLevel(): int
    {
        return TransactionIsolationLevel::REPEATABLE_READ;
    }

    public function supportsColumnLengthIndexes(): bool
    {
        return true;
    }
}<|MERGE_RESOLUTION|>--- conflicted
+++ resolved
@@ -218,46 +218,6 @@
     public function getListTablesSQL(): string
     {
         return "SHOW FULL TABLES WHERE Table_type = 'BASE TABLE'";
-    }
-
-    /**
-     * {@inheritDoc}
-     */
-<<<<<<< HEAD
-    protected function _getCreateTableSQL(string $name, array $columns, array $options = []): array
-=======
-    public function getListTableColumnsSQL($table, $database = null)
-    {
-        return 'SELECT COLUMN_NAME AS Field, COLUMN_TYPE AS Type, IS_NULLABLE AS `Null`, ' .
-               'COLUMN_KEY AS `Key`, COLUMN_DEFAULT AS `Default`, EXTRA AS Extra, COLUMN_COMMENT AS Comment, ' .
-               'CHARACTER_SET_NAME AS CharacterSet, COLLATION_NAME AS Collation ' .
-               'FROM information_schema.COLUMNS WHERE TABLE_SCHEMA = ' . $this->getDatabaseNameSQL($database) .
-               ' AND TABLE_NAME = ' . $this->quoteStringLiteral($table) .
-               ' ORDER BY ORDINAL_POSITION ASC';
-    }
-
-    /**
-     * @deprecated The SQL used for schema introspection is an implementation detail and should not be relied upon.
-     */
-    public function getListTableMetadataSQL(string $table, ?string $database = null): string
-    {
-        return sprintf(
-            <<<'SQL'
-SELECT t.ENGINE,
-       t.AUTO_INCREMENT,
-       t.TABLE_COMMENT,
-       t.CREATE_OPTIONS,
-       t.TABLE_COLLATION,
-       ccsa.CHARACTER_SET_NAME
-FROM information_schema.TABLES t
-    INNER JOIN information_schema.`COLLATION_CHARACTER_SET_APPLICABILITY` ccsa
-        ON ccsa.COLLATION_NAME = t.TABLE_COLLATION
-WHERE TABLE_TYPE = 'BASE TABLE' AND TABLE_SCHEMA = %s AND TABLE_NAME = %s
-SQL
-            ,
-            $this->getDatabaseNameSQL($database),
-            $this->quoteStringLiteral($table)
-        );
     }
 
     /**
@@ -284,7 +244,7 @@
                     'doctrine/dbal',
                     'https://github.com/doctrine/dbal/pull/5414',
                     'Relying on the DBAL not generating DDL for foreign keys on MySQL engines'
-                        . ' other than InnoDB is deprecated. Define foreign key constraints only if they are necessary.'
+                    . ' other than InnoDB is deprecated. Define foreign key constraints only if they are necessary.'
                 );
             }
         }
@@ -295,8 +255,7 @@
     /**
      * {@inheritDoc}
      */
-    protected function _getCreateTableSQL($name, array $columns, array $options = [])
->>>>>>> 7129c3ee
+    protected function _getCreateTableSQL(string $name, array $columns, array $options = []): array
     {
         $queryFields = $this->getColumnDeclarationListSQL($columns);
 
@@ -327,15 +286,11 @@
 
         $sql[] = 'TABLE ' . $name . ' (' . $queryFields . ')';
 
-<<<<<<< HEAD
         $tableOptions = $this->buildTableOptions($options);
 
         if ($tableOptions !== '') {
             $sql[] = $tableOptions;
         }
-=======
-        $sql = [$query];
->>>>>>> 7129c3ee
 
         if (isset($options['partition_options'])) {
             $sql[] = $options['partition_options'];
@@ -344,14 +299,6 @@
         $sql = [implode(' ', $sql)];
 
         // Propagate foreign key constraints only for InnoDB.
-<<<<<<< HEAD
-        if (
-            isset($options['foreignKeys'])
-            && (! isset($options['engine']) || strcasecmp($options['engine'], 'InnoDB') === 0)
-        ) {
-            foreach ($options['foreignKeys'] as $definition) {
-                $sql[] = $this->getCreateForeignKeySQL($definition, $name);
-=======
         if (isset($options['foreignKeys'])) {
             if (! isset($options['engine']) || $this->engineSupportsForeignKeys($options['engine'])) {
                 foreach ($options['foreignKeys'] as $definition) {
@@ -362,9 +309,8 @@
                     'doctrine/dbal',
                     'https://github.com/doctrine/dbal/pull/5414',
                     'Relying on the DBAL not generating DDL for foreign keys on MySQL engines'
-                        . ' other than InnoDB is deprecated. Define foreign key constraints only if they are necessary.'
+                    . ' other than InnoDB is deprecated. Define foreign key constraints only if they are necessary.'
                 );
->>>>>>> 7129c3ee
             }
         }
 
@@ -414,27 +360,12 @@
         return implode(' ', $tableOptions);
     }
 
-    /**
-<<<<<<< HEAD
-=======
-     * Build SQL for partition options.
-     *
-     * @param mixed[] $options
-     */
-    private function buildPartitionOptions(array $options): string
-    {
-        return isset($options['partition_options'])
-            ? ' ' . $options['partition_options']
-            : '';
-    }
-
     private function engineSupportsForeignKeys(string $engine): bool
     {
         return strcasecmp(trim($engine), 'InnoDB') === 0;
     }
 
     /**
->>>>>>> 7129c3ee
      * {@inheritDoc}
      */
     public function getAlterTableSQL(TableDiff $diff): array
