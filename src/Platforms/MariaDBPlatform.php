--- conflicted
+++ resolved
@@ -31,17 +31,8 @@
      */
     public function getColumnTypeSQLSnippet(string $tableAlias, string $databaseName): string
     {
-<<<<<<< HEAD
-        if ($this->getJsonTypeDeclarationSQL([]) !== 'JSON') {
-            return parent::getColumnTypeSQLSnippet($tableAlias, $databaseName);
-        }
-
         $databaseName = $this->quoteStringLiteral($databaseName);
 
-=======
-        $databaseName = $this->quoteStringLiteral($databaseName);
-
->>>>>>> 44635a2f
         // The check for `CONSTRAINT_SCHEMA = $databaseName` is mandatory here to prevent performance issues
         return <<<SQL
             IF(
