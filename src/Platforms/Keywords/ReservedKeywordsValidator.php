<?php

declare(strict_types=1);

namespace Doctrine\DBAL\Platforms\Keywords;

use Doctrine\DBAL\Schema\Column;
use Doctrine\DBAL\Schema\ForeignKeyConstraint;
use Doctrine\DBAL\Schema\Index;
use Doctrine\DBAL\Schema\Schema;
use Doctrine\DBAL\Schema\Sequence;
use Doctrine\DBAL\Schema\Table;
use Doctrine\DBAL\Schema\Visitor\Visitor;

use function count;
use function implode;
use function str_replace;

class ReservedKeywordsValidator implements Visitor
{
    /** @var KeywordList[] */
<<<<<<< HEAD
    private array $keywordLists = [];
=======
    private $keywordLists;
>>>>>>> d04d0d6a

    /** @var string[] */
    private array $violations = [];

    /**
     * @param KeywordList[] $keywordLists
     */
    public function __construct(array $keywordLists)
    {
        $this->keywordLists = $keywordLists;
    }

    /**
     * @return string[]
     */
    public function getViolations(): array
    {
        return $this->violations;
    }

    /**
     * @return string[]
     */
    private function isReservedWord(string $word): array
    {
        if ($word[0] === '`') {
            $word = str_replace('`', '', $word);
        }

        $keywordLists = [];
        foreach ($this->keywordLists as $keywordList) {
            if (! $keywordList->isKeyword($word)) {
                continue;
            }

            $keywordLists[] = $keywordList->getName();
        }

        return $keywordLists;
    }

    /**
     * @param string[] $violatedPlatforms
     */
    private function addViolation(string $asset, array $violatedPlatforms): void
    {
        if (count($violatedPlatforms) === 0) {
            return;
        }

        $this->violations[] = $asset . ' keyword violations: ' . implode(', ', $violatedPlatforms);
    }

    public function acceptColumn(Table $table, Column $column): void
    {
        $this->addViolation(
            'Table ' . $table->getName() . ' column ' . $column->getName(),
            $this->isReservedWord($column->getName())
        );
    }

    public function acceptForeignKey(Table $localTable, ForeignKeyConstraint $fkConstraint): void
    {
    }

    public function acceptIndex(Table $table, Index $index): void
    {
    }

    public function acceptSchema(Schema $schema): void
    {
    }

    public function acceptSequence(Sequence $sequence): void
    {
    }

    public function acceptTable(Table $table): void
    {
        $this->addViolation(
            'Table ' . $table->getName(),
            $this->isReservedWord($table->getName())
        );
    }
}<|MERGE_RESOLUTION|>--- conflicted
+++ resolved
@@ -19,11 +19,7 @@
 class ReservedKeywordsValidator implements Visitor
 {
     /** @var KeywordList[] */
-<<<<<<< HEAD
-    private array $keywordLists = [];
-=======
-    private $keywordLists;
->>>>>>> d04d0d6a
+    private array $keywordLists;
 
     /** @var string[] */
     private array $violations = [];
