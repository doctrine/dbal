<?php

declare(strict_types=1);

namespace Doctrine\DBAL\Platforms;

use Doctrine\DBAL\Exception\ColumnLengthRequired;
use Doctrine\DBAL\Exception\InvalidLockMode;
use Doctrine\DBAL\LockMode;
use Doctrine\DBAL\Platforms\Keywords\KeywordList;
use Doctrine\DBAL\Platforms\Keywords\SQLServerKeywords;
use Doctrine\DBAL\Schema\Column;
use Doctrine\DBAL\Schema\ColumnDiff;
use Doctrine\DBAL\Schema\Identifier;
use Doctrine\DBAL\Schema\Index;
use Doctrine\DBAL\Schema\Sequence;
use Doctrine\DBAL\Schema\TableDiff;
use InvalidArgumentException;

use function array_merge;
use function array_unique;
use function array_values;
use function count;
use function crc32;
use function dechex;
use function explode;
use function implode;
use function in_array;
use function is_array;
use function is_bool;
use function is_numeric;
use function preg_match;
use function preg_match_all;
use function sprintf;
use function str_contains;
use function str_replace;
use function strtoupper;
use function substr_count;

use const PREG_OFFSET_CAPTURE;

/**
 * Provides the behavior, features and SQL dialect of the Microsoft SQL Server database platform
 * of the oldest supported version.
 */
class SQLServerPlatform extends AbstractPlatform
{
    public function getCurrentDateSQL(): string
    {
        return $this->getConvertExpression('date', 'GETDATE()');
    }

    public function getCurrentTimeSQL(): string
    {
        return $this->getConvertExpression('time', 'GETDATE()');
    }

    /**
     * Returns an expression that converts an expression of one data type to another.
     *
     * @param string $dataType   The target native data type. Alias data types cannot be used.
     * @param string $expression The SQL expression to convert.
     */
    private function getConvertExpression(string $dataType, string $expression): string
    {
        return sprintf('CONVERT(%s, %s)', $dataType, $expression);
    }

    protected function getDateArithmeticIntervalExpression(
        string $date,
        string $operator,
        string $interval,
        string $unit
    ): string {
        $factorClause = '';

        if ($operator === '-') {
            $factorClause = '-1 * ';
        }

        return 'DATEADD(' . $unit . ', ' . $factorClause . $interval . ', ' . $date . ')';
    }

    public function getDateDiffExpression(string $date1, string $date2): string
    {
        return 'DATEDIFF(day, ' . $date2 . ',' . $date1 . ')';
    }

    /**
     * {@inheritDoc}
     *
     * Microsoft SQL Server supports this through AUTO_INCREMENT columns.
     */
    public function supportsIdentityColumns(): bool
    {
        return true;
    }

    public function supportsReleaseSavepoints(): bool
    {
        return false;
    }

    public function supportsSchemas(): bool
    {
        return true;
    }

    public function getDefaultSchemaName(): string
    {
        return 'dbo';
    }

    public function supportsColumnCollation(): bool
    {
        return true;
    }

    public function supportsSequences(): bool
    {
        return true;
    }

    public function getAlterSequenceSQL(Sequence $sequence): string
    {
        return 'ALTER SEQUENCE ' . $sequence->getQuotedName($this) .
            ' INCREMENT BY ' . $sequence->getAllocationSize();
    }

    public function getCreateSequenceSQL(Sequence $sequence): string
    {
        return 'CREATE SEQUENCE ' . $sequence->getQuotedName($this) .
            ' START WITH ' . $sequence->getInitialValue() .
            ' INCREMENT BY ' . $sequence->getAllocationSize() .
            ' MINVALUE ' . $sequence->getInitialValue();
    }

    public function getListSequencesSQL(string $database): string
    {
        return 'SELECT seq.name,
                       CAST(
                           seq.increment AS VARCHAR(MAX)
                       ) AS increment, -- CAST avoids driver error for sql_variant type
                       CAST(
                           seq.start_value AS VARCHAR(MAX)
                       ) AS start_value -- CAST avoids driver error for sql_variant type
                FROM   sys.sequences AS seq';
    }

    public function getSequenceNextValSQL(string $sequence): string
    {
        return 'SELECT NEXT VALUE FOR ' . $sequence;
    }

    public function hasNativeGuidType(): bool
    {
        return true;
    }

    public function getDropForeignKeySQL(string $foreignKey, string $table): string
    {
        return $this->getDropConstraintSQL($foreignKey, $table);
    }

    public function getDropIndexSQL(string $name, string $table): string
    {
        return 'DROP INDEX ' . $name . ' ON ' . $table;
    }

    /**
     * {@inheritDoc}
     */
    protected function _getCreateTableSQL(string $name, array $columns, array $options = []): array
    {
        $defaultConstraintsSql = [];
        $commentsSql           = [];

        $tableComment = $options['comment'] ?? null;
        if ($tableComment !== null) {
            $commentsSql[] = $this->getCommentOnTableSQL($name, $tableComment);
        }

        // @todo does other code breaks because of this?
        // force primary keys to be not null
        foreach ($columns as &$column) {
            if (! empty($column['primary'])) {
                $column['notnull'] = true;
            }

            // Build default constraints SQL statements.
            if (isset($column['default'])) {
                $defaultConstraintsSql[] = 'ALTER TABLE ' . $name .
                    ' ADD' . $this->getDefaultConstraintDeclarationSQL($name, $column);
            }

            if (empty($column['comment']) && ! is_numeric($column['comment'])) {
                continue;
            }

            $commentsSql[] = $this->getCreateColumnCommentSQL($name, $column['name'], $column['comment']);
        }

        $columnListSql = $this->getColumnDeclarationListSQL($columns);

        if (isset($options['uniqueConstraints']) && ! empty($options['uniqueConstraints'])) {
            foreach ($options['uniqueConstraints'] as $definition) {
                $columnListSql .= ', ' . $this->getUniqueConstraintDeclarationSQL($definition);
            }
        }

        if (isset($options['primary']) && ! empty($options['primary'])) {
            $flags = '';
            if (isset($options['primary_index']) && $options['primary_index']->hasFlag('nonclustered')) {
                $flags = ' NONCLUSTERED';
            }

            $columnListSql .= ', PRIMARY KEY' . $flags
                . ' (' . implode(', ', array_unique(array_values($options['primary']))) . ')';
        }

        $query = 'CREATE TABLE ' . $name . ' (' . $columnListSql;

        $check = $this->getCheckDeclarationSQL($columns);
        if (! empty($check)) {
            $query .= ', ' . $check;
        }

        $query .= ')';

        $sql = [$query];

        if (isset($options['indexes']) && ! empty($options['indexes'])) {
            foreach ($options['indexes'] as $index) {
                $sql[] = $this->getCreateIndexSQL($index, $name);
            }
        }

        if (isset($options['foreignKeys'])) {
            foreach ($options['foreignKeys'] as $definition) {
                $sql[] = $this->getCreateForeignKeySQL($definition, $name);
            }
        }

        return array_merge($sql, $commentsSql, $defaultConstraintsSql);
    }

    public function getCreatePrimaryKeySQL(Index $index, string $table): string
    {
        $sql = 'ALTER TABLE ' . $table . ' ADD PRIMARY KEY';

        if ($index->hasFlag('nonclustered')) {
            $sql .= ' NONCLUSTERED';
        }

        return $sql . ' (' . $this->getIndexFieldDeclarationListSQL($index) . ')';
    }

    /**
     * Returns the SQL statement for creating a column comment.
     *
     * SQL Server does not support native column comments,
     * therefore the extended properties functionality is used
     * as a workaround to store them.
     * The property name used to store column comments is "MS_Description"
     * which provides compatibility with SQL Server Management Studio,
     * as column comments are stored in the same property there when
     * specifying a column's "Description" attribute.
     *
     * @param string $tableName  The quoted table name to which the column belongs.
     * @param string $columnName The quoted column name to create the comment for.
     * @param string $comment    The column's comment.
     */
    protected function getCreateColumnCommentSQL(string $tableName, string $columnName, string $comment): string
    {
        if (str_contains($tableName, '.')) {
            [$schemaSQL, $tableSQL] = explode('.', $tableName);
            $schemaSQL              = $this->quoteStringLiteral($schemaSQL);
            $tableSQL               = $this->quoteStringLiteral($tableSQL);
        } else {
            $schemaSQL = "'dbo'";
            $tableSQL  = $this->quoteStringLiteral($tableName);
        }

        return $this->getAddExtendedPropertySQL(
            'MS_Description',
            $comment,
            'SCHEMA',
            $schemaSQL,
            'TABLE',
            $tableSQL,
            'COLUMN',
            $columnName
        );
    }

    /**
     * Returns the SQL snippet for declaring a default constraint.
     *
     * @param string  $table  Name of the table to return the default constraint declaration for.
     * @param mixed[] $column Column definition.
     *
     * @throws InvalidArgumentException
     */
    protected function getDefaultConstraintDeclarationSQL(string $table, array $column): string
    {
        if (! isset($column['default'])) {
            throw new InvalidArgumentException('Incomplete column definition. "default" required.');
        }

        $columnName = new Identifier($column['name']);

        return ' CONSTRAINT ' .
            $this->generateDefaultConstraintName($table, $column['name']) .
            $this->getDefaultValueDeclarationSQL($column) .
            ' FOR ' . $columnName->getQuotedName($this);
    }

    public function getCreateIndexSQL(Index $index, string $table): string
    {
        $constraint = parent::getCreateIndexSQL($index, $table);

        if ($index->isUnique() && ! $index->isPrimary()) {
            $constraint = $this->_appendUniqueConstraintDefinition($constraint, $index);
        }

        return $constraint;
    }

    protected function getCreateIndexSQLFlags(Index $index): string
    {
        $type = '';
        if ($index->isUnique()) {
            $type .= 'UNIQUE ';
        }

        if ($index->hasFlag('clustered')) {
            $type .= 'CLUSTERED ';
        } elseif ($index->hasFlag('nonclustered')) {
            $type .= 'NONCLUSTERED ';
        }

        return $type;
    }

    /**
     * Extend unique key constraint with required filters
     */
    private function _appendUniqueConstraintDefinition(string $sql, Index $index): string
    {
        $fields = [];

        foreach ($index->getQuotedColumns($this) as $field) {
            $fields[] = $field . ' IS NOT NULL';
        }

        return $sql . ' WHERE ' . implode(' AND ', $fields);
    }

    /**
     * {@inheritDoc}
     */
    public function getAlterTableSQL(TableDiff $diff): array
    {
        $queryParts  = [];
        $sql         = [];
        $columnSql   = [];
        $commentsSql = [];

        foreach ($diff->addedColumns as $column) {
            if ($this->onSchemaAlterTableAddColumn($column, $diff, $columnSql)) {
                continue;
            }

            $columnDef    = $column->toArray();
            $addColumnSql = 'ADD ' . $this->getColumnDeclarationSQL($column->getQuotedName($this), $columnDef);
            if (isset($columnDef['default'])) {
                $addColumnSql .= ' CONSTRAINT ' .
                    $this->generateDefaultConstraintName($diff->name, $column->getQuotedName($this)) .
                    $this->getDefaultValueDeclarationSQL($columnDef);
            }

            $queryParts[] = $addColumnSql;

            $comment = $column->getComment();

            if ($comment === '') {
                continue;
            }

            $commentsSql[] = $this->getCreateColumnCommentSQL(
                $diff->name,
                $column->getQuotedName($this),
                $comment
            );
        }

        foreach ($diff->removedColumns as $column) {
            if ($this->onSchemaAlterTableRemoveColumn($column, $diff, $columnSql)) {
                continue;
            }

            $queryParts[] = 'DROP COLUMN ' . $column->getQuotedName($this);
        }

        foreach ($diff->changedColumns as $columnDiff) {
            if ($this->onSchemaAlterTableChangeColumn($columnDiff, $diff, $columnSql)) {
                continue;
            }

            $column     = $columnDiff->column;
            $comment    = $column->getComment();
            $hasComment = $comment !== '';

            $fromComment    = $columnDiff->fromColumn->getComment();
            $hasFromComment = $fromComment !== '';

            if ($hasFromComment && $hasComment && $fromComment !== $comment) {
                $commentsSql[] = $this->getAlterColumnCommentSQL($diff->name, $column->getQuotedName($this), $comment);
            } elseif ($hasFromComment && ! $hasComment) {
                $commentsSql[] = $this->getDropColumnCommentSQL($diff->name, $column->getQuotedName($this));
            } elseif (! $hasFromComment && $hasComment) {
                $commentsSql[] = $this->getCreateColumnCommentSQL($diff->name, $column->getQuotedName($this), $comment);
            }

            // Do not add query part if only comment has changed.
            if ($columnDiff->hasChanged('comment') && count($columnDiff->changedProperties) === 1) {
                continue;
            }

            $requireDropDefaultConstraint = $this->alterColumnRequiresDropDefaultConstraint($columnDiff);

            if ($requireDropDefaultConstraint) {
                $queryParts[] = $this->getAlterTableDropDefaultConstraintClause(
                    $diff->name,
                    $columnDiff->oldColumnName
                );
            }

            $columnDef = $column->toArray();

            $queryParts[] = 'ALTER COLUMN ' .
                    $this->getColumnDeclarationSQL($column->getQuotedName($this), $columnDef);

            if (
                ! isset($columnDef['default'])
                || (! $requireDropDefaultConstraint && ! $columnDiff->hasChanged('default'))
            ) {
                continue;
            }

            $queryParts[] = $this->getAlterTableAddDefaultConstraintClause($diff->name, $column);
        }

        foreach ($diff->renamedColumns as $oldColumnName => $column) {
            if ($this->onSchemaAlterTableRenameColumn($oldColumnName, $column, $diff, $columnSql)) {
                continue;
            }

            $oldColumnName = new Identifier($oldColumnName);

            $sql[] = "sp_rename '" .
                $diff->getName($this)->getQuotedName($this) . '.' . $oldColumnName->getQuotedName($this) .
                "', '" . $column->getQuotedName($this) . "', 'COLUMN'";

            // Recreate default constraint with new column name if necessary (for future reference).
            if ($column->getDefault() === null) {
                continue;
            }

            $queryParts[] = $this->getAlterTableDropDefaultConstraintClause(
                $diff->name,
                $oldColumnName->getQuotedName($this)
            );
            $queryParts[] = $this->getAlterTableAddDefaultConstraintClause($diff->name, $column);
        }

        $tableSql = [];

        if ($this->onSchemaAlterTable($diff, $tableSql)) {
            return array_merge($tableSql, $columnSql);
        }

        foreach ($queryParts as $query) {
            $sql[] = 'ALTER TABLE ' . $diff->getName($this)->getQuotedName($this) . ' ' . $query;
        }

        $sql = array_merge($sql, $commentsSql);

        $newName = $diff->getNewName();

        if ($newName !== null) {
            $sql[] = "sp_rename '" . $diff->getName($this)->getQuotedName($this) . "', '" . $newName->getName() . "'";

            /**
             * Rename table's default constraints names
             * to match the new table name.
             * This is necessary to ensure that the default
             * constraints can be referenced in future table
             * alterations as the table name is encoded in
             * default constraints' names.
             */
            $sql[] = "DECLARE @sql NVARCHAR(MAX) = N''; " .
                "SELECT @sql += N'EXEC sp_rename N''' + dc.name + ''', N''' " .
                "+ REPLACE(dc.name, '" . $this->generateIdentifierName($diff->name) . "', " .
                "'" . $this->generateIdentifierName($newName->getName()) . "') + ''', ''OBJECT'';' " .
                'FROM sys.default_constraints dc ' .
                'JOIN sys.tables tbl ON dc.parent_object_id = tbl.object_id ' .
                "WHERE tbl.name = '" . $newName->getName() . "';" .
                'EXEC sp_executesql @sql';
        }

        $sql = array_merge(
            $this->getPreAlterTableIndexForeignKeySQL($diff),
            $sql,
            $this->getPostAlterTableIndexForeignKeySQL($diff)
        );

        return array_merge($sql, $tableSql, $columnSql);
    }

    /**
     * Returns the SQL clause for adding a default constraint in an ALTER TABLE statement.
     *
     * @param string $tableName The name of the table to generate the clause for.
     * @param Column $column    The column to generate the clause for.
     */
    private function getAlterTableAddDefaultConstraintClause(string $tableName, Column $column): string
    {
        $columnDef         = $column->toArray();
        $columnDef['name'] = $column->getQuotedName($this);

        return 'ADD' . $this->getDefaultConstraintDeclarationSQL($tableName, $columnDef);
    }

    /**
     * Returns the SQL clause for dropping an existing default constraint in an ALTER TABLE statement.
     *
     * @param string $tableName  The name of the table to generate the clause for.
     * @param string $columnName The name of the column to generate the clause for.
     */
    private function getAlterTableDropDefaultConstraintClause(string $tableName, string $columnName): string
    {
        return 'DROP CONSTRAINT ' . $this->generateDefaultConstraintName($tableName, $columnName);
    }

    /**
     * Checks whether a column alteration requires dropping its default constraint first.
     *
     * Different to other database vendors SQL Server implements column default values
     * as constraints and therefore changes in a column's default value as well as changes
     * in a column's type require dropping the default constraint first before being to
     * alter the particular column to the new definition.
     */
    private function alterColumnRequiresDropDefaultConstraint(ColumnDiff $columnDiff): bool
    {
        // We only need to drop an existing default constraint if we know the
        // column was defined with a default value before.
        if ($columnDiff->fromColumn->getDefault() === null) {
            return false;
        }

        // We need to drop an existing default constraint if the column was
        // defined with a default value before and it has changed.
        if ($columnDiff->hasChanged('default')) {
            return true;
        }

        // We need to drop an existing default constraint if the column was
        // defined with a default value before and the native column type has changed.
        return $columnDiff->hasChanged('type') || $columnDiff->hasChanged('fixed');
    }

    /**
     * Returns the SQL statement for altering a column comment.
     *
     * SQL Server does not support native column comments,
     * therefore the extended properties functionality is used
     * as a workaround to store them.
     * The property name used to store column comments is "MS_Description"
     * which provides compatibility with SQL Server Management Studio,
     * as column comments are stored in the same property there when
     * specifying a column's "Description" attribute.
     *
     * @param string $tableName  The quoted table name to which the column belongs.
     * @param string $columnName The quoted column name to alter the comment for.
     * @param string $comment    The column's comment.
     */
    protected function getAlterColumnCommentSQL(string $tableName, string $columnName, string $comment): string
    {
        if (str_contains($tableName, '.')) {
            [$schemaSQL, $tableSQL] = explode('.', $tableName);
            $schemaSQL              = $this->quoteStringLiteral($schemaSQL);
            $tableSQL               = $this->quoteStringLiteral($tableSQL);
        } else {
            $schemaSQL = "'dbo'";
            $tableSQL  = $this->quoteStringLiteral($tableName);
        }

        return $this->getUpdateExtendedPropertySQL(
            'MS_Description',
            $comment,
            'SCHEMA',
            $schemaSQL,
            'TABLE',
            $tableSQL,
            'COLUMN',
            $columnName
        );
    }

    /**
     * Returns the SQL statement for dropping a column comment.
     *
     * SQL Server does not support native column comments,
     * therefore the extended properties functionality is used
     * as a workaround to store them.
     * The property name used to store column comments is "MS_Description"
     * which provides compatibility with SQL Server Management Studio,
     * as column comments are stored in the same property there when
     * specifying a column's "Description" attribute.
     *
     * @param string $tableName  The quoted table name to which the column belongs.
     * @param string $columnName The quoted column name to drop the comment for.
     */
    protected function getDropColumnCommentSQL(string $tableName, string $columnName): string
    {
        if (str_contains($tableName, '.')) {
            [$schemaSQL, $tableSQL] = explode('.', $tableName);
            $schemaSQL              = $this->quoteStringLiteral($schemaSQL);
            $tableSQL               = $this->quoteStringLiteral($tableSQL);
        } else {
            $schemaSQL = "'dbo'";
            $tableSQL  = $this->quoteStringLiteral($tableName);
        }

        return $this->getDropExtendedPropertySQL(
            'MS_Description',
            'SCHEMA',
            $schemaSQL,
            'TABLE',
            $tableSQL,
            'COLUMN',
            $columnName
        );
    }

    /**
     * {@inheritdoc}
     */
    protected function getRenameIndexSQL(string $oldIndexName, Index $index, string $tableName): array
    {
        return [sprintf(
            "EXEC sp_rename N'%s.%s', N'%s', N'INDEX'",
            $tableName,
            $oldIndexName,
            $index->getQuotedName($this)
        ),
        ];
    }

    /**
     * Returns the SQL statement for adding an extended property to a database object.
     *
     * @link http://msdn.microsoft.com/en-us/library/ms180047%28v=sql.90%29.aspx
     *
     * @param string      $name       The name of the property to add.
     * @param string|null $value      The value of the property to add.
     * @param string|null $level0Type The type of the object at level 0 the property belongs to.
     * @param string|null $level0Name The name of the object at level 0 the property belongs to.
     * @param string|null $level1Type The type of the object at level 1 the property belongs to.
     * @param string|null $level1Name The name of the object at level 1 the property belongs to.
     * @param string|null $level2Type The type of the object at level 2 the property belongs to.
     * @param string|null $level2Name The name of the object at level 2 the property belongs to.
     */
    protected function getAddExtendedPropertySQL(
        string $name,
        ?string $value = null,
        ?string $level0Type = null,
        ?string $level0Name = null,
        ?string $level1Type = null,
        ?string $level1Name = null,
        ?string $level2Type = null,
        ?string $level2Name = null
    ): string {
        return 'EXEC sp_addextendedproperty ' .
            'N' . $this->quoteStringLiteral($name) . ', N' . $this->quoteStringLiteral((string) $value) . ', ' .
            'N' . $this->quoteStringLiteral((string) $level0Type) . ', ' . $level0Name . ', ' .
            'N' . $this->quoteStringLiteral((string) $level1Type) . ', ' . $level1Name . ', ' .
            'N' . $this->quoteStringLiteral((string) $level2Type) . ', ' . $level2Name;
    }

    /**
     * Returns the SQL statement for dropping an extended property from a database object.
     *
     * @link http://technet.microsoft.com/en-gb/library/ms178595%28v=sql.90%29.aspx
     *
     * @param string      $name       The name of the property to drop.
     * @param string|null $level0Type The type of the object at level 0 the property belongs to.
     * @param string|null $level0Name The name of the object at level 0 the property belongs to.
     * @param string|null $level1Type The type of the object at level 1 the property belongs to.
     * @param string|null $level1Name The name of the object at level 1 the property belongs to.
     * @param string|null $level2Type The type of the object at level 2 the property belongs to.
     * @param string|null $level2Name The name of the object at level 2 the property belongs to.
     */
    protected function getDropExtendedPropertySQL(
        string $name,
        ?string $level0Type = null,
        ?string $level0Name = null,
        ?string $level1Type = null,
        ?string $level1Name = null,
        ?string $level2Type = null,
        ?string $level2Name = null
    ): string {
        return 'EXEC sp_dropextendedproperty ' .
            'N' . $this->quoteStringLiteral($name) . ', ' .
            'N' . $this->quoteStringLiteral((string) $level0Type) . ', ' . $level0Name . ', ' .
            'N' . $this->quoteStringLiteral((string) $level1Type) . ', ' . $level1Name . ', ' .
            'N' . $this->quoteStringLiteral((string) $level2Type) . ', ' . $level2Name;
    }

    /**
     * Returns the SQL statement for updating an extended property of a database object.
     *
     * @link http://msdn.microsoft.com/en-us/library/ms186885%28v=sql.90%29.aspx
     *
     * @param string      $name       The name of the property to update.
     * @param string|null $value      The value of the property to update.
     * @param string|null $level0Type The type of the object at level 0 the property belongs to.
     * @param string|null $level0Name The name of the object at level 0 the property belongs to.
     * @param string|null $level1Type The type of the object at level 1 the property belongs to.
     * @param string|null $level1Name The name of the object at level 1 the property belongs to.
     * @param string|null $level2Type The type of the object at level 2 the property belongs to.
     * @param string|null $level2Name The name of the object at level 2 the property belongs to.
     */
    protected function getUpdateExtendedPropertySQL(
        string $name,
        ?string $value = null,
        ?string $level0Type = null,
        ?string $level0Name = null,
        ?string $level1Type = null,
        ?string $level1Name = null,
        ?string $level2Type = null,
        ?string $level2Name = null
    ): string {
        return 'EXEC sp_updateextendedproperty ' .
            'N' . $this->quoteStringLiteral($name) . ', N' . $this->quoteStringLiteral((string) $value) . ', ' .
            'N' . $this->quoteStringLiteral((string) $level0Type) . ', ' . $level0Name . ', ' .
            'N' . $this->quoteStringLiteral((string) $level1Type) . ', ' . $level1Name . ', ' .
            'N' . $this->quoteStringLiteral((string) $level2Type) . ', ' . $level2Name;
    }

    public function getEmptyIdentityInsertSQL(string $quotedTableName, string $quotedIdentifierColumnName): string
    {
        return 'INSERT INTO ' . $quotedTableName . ' DEFAULT VALUES';
    }

    public function getListTablesSQL(): string
    {
        // "sysdiagrams" table must be ignored as it's internal SQL Server table for Database Diagrams
        // Category 2 must be ignored as it is "MS SQL Server 'pseudo-system' object[s]" for replication
        return 'SELECT name, SCHEMA_NAME (uid) AS schema_name FROM sysobjects'
            . " WHERE type = 'U' AND name != 'sysdiagrams' AND category != 2 ORDER BY name";
    }

    public function getListViewsSQL(string $database): string
    {
        return "SELECT name, definition FROM sysobjects
                    INNER JOIN sys.sql_modules ON sysobjects.id = sys.sql_modules.object_id
                WHERE type = 'V' ORDER BY name";
    }

    /**
     * Returns the where clause to filter schema and table name in a query.
     *
     * @param string $table        The full qualified name of the table.
     * @param string $schemaColumn The name of the column to compare the schema to in the where clause.
     * @param string $tableColumn  The name of the column to compare the table to in the where clause.
     */
    private function getTableWhereClause(string $table, string $schemaColumn, string $tableColumn): string
    {
        if (str_contains($table, '.')) {
            [$schema, $table] = explode('.', $table);
            $schema           = $this->quoteStringLiteral($schema);
            $table            = $this->quoteStringLiteral($table);
        } else {
            $schema = 'SCHEMA_NAME()';
            $table  = $this->quoteStringLiteral($table);
        }

        return sprintf('(%s = %s AND %s = %s)', $tableColumn, $table, $schemaColumn, $schema);
    }

    public function getLocateExpression(string $string, string $substring, ?string $start = null): string
    {
        if ($start === null) {
            return sprintf('CHARINDEX(%s, %s)', $substring, $string);
        }

        return sprintf('CHARINDEX(%s, %s, %s)', $substring, $string, $start);
    }

    public function getModExpression(string $dividend, string $divisor): string
    {
        return $dividend . ' % ' . $divisor;
    }

    public function getTrimExpression(string $str, int $mode = TrimMode::UNSPECIFIED, ?string $char = null): string
    {
        if (! in_array($mode, [TrimMode::UNSPECIFIED, TrimMode::LEADING, TrimMode::TRAILING, TrimMode::BOTH], true)) {
            throw new InvalidArgumentException(
                sprintf('The value of $mode is expected to be one of the TrimMode constants, %d given', $mode)
            );
        }

        if ($char === null) {
            switch ($mode) {
                case TrimMode::LEADING:
                    return 'LTRIM(' . $str . ')';

                case TrimMode::TRAILING:
                    return 'RTRIM(' . $str . ')';

                default:
                    return 'LTRIM(RTRIM(' . $str . '))';
            }
        }

        $pattern = "'%[^' + " . $char . " + ']%'";

        if ($mode === TrimMode::LEADING) {
            return 'stuff(' . $str . ', 1, patindex(' . $pattern . ', ' . $str . ') - 1, null)';
        }

        if ($mode === TrimMode::TRAILING) {
            return 'reverse(stuff(reverse(' . $str . '), 1, '
                . 'patindex(' . $pattern . ', reverse(' . $str . ')) - 1, null))';
        }

        return 'reverse(stuff(reverse(stuff(' . $str . ', 1, patindex(' . $pattern . ', ' . $str . ') - 1, null)), 1, '
            . 'patindex(' . $pattern . ', reverse(stuff(' . $str . ', 1, patindex(' . $pattern . ', ' . $str
            . ') - 1, null))) - 1, null))';
    }

    public function getConcatExpression(string ...$string): string
    {
        return sprintf('CONCAT(%s)', implode(', ', $string));
    }

    public function getListDatabasesSQL(): string
    {
        return 'SELECT * FROM sys.databases';
    }

    public function getSubstringExpression(string $string, string $start, ?string $length = null): string
    {
        if ($length === null) {
            return sprintf('SUBSTRING(%s, %s, LEN(%s) - %s + 1)', $string, $start, $string, $start);
        }

        return sprintf('SUBSTRING(%s, %s, %s)', $string, $start, $length);
    }

    public function getLengthExpression(string $string): string
    {
        return 'LEN(' . $string . ')';
    }

    public function getCurrentDatabaseExpression(): string
    {
        return 'DB_NAME()';
    }

    public function getSetTransactionIsolationSQL(int $level): string
    {
        return 'SET TRANSACTION ISOLATION LEVEL ' . $this->_getTransactionIsolationLevelSQL($level);
    }

    /**
     * {@inheritDoc}
     */
    public function getIntegerTypeDeclarationSQL(array $column): string
    {
        return 'INT' . $this->_getCommonIntegerTypeDeclarationSQL($column);
    }

    /**
     * {@inheritDoc}
     */
    public function getBigIntTypeDeclarationSQL(array $column): string
    {
        return 'BIGINT' . $this->_getCommonIntegerTypeDeclarationSQL($column);
    }

    /**
     * {@inheritDoc}
     */
    public function getSmallIntTypeDeclarationSQL(array $column): string
    {
        return 'SMALLINT' . $this->_getCommonIntegerTypeDeclarationSQL($column);
    }

    /**
     * {@inheritDoc}
     */
    public function getGuidTypeDeclarationSQL(array $column): string
    {
        return 'UNIQUEIDENTIFIER';
    }

    /**
     * {@inheritDoc}
     */
    public function getDateTimeTzTypeDeclarationSQL(array $column): string
    {
        return 'DATETIMEOFFSET(6)';
    }

    protected function getCharTypeDeclarationSQLSnippet(?int $length): string
    {
        $sql = 'NCHAR';

        if ($length !== null) {
            $sql .= sprintf('(%d)', $length);
        }

        return $sql;
    }

    protected function getVarcharTypeDeclarationSQLSnippet(?int $length): string
    {
        if ($length === null) {
            throw ColumnLengthRequired::new($this, 'NVARCHAR');
        }

        return sprintf('NVARCHAR(%d)', $length);
    }

    /**
     * {@inheritDoc}
     */
    public function getAsciiStringTypeDeclarationSQL(array $column): string
    {
        $length = $column['length'] ?? null;

        if (empty($column['fixed'])) {
            return parent::getVarcharTypeDeclarationSQLSnippet($length);
        }

<<<<<<< HEAD
        return parent::getCharTypeDeclarationSQLSnippet($length);
=======
    /**
     * {@inheritdoc}
     *
     * @deprecated
     */
    public function getBinaryMaxLength()
    {
        Deprecation::triggerIfCalledFromOutside(
            'doctrine/dbal',
            'https://github.com/doctrine/dbal/issues/3263',
            'SQLServerPlatform::getBinaryMaxLength() is deprecated.'
        );

        return 8000;
>>>>>>> 2bf974eb
    }

    /**
     * {@inheritDoc}
     */
    public function getClobTypeDeclarationSQL(array $column): string
    {
        return 'VARCHAR(MAX)';
    }

    /**
     * {@inheritDoc}
     */
    protected function _getCommonIntegerTypeDeclarationSQL(array $column): string
    {
        return ! empty($column['autoincrement']) ? ' IDENTITY' : '';
    }

    /**
     * {@inheritDoc}
     */
    public function getDateTimeTypeDeclarationSQL(array $column): string
    {
        // 3 - microseconds precision length
        // http://msdn.microsoft.com/en-us/library/ms187819.aspx
        return 'DATETIME2(6)';
    }

    /**
     * {@inheritDoc}
     */
    public function getDateTypeDeclarationSQL(array $column): string
    {
        return 'DATE';
    }

    /**
     * {@inheritDoc}
     */
    public function getTimeTypeDeclarationSQL(array $column): string
    {
        return 'TIME(0)';
    }

    /**
     * {@inheritDoc}
     */
    public function getBooleanTypeDeclarationSQL(array $column): string
    {
        return 'BIT';
    }

    protected function doModifyLimitQuery(string $query, ?int $limit, int $offset): string
    {
        if ($limit === null && $offset <= 0) {
            return $query;
        }

        if ($this->shouldAddOrderBy($query)) {
            if (preg_match('/^SELECT\s+DISTINCT/im', $query) > 0) {
                // SQL Server won't let us order by a non-selected column in a DISTINCT query,
                // so we have to do this madness. This says, order by the first column in the
                // result. SQL Server's docs say that a nonordered query's result order is non-
                // deterministic anyway, so this won't do anything that a bunch of update and
                // deletes to the table wouldn't do anyway.
                $query .= ' ORDER BY 1';
            } else {
                // In another DBMS, we could do ORDER BY 0, but SQL Server gets angry if you
                // use constant expressions in the order by list.
                $query .= ' ORDER BY (SELECT 0)';
            }
        }

        // This looks somewhat like MYSQL, but limit/offset are in inverse positions
        // Supposedly SQL:2008 core standard.
        // Per TSQL spec, FETCH NEXT n ROWS ONLY is not valid without OFFSET n ROWS.
        $query .= sprintf(' OFFSET %d ROWS', $offset);

        if ($limit !== null) {
            $query .= sprintf(' FETCH NEXT %d ROWS ONLY', $limit);
        }

        return $query;
    }

    public function convertBooleans(mixed $item): mixed
    {
        if (is_array($item)) {
            foreach ($item as $key => $value) {
                if (! is_bool($value) && ! is_numeric($value)) {
                    continue;
                }

                $item[$key] = (int) (bool) $value;
            }
        } elseif (is_bool($item) || is_numeric($item)) {
            $item = (int) (bool) $item;
        }

        return $item;
    }

    public function getCreateTemporaryTableSnippetSQL(): string
    {
        return 'CREATE TABLE';
    }

    public function getTemporaryTableName(string $tableName): string
    {
        return '#' . $tableName;
    }

    public function getDateTimeFormatString(): string
    {
        return 'Y-m-d H:i:s.u';
    }

    public function getDateFormatString(): string
    {
        return 'Y-m-d';
    }

    public function getTimeFormatString(): string
    {
        return 'H:i:s';
    }

    public function getDateTimeTzFormatString(): string
    {
        return 'Y-m-d H:i:s.u P';
    }

    protected function initializeDoctrineTypeMappings(): void
    {
        $this->doctrineTypeMapping = [
            'bigint'           => 'bigint',
            'binary'           => 'binary',
            'bit'              => 'boolean',
            'blob'             => 'blob',
            'char'             => 'string',
            'date'             => 'date',
            'datetime'         => 'datetime',
            'datetime2'        => 'datetime',
            'datetimeoffset'   => 'datetimetz',
            'decimal'          => 'decimal',
            'double'           => 'float',
            'double precision' => 'float',
            'float'            => 'float',
            'image'            => 'blob',
            'int'              => 'integer',
            'money'            => 'integer',
            'nchar'            => 'string',
            'ntext'            => 'text',
            'numeric'          => 'decimal',
            'nvarchar'         => 'string',
            'real'             => 'float',
            'smalldatetime'    => 'datetime',
            'smallint'         => 'smallint',
            'smallmoney'       => 'integer',
            'text'             => 'text',
            'time'             => 'time',
            'tinyint'          => 'smallint',
            'uniqueidentifier' => 'guid',
            'varbinary'        => 'binary',
            'varchar'          => 'string',
        ];
    }

    public function createSavePoint(string $savepoint): string
    {
        return 'SAVE TRANSACTION ' . $savepoint;
    }

    public function releaseSavePoint(string $savepoint): string
    {
        return '';
    }

    public function rollbackSavePoint(string $savepoint): string
    {
        return 'ROLLBACK TRANSACTION ' . $savepoint;
    }

    public function getForeignKeyReferentialActionSQL(string $action): string
    {
        // RESTRICT is not supported, therefore falling back to NO ACTION.
        if (strtoupper($action) === 'RESTRICT') {
            return 'NO ACTION';
        }

        return parent::getForeignKeyReferentialActionSQL($action);
    }

    public function appendLockHint(string $fromClause, int $lockMode): string
    {
        switch ($lockMode) {
            case LockMode::NONE:
            case LockMode::OPTIMISTIC:
                return $fromClause;

            case LockMode::PESSIMISTIC_READ:
                return $fromClause . ' WITH (HOLDLOCK, ROWLOCK)';

            case LockMode::PESSIMISTIC_WRITE:
                return $fromClause . ' WITH (UPDLOCK, ROWLOCK)';

            default:
                throw InvalidLockMode::fromLockMode($lockMode);
        }
    }

    public function getForUpdateSQL(): string
    {
        return ' ';
    }

    protected function createReservedKeywordsList(): KeywordList
    {
        return new SQLServerKeywords();
    }

    public function quoteSingleIdentifier(string $str): string
    {
        return '[' . str_replace(']', ']]', $str) . ']';
    }

    public function getTruncateTableSQL(string $tableName, bool $cascade = false): string
    {
        $tableIdentifier = new Identifier($tableName);

        return 'TRUNCATE TABLE ' . $tableIdentifier->getQuotedName($this);
    }

    /**
     * {@inheritDoc}
     */
    public function getBlobTypeDeclarationSQL(array $column): string
    {
        return 'VARBINARY(MAX)';
    }

    /**
     * {@inheritdoc}
     *
     * Modifies column declaration order as it differs in Microsoft SQL Server.
     */
    public function getColumnDeclarationSQL(string $name, array $column): string
    {
        if (isset($column['columnDefinition'])) {
            $columnDef = $this->getCustomTypeDeclarationSQL($column);
        } else {
            $collation = ! empty($column['collation']) ?
                ' ' . $this->getColumnCollationDeclarationSQL($column['collation']) : '';

            $notnull = ! empty($column['notnull']) ? ' NOT NULL' : '';

            $unique = ! empty($column['unique']) ? ' UNIQUE' : '';

            $check = ! empty($column['check']) ?
                ' ' . $column['check'] : '';

            $typeDecl  = $column['type']->getSQLDeclaration($column, $this);
            $columnDef = $typeDecl . $collation . $notnull . $unique . $check;
        }

        return $name . ' ' . $columnDef;
    }

    public function columnsEqual(Column $column1, Column $column2): bool
    {
        if (! parent::columnsEqual($column1, $column2)) {
            return false;
        }

        return $this->getDefaultValueDeclarationSQL($column1->toArray())
            === $this->getDefaultValueDeclarationSQL($column2->toArray());
    }

    protected function getLikeWildcardCharacters(): string
    {
        return parent::getLikeWildcardCharacters() . '[]^';
    }

    /**
     * Returns a unique default constraint name for a table and column.
     *
     * @param string $table  Name of the table to generate the unique default constraint name for.
     * @param string $column Name of the column in the table to generate the unique default constraint name for.
     */
    private function generateDefaultConstraintName(string $table, string $column): string
    {
        return 'DF_' . $this->generateIdentifierName($table) . '_' . $this->generateIdentifierName($column);
    }

    /**
     * Returns a hash value for a given identifier.
     *
     * @param string $identifier Identifier to generate a hash value for.
     */
    private function generateIdentifierName(string $identifier): string
    {
        // Always generate name for unquoted identifiers to ensure consistency.
        $identifier = new Identifier($identifier);

        return strtoupper(dechex(crc32($identifier->getName())));
    }

    protected function getCommentOnTableSQL(string $tableName, string $comment): string
    {
        return sprintf(
            <<<'SQL'
                EXEC sys.sp_addextendedproperty @name=N'MS_Description',
                  @value=N%s, @level0type=N'SCHEMA', @level0name=N'dbo',
                  @level1type=N'TABLE', @level1name=N%s
                SQL
            ,
            $this->quoteStringLiteral($comment),
            $this->quoteStringLiteral($tableName)
        );
    }

    private function shouldAddOrderBy(string $query): bool
    {
        // Find the position of the last instance of ORDER BY and ensure it is not within a parenthetical statement
        // but can be in a newline
        $matches      = [];
        $matchesCount = preg_match_all('/[\\s]+order\\s+by\\s/im', $query, $matches, PREG_OFFSET_CAPTURE);
        if ($matchesCount === 0) {
            return true;
        }

        // ORDER BY instance may be in a subquery after ORDER BY
        // e.g. SELECT col1 FROM test ORDER BY (SELECT col2 from test ORDER BY col2)
        // if in the searched query ORDER BY clause was found where
        // number of open parentheses after the occurrence of the clause is equal to
        // number of closed brackets after the occurrence of the clause,
        // it means that ORDER BY is included in the query being checked
        while ($matchesCount > 0) {
            $orderByPos          = $matches[0][--$matchesCount][1];
            $openBracketsCount   = substr_count($query, '(', $orderByPos);
            $closedBracketsCount = substr_count($query, ')', $orderByPos);
            if ($openBracketsCount === $closedBracketsCount) {
                return false;
            }
        }

        return true;
    }
}<|MERGE_RESOLUTION|>--- conflicted
+++ resolved
@@ -946,24 +946,7 @@
             return parent::getVarcharTypeDeclarationSQLSnippet($length);
         }
 
-<<<<<<< HEAD
         return parent::getCharTypeDeclarationSQLSnippet($length);
-=======
-    /**
-     * {@inheritdoc}
-     *
-     * @deprecated
-     */
-    public function getBinaryMaxLength()
-    {
-        Deprecation::triggerIfCalledFromOutside(
-            'doctrine/dbal',
-            'https://github.com/doctrine/dbal/issues/3263',
-            'SQLServerPlatform::getBinaryMaxLength() is deprecated.'
-        );
-
-        return 8000;
->>>>>>> 2bf974eb
     }
 
     /**
