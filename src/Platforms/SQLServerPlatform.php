--- conflicted
+++ resolved
@@ -414,20 +414,15 @@
                 $commentsSql[] = $this->getCreateColumnCommentSQL($diff->name, $column->getQuotedName($this), $comment);
             }
 
-<<<<<<< HEAD
             $columnNameSQL = $column->getQuotedName($this);
 
             $oldDeclarationSQL = $this->getColumnDeclarationSQL($columnNameSQL, $columnDiff->fromColumn->toArray());
             $newDeclarationSQL = $this->getColumnDeclarationSQL($columnNameSQL, $column->toArray());
 
             $declarationSQLChanged = $newDeclarationSQL !== $oldDeclarationSQL;
-            $defaultChanged        = $columnDiff->hasChanged('default');
+            $defaultChanged        = $columnDiff->hasDefaultChanged();
 
             if (! $declarationSQLChanged && ! $defaultChanged) {
-=======
-            // Do not add query part if only comment has changed.
-            if ($columnDiff->hasCommentChanged() && count($columnDiff->changedProperties) === 1) {
->>>>>>> 0a272ef4
                 continue;
             }
 
@@ -445,13 +440,8 @@
             }
 
             if (
-<<<<<<< HEAD
                 $column->getDefault() === null
                 || (! $requireDropDefaultConstraint && ! $defaultChanged)
-=======
-                ! isset($columnDef['default'])
-                || (! $requireDropDefaultConstraint && ! $columnDiff->hasDefaultChanged())
->>>>>>> 0a272ef4
             ) {
                 continue;
             }
