--- conflicted
+++ resolved
@@ -147,23 +147,6 @@
 
     public function getListTableForeignKeysSQL(string $table, ?string $database = null): string
     {
-<<<<<<< HEAD
-        $table = $this->quoteStringLiteral($table);
-
-        $sql = 'SELECT DISTINCT k.`CONSTRAINT_NAME`, k.`COLUMN_NAME`, k.`REFERENCED_TABLE_NAME`, ' .
-               'k.`REFERENCED_COLUMN_NAME`, k.`ORDINAL_POSITION` /*!50116 , c.update_rule, c.delete_rule */ ' .
-               'FROM information_schema.key_column_usage k /*!50116 ' .
-               'INNER JOIN information_schema.referential_constraints c ON ' .
-               '  c.constraint_name = k.constraint_name AND ' .
-               '  c.table_name = ' . $table . ' */ WHERE k.table_name = ' . $table;
-
-        $databaseNameSql = $this->getDatabaseNameSql($database);
-
-        return $sql . ' AND k.table_schema = ' . $databaseNameSql
-            . ' /*!50116 AND c.constraint_schema = ' . $databaseNameSql . ' */'
-            . ' AND k.`REFERENCED_COLUMN_NAME` is not NULL'
-            . ' ORDER BY k.`ORDINAL_POSITION`';
-=======
         return 'SELECT k.CONSTRAINT_NAME, k.COLUMN_NAME, k.REFERENCED_TABLE_NAME, ' .
                'k.REFERENCED_COLUMN_NAME /*!50116 , c.UPDATE_RULE, c.DELETE_RULE */ ' .
                'FROM INFORMATION_SCHEMA.KEY_COLUMN_USAGE k /*!50116 ' .
@@ -174,7 +157,6 @@
                'WHERE k.TABLE_NAME = ' . $this->quoteStringLiteral($table) . ' ' .
                'AND k.TABLE_SCHEMA = ' . $this->getDatabaseNameSQL($database) . ' ' .
                'ORDER BY k.ORDINAL_POSITION';
->>>>>>> 0c6e8f63
     }
 
     /**
@@ -284,14 +266,8 @@
         return 'SELECT COLUMN_NAME AS Field, COLUMN_TYPE AS Type, IS_NULLABLE AS `Null`, ' .
                'COLUMN_KEY AS `Key`, COLUMN_DEFAULT AS `Default`, EXTRA AS Extra, COLUMN_COMMENT AS Comment, ' .
                'CHARACTER_SET_NAME AS CharacterSet, COLLATION_NAME AS Collation ' .
-<<<<<<< HEAD
-               'FROM information_schema.COLUMNS WHERE TABLE_SCHEMA = ' . $this->getDatabaseNameSql($database) . ' ' .
+               'FROM information_schema.COLUMNS WHERE TABLE_SCHEMA = ' . $this->getDatabaseNameSQL($database) . ' ' .
                'AND TABLE_NAME = ' . $this->quoteStringLiteral($table) . ' ORDER BY ORDINAL_POSITION';
-=======
-               'FROM information_schema.COLUMNS WHERE TABLE_SCHEMA = ' . $this->getDatabaseNameSQL($database) .
-               ' AND TABLE_NAME = ' . $this->quoteStringLiteral($table) .
-               ' ORDER BY ORDINAL_POSITION ASC';
->>>>>>> 0c6e8f63
     }
 
     public function getListTableMetadataSQL(string $table, ?string $database = null): string
@@ -934,28 +910,7 @@
 
     protected function createReservedKeywordsList(): KeywordList
     {
-<<<<<<< HEAD
         return new MySQLKeywords();
-=======
-        return 65535;
-    }
-
-    /**
-     * {@inheritDoc}
-     *
-     * @deprecated Implement {@see createReservedKeywordsList()} instead.
-     */
-    protected function getReservedKeywordsClass()
-    {
-        Deprecation::triggerIfCalledFromOutside(
-            'doctrine/dbal',
-            'https://github.com/doctrine/dbal/issues/4510',
-            'MySQLPlatform::getReservedKeywordsClass() is deprecated,'
-                . ' use MySQLPlatform::createReservedKeywordsList() instead.'
-        );
-
-        return Keywords\MySQLKeywords::class;
->>>>>>> 0c6e8f63
     }
 
     /**
@@ -1016,27 +971,15 @@
         return true;
     }
 
-<<<<<<< HEAD
     /**
      * Returns an SQL expression representing the given database name or current database name
-     *
-     * @param string|null $database Database name
-     */
-    private function getDatabaseNameSql(?string $database): string
-    {
-        if ($database === null) {
-            return 'DATABASE()';
-        }
-
-        return $this->quoteStringLiteral($database);
-=======
+     */
     private function getDatabaseNameSQL(?string $databaseName): string
     {
-        if ($databaseName !== null) {
-            return $this->quoteStringLiteral($databaseName);
-        }
-
-        return $this->getCurrentDatabaseExpression();
->>>>>>> 0c6e8f63
+        if ($databaseName === null) {
+            return $this->getCurrentDatabaseExpression();
+        }
+
+        return $this->quoteStringLiteral($databaseName);
     }
 }