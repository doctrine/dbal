--- conflicted
+++ resolved
@@ -8,1164 +8,4 @@
  */
 class MySQLPlatform extends AbstractMySQLPlatform
 {
-<<<<<<< HEAD
-    public const LENGTH_LIMIT_TINYTEXT   = 255;
-    public const LENGTH_LIMIT_TEXT       = 65535;
-    public const LENGTH_LIMIT_MEDIUMTEXT = 16777215;
-
-    public const LENGTH_LIMIT_TINYBLOB   = 255;
-    public const LENGTH_LIMIT_BLOB       = 65535;
-    public const LENGTH_LIMIT_MEDIUMBLOB = 16777215;
-
-    /**
-     * {@inheritDoc}
-     */
-    protected function doModifyLimitQuery($query, $limit, $offset)
-    {
-        if ($limit !== null) {
-            $query .= sprintf(' LIMIT %d', $limit);
-
-            if ($offset > 0) {
-                $query .= sprintf(' OFFSET %d', $offset);
-            }
-        } elseif ($offset > 0) {
-            // 2^64-1 is the maximum of unsigned BIGINT, the biggest limit possible
-            $query .= sprintf(' LIMIT 18446744073709551615 OFFSET %d', $offset);
-        }
-
-        return $query;
-    }
-
-    /**
-     * {@inheritDoc}
-     */
-    public function getIdentifierQuoteCharacter()
-    {
-        return '`';
-    }
-
-    /**
-     * {@inheritDoc}
-     */
-    public function getRegexpExpression()
-    {
-        return 'RLIKE';
-    }
-
-    /**
-     * {@inheritDoc}
-     */
-    public function getLocateExpression($str, $substr, $startPos = false)
-    {
-        if ($startPos === false) {
-            return 'LOCATE(' . $substr . ', ' . $str . ')';
-        }
-
-        return 'LOCATE(' . $substr . ', ' . $str . ', ' . $startPos . ')';
-    }
-
-    /**
-     * {@inheritDoc}
-     */
-    public function getConcatExpression()
-    {
-        return sprintf('CONCAT(%s)', implode(', ', func_get_args()));
-    }
-
-    /**
-     * {@inheritdoc}
-     */
-    protected function getDateArithmeticIntervalExpression($date, $operator, $interval, $unit)
-    {
-        $function = $operator === '+' ? 'DATE_ADD' : 'DATE_SUB';
-
-        return $function . '(' . $date . ', INTERVAL ' . $interval . ' ' . $unit . ')';
-    }
-
-    /**
-     * {@inheritDoc}
-     */
-    public function getDateDiffExpression($date1, $date2)
-    {
-        return 'DATEDIFF(' . $date1 . ', ' . $date2 . ')';
-    }
-
-    public function getCurrentDatabaseExpression(): string
-    {
-        return 'DATABASE()';
-    }
-
-    /**
-     * {@inheritDoc}
-     */
-    public function getLengthExpression($column)
-    {
-        return 'CHAR_LENGTH(' . $column . ')';
-    }
-
-    /**
-     * {@inheritDoc}
-     */
-    public function getListDatabasesSQL()
-    {
-        return 'SHOW DATABASES';
-    }
-
-    /**
-     * {@inheritDoc}
-     */
-    public function getListTableConstraintsSQL($table)
-    {
-        return 'SHOW INDEX FROM ' . $table;
-    }
-
-    /**
-     * @deprecated
-     *
-     * {@inheritDoc}
-     *
-     * Two approaches to listing the table indexes. The information_schema is
-     * preferred, because it doesn't cause problems with SQL keywords such as "order" or "table".
-     */
-    public function getListTableIndexesSQL($table, $database = null)
-    {
-        if ($database !== null) {
-            $database = $this->quoteStringLiteral($database);
-            $table    = $this->quoteStringLiteral($table);
-
-            return 'SELECT NON_UNIQUE AS Non_Unique, INDEX_NAME AS Key_name, COLUMN_NAME AS Column_Name,' .
-                   ' SUB_PART AS Sub_Part, INDEX_TYPE AS Index_Type' .
-                   ' FROM information_schema.STATISTICS WHERE TABLE_NAME = ' . $table .
-                   ' AND TABLE_SCHEMA = ' . $database .
-                   ' ORDER BY SEQ_IN_INDEX ASC';
-        }
-
-        return 'SHOW INDEX FROM ' . $table;
-    }
-
-    /**
-     * {@inheritDoc}
-     */
-    public function getListViewsSQL($database)
-    {
-        $database = $this->quoteStringLiteral($database);
-
-        return 'SELECT * FROM information_schema.VIEWS WHERE TABLE_SCHEMA = ' . $database;
-    }
-
-    /**
-     * @deprecated
-     *
-     * @param string      $table
-     * @param string|null $database
-     *
-     * @return string
-     */
-    public function getListTableForeignKeysSQL($table, $database = null)
-    {
-        $table = $this->quoteStringLiteral($table);
-
-        if ($database !== null) {
-            $database = $this->quoteStringLiteral($database);
-        }
-
-        $sql = 'SELECT DISTINCT k.`CONSTRAINT_NAME`, k.`COLUMN_NAME`, k.`REFERENCED_TABLE_NAME`, ' .
-               'k.`REFERENCED_COLUMN_NAME`, k.`ORDINAL_POSITION` /*!50116 , c.update_rule, c.delete_rule */ ' .
-               'FROM information_schema.key_column_usage k /*!50116 ' .
-               'INNER JOIN information_schema.referential_constraints c ON ' .
-               '  c.constraint_name = k.constraint_name AND ' .
-               '  c.table_name = ' . $table . ' */ WHERE k.table_name = ' . $table;
-
-        $databaseNameSql = $database ?? 'DATABASE()';
-
-        return $sql . ' AND k.table_schema = ' . $databaseNameSql
-            . ' /*!50116 AND c.constraint_schema = ' . $databaseNameSql . ' */'
-            . ' AND k.`REFERENCED_COLUMN_NAME` is not NULL'
-            . ' ORDER BY k.`ORDINAL_POSITION`';
-    }
-
-    /**
-     * {@inheritDoc}
-     */
-    protected function getVarcharTypeDeclarationSQLSnippet($length, $fixed)
-    {
-        return $fixed ? ($length > 0 ? 'CHAR(' . $length . ')' : 'CHAR(255)')
-                : ($length > 0 ? 'VARCHAR(' . $length . ')' : 'VARCHAR(255)');
-    }
-
-    /**
-     * {@inheritdoc}
-     */
-    protected function getBinaryTypeDeclarationSQLSnippet($length, $fixed)
-    {
-        return $fixed
-            ? 'BINARY(' . ($length > 0 ? $length : 255) . ')'
-            : 'VARBINARY(' . ($length > 0 ? $length : 255) . ')';
-    }
-
-    /**
-     * Gets the SQL snippet used to declare a CLOB column type.
-     *     TINYTEXT   : 2 ^  8 - 1 = 255
-     *     TEXT       : 2 ^ 16 - 1 = 65535
-     *     MEDIUMTEXT : 2 ^ 24 - 1 = 16777215
-     *     LONGTEXT   : 2 ^ 32 - 1 = 4294967295
-     *
-     * {@inheritDoc}
-     */
-    public function getClobTypeDeclarationSQL(array $column)
-    {
-        if (! empty($column['length']) && is_numeric($column['length'])) {
-            $length = $column['length'];
-
-            if ($length <= static::LENGTH_LIMIT_TINYTEXT) {
-                return 'TINYTEXT';
-            }
-
-            if ($length <= static::LENGTH_LIMIT_TEXT) {
-                return 'TEXT';
-            }
-
-            if ($length <= static::LENGTH_LIMIT_MEDIUMTEXT) {
-                return 'MEDIUMTEXT';
-            }
-        }
-
-        return 'LONGTEXT';
-    }
-
-    /**
-     * {@inheritDoc}
-     */
-    public function getDateTimeTypeDeclarationSQL(array $column)
-    {
-        if (isset($column['version']) && $column['version'] === true) {
-            return 'TIMESTAMP';
-        }
-
-        return 'DATETIME';
-    }
-
-    /**
-     * {@inheritDoc}
-     */
-    public function getDateTypeDeclarationSQL(array $column)
-    {
-        return 'DATE';
-    }
-
-    /**
-     * {@inheritDoc}
-     */
-    public function getTimeTypeDeclarationSQL(array $column)
-    {
-        return 'TIME';
-    }
-
-    /**
-     * {@inheritDoc}
-     */
-    public function getBooleanTypeDeclarationSQL(array $column)
-    {
-        return 'TINYINT(1)';
-    }
-
-    /**
-     * {@inheritDoc}
-     *
-     * MySQL prefers "autoincrement" identity columns since sequences can only
-     * be emulated with a table.
-     */
-    public function prefersIdentityColumns()
-    {
-        return true;
-    }
-
-    /**
-     * {@inheritDoc}
-     *
-     * MySQL supports this through AUTO_INCREMENT columns.
-     */
-    public function supportsIdentityColumns()
-    {
-        return true;
-    }
-
-    /**
-     * {@inheritDoc}
-     */
-    public function supportsInlineColumnComments()
-    {
-        return true;
-    }
-
-    /**
-     * {@inheritDoc}
-     */
-    public function supportsColumnCollation()
-    {
-        return true;
-    }
-
-    /**
-     * {@inheritDoc}
-     */
-    public function getListTablesSQL()
-    {
-        return "SHOW FULL TABLES WHERE Table_type = 'BASE TABLE'";
-    }
-
-    /**
-     * @deprecated
-     *
-     * {@inheritDoc}
-     */
-    public function getListTableColumnsSQL($table, $database = null)
-    {
-        $table = $this->quoteStringLiteral($table);
-
-        if ($database !== null) {
-            $database = $this->quoteStringLiteral($database);
-        } else {
-            $database = 'DATABASE()';
-        }
-
-        return 'SELECT COLUMN_NAME AS Field, COLUMN_TYPE AS Type, IS_NULLABLE AS `Null`, ' .
-               'COLUMN_KEY AS `Key`, COLUMN_DEFAULT AS `Default`, EXTRA AS Extra, COLUMN_COMMENT AS Comment, ' .
-               'CHARACTER_SET_NAME AS CharacterSet, COLLATION_NAME AS Collation ' .
-               'FROM information_schema.COLUMNS WHERE TABLE_SCHEMA = ' . $database . ' AND TABLE_NAME = ' . $table .
-               ' ORDER BY ORDINAL_POSITION ASC';
-    }
-
-    /**
-     * @deprecated
-     */
-    public function getListTableMetadataSQL(string $table, ?string $database = null): string
-    {
-        return sprintf(
-            <<<'SQL'
-SELECT t.ENGINE,
-       t.AUTO_INCREMENT,
-       t.TABLE_COMMENT,
-       t.CREATE_OPTIONS,
-       t.TABLE_COLLATION,
-       ccsa.CHARACTER_SET_NAME
-FROM information_schema.TABLES t
-    INNER JOIN information_schema.`COLLATION_CHARACTER_SET_APPLICABILITY` ccsa
-        ON ccsa.COLLATION_NAME = t.TABLE_COLLATION
-WHERE TABLE_TYPE = 'BASE TABLE' AND TABLE_SCHEMA = %s AND TABLE_NAME = %s
-SQL
-            ,
-            $database !== null ? $this->quoteStringLiteral($database) : 'DATABASE()',
-            $this->quoteStringLiteral($table)
-        );
-    }
-
-    /**
-     * {@inheritDoc}
-     */
-    protected function _getCreateTableSQL($name, array $columns, array $options = [])
-    {
-        $queryFields = $this->getColumnDeclarationListSQL($columns);
-
-        if (isset($options['uniqueConstraints']) && ! empty($options['uniqueConstraints'])) {
-            foreach ($options['uniqueConstraints'] as $constraintName => $definition) {
-                $queryFields .= ', ' . $this->getUniqueConstraintDeclarationSQL($constraintName, $definition);
-            }
-        }
-
-        // add all indexes
-        if (isset($options['indexes']) && ! empty($options['indexes'])) {
-            foreach ($options['indexes'] as $indexName => $definition) {
-                $queryFields .= ', ' . $this->getIndexDeclarationSQL($indexName, $definition);
-            }
-        }
-
-        // attach all primary keys
-        if (isset($options['primary']) && ! empty($options['primary'])) {
-            $keyColumns   = array_unique(array_values($options['primary']));
-            $queryFields .= ', PRIMARY KEY(' . implode(', ', $keyColumns) . ')';
-        }
-
-        $query = 'CREATE ';
-
-        if (! empty($options['temporary'])) {
-            $query .= 'TEMPORARY ';
-        }
-
-        $query .= 'TABLE ' . $name . ' (' . $queryFields . ') ';
-        $query .= $this->buildTableOptions($options);
-        $query .= $this->buildPartitionOptions($options);
-
-        $sql    = [$query];
-        $engine = 'INNODB';
-
-        if (isset($options['engine'])) {
-            $engine = strtoupper(trim($options['engine']));
-        }
-
-        // Propagate foreign key constraints only for InnoDB.
-        if (isset($options['foreignKeys']) && $engine === 'INNODB') {
-            foreach ((array) $options['foreignKeys'] as $definition) {
-                $sql[] = $this->getCreateForeignKeySQL($definition, $name);
-            }
-        }
-
-        return $sql;
-    }
-
-    /**
-     * {@inheritdoc}
-     */
-    public function getDefaultValueDeclarationSQL($column)
-    {
-        // Unset the default value if the given column definition does not allow default values.
-        if ($column['type'] instanceof TextType || $column['type'] instanceof BlobType) {
-            $column['default'] = null;
-        }
-
-        return parent::getDefaultValueDeclarationSQL($column);
-    }
-
-    /**
-     * Build SQL for table options
-     *
-     * @param mixed[] $options
-     */
-    private function buildTableOptions(array $options): string
-    {
-        if (isset($options['table_options'])) {
-            return $options['table_options'];
-        }
-
-        $tableOptions = [];
-
-        // Charset
-        if (! isset($options['charset'])) {
-            $options['charset'] = 'utf8';
-        }
-
-        $tableOptions[] = sprintf('DEFAULT CHARACTER SET %s', $options['charset']);
-
-        // Collate
-        if (! isset($options['collate'])) {
-            $options['collate'] = $options['charset'] . '_unicode_ci';
-        }
-
-        $tableOptions[] = $this->getColumnCollationDeclarationSQL($options['collate']);
-
-        // Engine
-        if (! isset($options['engine'])) {
-            $options['engine'] = 'InnoDB';
-        }
-
-        $tableOptions[] = sprintf('ENGINE = %s', $options['engine']);
-
-        // Auto increment
-        if (isset($options['auto_increment'])) {
-            $tableOptions[] = sprintf('AUTO_INCREMENT = %s', $options['auto_increment']);
-        }
-
-        // Comment
-        if (isset($options['comment'])) {
-            $tableOptions[] = sprintf('COMMENT = %s ', $this->quoteStringLiteral($options['comment']));
-        }
-
-        // Row format
-        if (isset($options['row_format'])) {
-            $tableOptions[] = sprintf('ROW_FORMAT = %s', $options['row_format']);
-        }
-
-        return implode(' ', $tableOptions);
-    }
-
-    /**
-     * Build SQL for partition options.
-     *
-     * @param mixed[] $options
-     */
-    private function buildPartitionOptions(array $options): string
-    {
-        return isset($options['partition_options'])
-            ? ' ' . $options['partition_options']
-            : '';
-    }
-
-    /**
-     * {@inheritDoc}
-     */
-    public function getAlterTableSQL(TableDiff $diff)
-    {
-        $columnSql  = [];
-        $queryParts = [];
-        $newName    = $diff->getNewName();
-
-        if ($newName !== false) {
-            $queryParts[] = 'RENAME TO ' . $newName->getQuotedName($this);
-        }
-
-        foreach ($diff->addedColumns as $column) {
-            if ($this->onSchemaAlterTableAddColumn($column, $diff, $columnSql)) {
-                continue;
-            }
-
-            $columnArray = array_merge($column->toArray(), [
-                'comment' => $this->getColumnComment($column),
-            ]);
-
-            $queryParts[] = 'ADD ' . $this->getColumnDeclarationSQL($column->getQuotedName($this), $columnArray);
-        }
-
-        foreach ($diff->removedColumns as $column) {
-            if ($this->onSchemaAlterTableRemoveColumn($column, $diff, $columnSql)) {
-                continue;
-            }
-
-            $queryParts[] =  'DROP ' . $column->getQuotedName($this);
-        }
-
-        foreach ($diff->changedColumns as $columnDiff) {
-            if ($this->onSchemaAlterTableChangeColumn($columnDiff, $diff, $columnSql)) {
-                continue;
-            }
-
-            $column      = $columnDiff->column;
-            $columnArray = $column->toArray();
-
-            // Don't propagate default value changes for unsupported column types.
-            if (
-                $columnDiff->hasChanged('default') &&
-                count($columnDiff->changedProperties) === 1 &&
-                ($columnArray['type'] instanceof TextType || $columnArray['type'] instanceof BlobType)
-            ) {
-                continue;
-            }
-
-            $columnArray['comment'] = $this->getColumnComment($column);
-            $queryParts[]           =  'CHANGE ' . ($columnDiff->getOldColumnName()->getQuotedName($this)) . ' '
-                    . $this->getColumnDeclarationSQL($column->getQuotedName($this), $columnArray);
-        }
-
-        foreach ($diff->renamedColumns as $oldColumnName => $column) {
-            if ($this->onSchemaAlterTableRenameColumn($oldColumnName, $column, $diff, $columnSql)) {
-                continue;
-            }
-
-            $oldColumnName          = new Identifier($oldColumnName);
-            $columnArray            = $column->toArray();
-            $columnArray['comment'] = $this->getColumnComment($column);
-            $queryParts[]           =  'CHANGE ' . $oldColumnName->getQuotedName($this) . ' '
-                    . $this->getColumnDeclarationSQL($column->getQuotedName($this), $columnArray);
-        }
-
-        if (isset($diff->addedIndexes['primary'])) {
-            $keyColumns   = array_unique(array_values($diff->addedIndexes['primary']->getColumns()));
-            $queryParts[] = 'ADD PRIMARY KEY (' . implode(', ', $keyColumns) . ')';
-            unset($diff->addedIndexes['primary']);
-        } elseif (isset($diff->changedIndexes['primary'])) {
-            // Necessary in case the new primary key includes a new auto_increment column
-            foreach ($diff->changedIndexes['primary']->getColumns() as $columnName) {
-                if (isset($diff->addedColumns[$columnName]) && $diff->addedColumns[$columnName]->getAutoincrement()) {
-                    $keyColumns   = array_unique(array_values($diff->changedIndexes['primary']->getColumns()));
-                    $queryParts[] = 'DROP PRIMARY KEY';
-                    $queryParts[] = 'ADD PRIMARY KEY (' . implode(', ', $keyColumns) . ')';
-                    unset($diff->changedIndexes['primary']);
-                    break;
-                }
-            }
-        }
-
-        $sql      = [];
-        $tableSql = [];
-
-        if (! $this->onSchemaAlterTable($diff, $tableSql)) {
-            if (count($queryParts) > 0) {
-                $sql[] = 'ALTER TABLE ' . $diff->getName($this)->getQuotedName($this) . ' '
-                    . implode(', ', $queryParts);
-            }
-
-            $sql = array_merge(
-                $this->getPreAlterTableIndexForeignKeySQL($diff),
-                $sql,
-                $this->getPostAlterTableIndexForeignKeySQL($diff)
-            );
-        }
-
-        return array_merge($sql, $tableSql, $columnSql);
-    }
-
-    /**
-     * {@inheritDoc}
-     */
-    protected function getPreAlterTableIndexForeignKeySQL(TableDiff $diff)
-    {
-        $sql   = [];
-        $table = $diff->getName($this)->getQuotedName($this);
-
-        foreach ($diff->changedIndexes as $changedIndex) {
-            $sql = array_merge($sql, $this->getPreAlterTableAlterPrimaryKeySQL($diff, $changedIndex));
-        }
-
-        foreach ($diff->removedIndexes as $remKey => $remIndex) {
-            $sql = array_merge($sql, $this->getPreAlterTableAlterPrimaryKeySQL($diff, $remIndex));
-
-            foreach ($diff->addedIndexes as $addKey => $addIndex) {
-                if ($remIndex->getColumns() !== $addIndex->getColumns()) {
-                    continue;
-                }
-
-                $indexClause = 'INDEX ' . $addIndex->getName();
-
-                if ($addIndex->isPrimary()) {
-                    $indexClause = 'PRIMARY KEY';
-                } elseif ($addIndex->isUnique()) {
-                    $indexClause = 'UNIQUE INDEX ' . $addIndex->getName();
-                }
-
-                $query  = 'ALTER TABLE ' . $table . ' DROP INDEX ' . $remIndex->getName() . ', ';
-                $query .= 'ADD ' . $indexClause;
-                $query .= ' (' . $this->getIndexFieldDeclarationListSQL($addIndex) . ')';
-
-                $sql[] = $query;
-
-                unset($diff->removedIndexes[$remKey], $diff->addedIndexes[$addKey]);
-
-                break;
-            }
-        }
-
-        $engine = 'INNODB';
-
-        if ($diff->fromTable instanceof Table && $diff->fromTable->hasOption('engine')) {
-            $engine = strtoupper(trim($diff->fromTable->getOption('engine')));
-        }
-
-        // Suppress foreign key constraint propagation on non-supporting engines.
-        if ($engine !== 'INNODB') {
-            $diff->addedForeignKeys   = [];
-            $diff->changedForeignKeys = [];
-            $diff->removedForeignKeys = [];
-        }
-
-        $sql = array_merge(
-            $sql,
-            $this->getPreAlterTableAlterIndexForeignKeySQL($diff),
-            parent::getPreAlterTableIndexForeignKeySQL($diff),
-            $this->getPreAlterTableRenameIndexForeignKeySQL($diff)
-        );
-
-        return $sql;
-    }
-
-    /**
-     * @return string[]
-     *
-     * @throws Exception
-     */
-    private function getPreAlterTableAlterPrimaryKeySQL(TableDiff $diff, Index $index): array
-    {
-        $sql = [];
-
-        if (! $index->isPrimary() || ! $diff->fromTable instanceof Table) {
-            return $sql;
-        }
-
-        $tableName = $diff->getName($this)->getQuotedName($this);
-
-        // Dropping primary keys requires to unset autoincrement attribute on the particular column first.
-        foreach ($index->getColumns() as $columnName) {
-            if (! $diff->fromTable->hasColumn($columnName)) {
-                continue;
-            }
-
-            $column = $diff->fromTable->getColumn($columnName);
-
-            if ($column->getAutoincrement() !== true) {
-                continue;
-            }
-
-            $column->setAutoincrement(false);
-
-            $sql[] = 'ALTER TABLE ' . $tableName . ' MODIFY ' .
-                $this->getColumnDeclarationSQL($column->getQuotedName($this), $column->toArray());
-
-            // original autoincrement information might be needed later on by other parts of the table alteration
-            $column->setAutoincrement(true);
-        }
-
-        return $sql;
-    }
-
-    /**
-     * @param TableDiff $diff The table diff to gather the SQL for.
-     *
-     * @return string[]
-     *
-     * @throws Exception
-     */
-    private function getPreAlterTableAlterIndexForeignKeySQL(TableDiff $diff): array
-    {
-        $sql   = [];
-        $table = $diff->getName($this)->getQuotedName($this);
-
-        foreach ($diff->changedIndexes as $changedIndex) {
-            // Changed primary key
-            if (! $changedIndex->isPrimary() || ! ($diff->fromTable instanceof Table)) {
-                continue;
-            }
-
-            foreach ($diff->fromTable->getPrimaryKeyColumns() as $columnName => $column) {
-                // Check if an autoincrement column was dropped from the primary key.
-                if (! $column->getAutoincrement() || in_array($columnName, $changedIndex->getColumns(), true)) {
-                    continue;
-                }
-
-                // The autoincrement attribute needs to be removed from the dropped column
-                // before we can drop and recreate the primary key.
-                $column->setAutoincrement(false);
-
-                $sql[] = 'ALTER TABLE ' . $table . ' MODIFY ' .
-                    $this->getColumnDeclarationSQL($column->getQuotedName($this), $column->toArray());
-
-                // Restore the autoincrement attribute as it might be needed later on
-                // by other parts of the table alteration.
-                $column->setAutoincrement(true);
-            }
-        }
-
-        return $sql;
-    }
-
-    /**
-     * @param TableDiff $diff The table diff to gather the SQL for.
-     *
-     * @return string[]
-     */
-    protected function getPreAlterTableRenameIndexForeignKeySQL(TableDiff $diff)
-    {
-        $sql       = [];
-        $tableName = $diff->getName($this)->getQuotedName($this);
-
-        foreach ($this->getRemainingForeignKeyConstraintsRequiringRenamedIndexes($diff) as $foreignKey) {
-            if (in_array($foreignKey, $diff->changedForeignKeys, true)) {
-                continue;
-            }
-
-            $sql[] = $this->getDropForeignKeySQL($foreignKey, $tableName);
-        }
-
-        return $sql;
-    }
-
-    /**
-     * Returns the remaining foreign key constraints that require one of the renamed indexes.
-     *
-     * "Remaining" here refers to the diff between the foreign keys currently defined in the associated
-     * table and the foreign keys to be removed.
-     *
-     * @param TableDiff $diff The table diff to evaluate.
-     *
-     * @return ForeignKeyConstraint[]
-     */
-    private function getRemainingForeignKeyConstraintsRequiringRenamedIndexes(TableDiff $diff): array
-    {
-        if (empty($diff->renamedIndexes) || ! $diff->fromTable instanceof Table) {
-            return [];
-        }
-
-        $foreignKeys = [];
-        /** @var ForeignKeyConstraint[] $remainingForeignKeys */
-        $remainingForeignKeys = array_diff_key(
-            $diff->fromTable->getForeignKeys(),
-            $diff->removedForeignKeys
-        );
-
-        foreach ($remainingForeignKeys as $foreignKey) {
-            foreach ($diff->renamedIndexes as $index) {
-                if ($foreignKey->intersectsIndexColumns($index)) {
-                    $foreignKeys[] = $foreignKey;
-
-                    break;
-                }
-            }
-        }
-
-        return $foreignKeys;
-    }
-
-    /**
-     * {@inheritdoc}
-     */
-    protected function getPostAlterTableIndexForeignKeySQL(TableDiff $diff)
-    {
-        return array_merge(
-            parent::getPostAlterTableIndexForeignKeySQL($diff),
-            $this->getPostAlterTableRenameIndexForeignKeySQL($diff)
-        );
-    }
-
-    /**
-     * @param TableDiff $diff The table diff to gather the SQL for.
-     *
-     * @return string[]
-     */
-    protected function getPostAlterTableRenameIndexForeignKeySQL(TableDiff $diff)
-    {
-        $sql     = [];
-        $newName = $diff->getNewName();
-
-        if ($newName !== false) {
-            $tableName = $newName->getQuotedName($this);
-        } else {
-            $tableName = $diff->getName($this)->getQuotedName($this);
-        }
-
-        foreach ($this->getRemainingForeignKeyConstraintsRequiringRenamedIndexes($diff) as $foreignKey) {
-            if (in_array($foreignKey, $diff->changedForeignKeys, true)) {
-                continue;
-            }
-
-            $sql[] = $this->getCreateForeignKeySQL($foreignKey, $tableName);
-        }
-
-        return $sql;
-    }
-
-    /**
-     * {@inheritDoc}
-     */
-    protected function getCreateIndexSQLFlags(Index $index)
-    {
-        $type = '';
-        if ($index->isUnique()) {
-            $type .= 'UNIQUE ';
-        } elseif ($index->hasFlag('fulltext')) {
-            $type .= 'FULLTEXT ';
-        } elseif ($index->hasFlag('spatial')) {
-            $type .= 'SPATIAL ';
-        }
-
-        return $type;
-    }
-
-    /**
-     * {@inheritDoc}
-     */
-    public function getIntegerTypeDeclarationSQL(array $column)
-    {
-        return 'INT' . $this->_getCommonIntegerTypeDeclarationSQL($column);
-    }
-
-    /**
-     * {@inheritDoc}
-     */
-    public function getBigIntTypeDeclarationSQL(array $column)
-    {
-        return 'BIGINT' . $this->_getCommonIntegerTypeDeclarationSQL($column);
-    }
-
-    /**
-     * {@inheritDoc}
-     */
-    public function getSmallIntTypeDeclarationSQL(array $column)
-    {
-        return 'SMALLINT' . $this->_getCommonIntegerTypeDeclarationSQL($column);
-    }
-
-    /**
-     * {@inheritdoc}
-     */
-    public function getFloatDeclarationSQL(array $column)
-    {
-        return 'DOUBLE PRECISION' . $this->getUnsignedDeclaration($column);
-    }
-
-    /**
-     * {@inheritdoc}
-     */
-    public function getDecimalTypeDeclarationSQL(array $column)
-    {
-        return parent::getDecimalTypeDeclarationSQL($column) . $this->getUnsignedDeclaration($column);
-    }
-
-    /**
-     * Get unsigned declaration for a column.
-     *
-     * @param mixed[] $columnDef
-     */
-    private function getUnsignedDeclaration(array $columnDef): string
-    {
-        return ! empty($columnDef['unsigned']) ? ' UNSIGNED' : '';
-    }
-
-    /**
-     * {@inheritDoc}
-     */
-    protected function _getCommonIntegerTypeDeclarationSQL(array $column)
-    {
-        $autoinc = '';
-        if (! empty($column['autoincrement'])) {
-            $autoinc = ' AUTO_INCREMENT';
-        }
-
-        return $this->getUnsignedDeclaration($column) . $autoinc;
-    }
-
-    /**
-     * {@inheritDoc}
-     */
-    public function getColumnCharsetDeclarationSQL($charset)
-    {
-        return 'CHARACTER SET ' . $charset;
-    }
-
-    /**
-     * {@inheritDoc}
-     */
-    public function getColumnCollationDeclarationSQL($collation)
-    {
-        return 'COLLATE ' . $this->quoteSingleIdentifier($collation);
-    }
-
-    /**
-     * {@inheritDoc}
-     */
-    public function getAdvancedForeignKeyOptionsSQL(ForeignKeyConstraint $foreignKey)
-    {
-        $query = '';
-        if ($foreignKey->hasOption('match')) {
-            $query .= ' MATCH ' . $foreignKey->getOption('match');
-        }
-
-        $query .= parent::getAdvancedForeignKeyOptionsSQL($foreignKey);
-
-        return $query;
-    }
-
-    /**
-     * {@inheritDoc}
-     */
-    public function getDropIndexSQL($index, $table = null)
-    {
-        if ($index instanceof Index) {
-            $indexName = $index->getQuotedName($this);
-        } elseif (is_string($index)) {
-            $indexName = $index;
-        } else {
-            throw new InvalidArgumentException(
-                __METHOD__ . '() expects $index parameter to be string or ' . Index::class . '.'
-            );
-        }
-
-        if ($table instanceof Table) {
-            $table = $table->getQuotedName($this);
-        } elseif (! is_string($table)) {
-            throw new InvalidArgumentException(
-                __METHOD__ . '() expects $table parameter to be string or ' . Table::class . '.'
-            );
-        }
-
-        if ($index instanceof Index && $index->isPrimary()) {
-            // MySQL primary keys are always named "PRIMARY",
-            // so we cannot use them in statements because of them being keyword.
-            return $this->getDropPrimaryKeySQL($table);
-        }
-
-        return 'DROP INDEX ' . $indexName . ' ON ' . $table;
-    }
-
-    /**
-     * @param string $table
-     *
-     * @return string
-     */
-    protected function getDropPrimaryKeySQL($table)
-    {
-        return 'ALTER TABLE ' . $table . ' DROP PRIMARY KEY';
-    }
-
-    /**
-     * The `ALTER TABLE ... DROP CONSTRAINT` syntax is only available as of MySQL 8.0.19.
-     *
-     * @link https://dev.mysql.com/doc/refman/8.0/en/alter-table.html
-     */
-    public function getDropUniqueConstraintSQL(string $name, string $tableName): string
-    {
-        return $this->getDropIndexSQL($name, $tableName);
-    }
-
-    /**
-     * {@inheritDoc}
-     */
-    public function getSetTransactionIsolationSQL($level)
-    {
-        return 'SET SESSION TRANSACTION ISOLATION LEVEL ' . $this->_getTransactionIsolationLevelSQL($level);
-    }
-
-    /**
-     * {@inheritDoc}
-     */
-    public function getName()
-    {
-        Deprecation::triggerIfCalledFromOutside(
-            'doctrine/dbal',
-            'https://github.com/doctrine/dbal/issues/4749',
-            'MySQLPlatform::getName() is deprecated. Identify platforms by their class.'
-        );
-
-        return 'mysql';
-    }
-
-    /**
-     * {@inheritDoc}
-     */
-    public function getReadLockSQL()
-    {
-        return 'LOCK IN SHARE MODE';
-    }
-
-    /**
-     * {@inheritDoc}
-     */
-    protected function initializeDoctrineTypeMappings()
-    {
-        $this->doctrineTypeMapping = [
-            'bigint'     => 'bigint',
-            'binary'     => 'binary',
-            'blob'       => 'blob',
-            'char'       => 'string',
-            'date'       => 'date',
-            'datetime'   => 'datetime',
-            'decimal'    => 'decimal',
-            'double'     => 'float',
-            'float'      => 'float',
-            'int'        => 'integer',
-            'integer'    => 'integer',
-            'longblob'   => 'blob',
-            'longtext'   => 'text',
-            'mediumblob' => 'blob',
-            'mediumint'  => 'integer',
-            'mediumtext' => 'text',
-            'numeric'    => 'decimal',
-            'real'       => 'float',
-            'set'        => 'simple_array',
-            'smallint'   => 'smallint',
-            'string'     => 'string',
-            'text'       => 'text',
-            'time'       => 'time',
-            'timestamp'  => 'datetime',
-            'tinyblob'   => 'blob',
-            'tinyint'    => 'boolean',
-            'tinytext'   => 'text',
-            'varbinary'  => 'binary',
-            'varchar'    => 'string',
-            'year'       => 'date',
-        ];
-    }
-
-    /**
-     * {@inheritDoc}
-     */
-    public function getVarcharMaxLength()
-    {
-        return 65535;
-    }
-
-    /**
-     * {@inheritdoc}
-     */
-    public function getBinaryMaxLength()
-    {
-        return 65535;
-    }
-
-    /**
-     * {@inheritDoc}
-     *
-     * @deprecated Implement {@link createReservedKeywordsList()} instead.
-     */
-    protected function getReservedKeywordsClass()
-    {
-        Deprecation::triggerIfCalledFromOutside(
-            'doctrine/dbal',
-            'https://github.com/doctrine/dbal/issues/4510',
-            'MySQLPlatform::getReservedKeywordsClass() is deprecated,'
-                . ' use MySQLPlatform::createReservedKeywordsList() instead.'
-        );
-
-        return Keywords\MySQLKeywords::class;
-    }
-
-    /**
-     * {@inheritDoc}
-     *
-     * MySQL commits a transaction implicitly when DROP TABLE is executed, however not
-     * if DROP TEMPORARY TABLE is executed.
-     */
-    public function getDropTemporaryTableSQL($table)
-    {
-        if ($table instanceof Table) {
-            $table = $table->getQuotedName($this);
-        } elseif (! is_string($table)) {
-            throw new InvalidArgumentException(
-                __METHOD__ . '() expects $table parameter to be string or ' . Table::class . '.'
-            );
-        }
-
-        return 'DROP TEMPORARY TABLE ' . $table;
-    }
-
-    /**
-     * Gets the SQL Snippet used to declare a BLOB column type.
-     *     TINYBLOB   : 2 ^  8 - 1 = 255
-     *     BLOB       : 2 ^ 16 - 1 = 65535
-     *     MEDIUMBLOB : 2 ^ 24 - 1 = 16777215
-     *     LONGBLOB   : 2 ^ 32 - 1 = 4294967295
-     *
-     * {@inheritDoc}
-     */
-    public function getBlobTypeDeclarationSQL(array $column)
-    {
-        if (! empty($column['length']) && is_numeric($column['length'])) {
-            $length = $column['length'];
-
-            if ($length <= static::LENGTH_LIMIT_TINYBLOB) {
-                return 'TINYBLOB';
-            }
-
-            if ($length <= static::LENGTH_LIMIT_BLOB) {
-                return 'BLOB';
-            }
-
-            if ($length <= static::LENGTH_LIMIT_MEDIUMBLOB) {
-                return 'MEDIUMBLOB';
-            }
-        }
-
-        return 'LONGBLOB';
-    }
-
-    /**
-     * {@inheritdoc}
-     */
-    public function quoteStringLiteral($str)
-    {
-        $str = str_replace('\\', '\\\\', $str); // MySQL requires backslashes to be escaped aswell.
-
-        return parent::quoteStringLiteral($str);
-    }
-
-    /**
-     * {@inheritdoc}
-     */
-    public function getDefaultTransactionIsolationLevel()
-    {
-        return TransactionIsolationLevel::REPEATABLE_READ;
-    }
-
-    public function supportsColumnLengthIndexes(): bool
-    {
-        return true;
-    }
-=======
->>>>>>> 2b3504fd
 }