<?php

declare(strict_types=1);

namespace Doctrine\DBAL\Platforms;

use Doctrine\DBAL\DBALException;
use Doctrine\DBAL\Schema\Constraint;
use Doctrine\DBAL\Schema\ForeignKeyConstraint;
use Doctrine\DBAL\Schema\Identifier;
use Doctrine\DBAL\Schema\Index;
use Doctrine\DBAL\Schema\Table;
use Doctrine\DBAL\Schema\TableDiff;
use Doctrine\DBAL\TransactionIsolationLevel;
use Doctrine\DBAL\Types;
use InvalidArgumentException;
use function array_merge;
use function array_unique;
use function array_values;
use function implode;
use function sprintf;
use function sqrt;
use function str_replace;
use function strpos;
use function strtolower;
use function trim;

/**
 * The SqlitePlatform class describes the specifics and dialects of the SQLite
 * database platform.
 *
 * @todo   Rename: SQLitePlatform
 */
class SqlitePlatform extends AbstractPlatform
{
    public function getRegexpExpression() : string
    {
        return 'REGEXP';
    }

    public function getNowExpression(string $type = 'timestamp') : string
    {
        switch ($type) {
            case 'time':
                return 'time(\'now\')';

            case 'date':
                return 'date(\'now\')';

            case 'timestamp':
            default:
                return 'datetime(\'now\')';
        }
    }

    public function getTrimExpression(string $str, int $mode = TrimMode::UNSPECIFIED, ?string $char = null) : string
    {
        switch ($mode) {
            case TrimMode::UNSPECIFIED:
            case TrimMode::BOTH:
                $trimFn = 'TRIM';
                break;

            case TrimMode::LEADING:
                $trimFn = 'LTRIM';
                break;

            case TrimMode::TRAILING:
                $trimFn = 'RTRIM';
                break;

            default:
                throw new InvalidArgumentException(
                    sprintf(
                        'The value of $mode is expected to be one of the TrimMode constants, %d given.',
                        $mode
                    )
                );
        }

        $arguments = [$str];

        if ($char !== null) {
            $arguments[] = $char;
        }

        return sprintf('%s(%s)', $trimFn, implode(', ', $arguments));
    }

    public function getSubstringExpression(string $string, string $start, ?string $length = null) : string
    {
        if ($length === null) {
            return sprintf('SUBSTR(%s, %s)', $string, $start);
        }

        return sprintf('SUBSTR(%s, %s, %s)', $string, $start, $length);
    }

    public function getLocateExpression(string $string, string $substring, ?string $start = null) : string
    {
        if ($start === null) {
            return sprintf('LOCATE(%s, %s)', $string, $substring);
        }

        return sprintf('LOCATE(%s, %s, %s)', $string, $substring, $start);
    }

    protected function getDateArithmeticIntervalExpression(string $date, string $operator, string $interval, string $unit) : string
    {
        switch ($unit) {
            case DateIntervalUnit::WEEK:
                $interval = $this->multiplyInterval($interval, 7);
                $unit     = DateIntervalUnit::DAY;
                break;

            case DateIntervalUnit::QUARTER:
                $interval = $this->multiplyInterval($interval, 3);
                $unit     = DateIntervalUnit::MONTH;
                break;
        }

        return 'DATETIME(' . $date . ',' . $this->getConcatExpression(
            $this->quoteStringLiteral($operator),
            $interval,
            $this->quoteStringLiteral(' ' . $unit)
        ) . ')';
    }

    public function getDateDiffExpression(string $date1, string $date2) : string
    {
        return sprintf("JULIANDAY(%s, 'start of day') - JULIANDAY(%s, 'start of day')", $date1, $date2);
    }

    /**
     * {@inheritDoc}
     *
     * The SQLite platform doesn't support the concept of a database, therefore, it always returns an empty string
     * as an indicator of an implicitly selected database.
     *
     * @see \Doctrine\DBAL\Connection::getDatabase()
     */
    public function getCurrentDatabaseExpression() : string
    {
        return "''";
    }

    protected function _getTransactionIsolationLevelSQL(int $level) : string
    {
        switch ($level) {
            case TransactionIsolationLevel::READ_UNCOMMITTED:
                return '0';

            case TransactionIsolationLevel::READ_COMMITTED:
            case TransactionIsolationLevel::REPEATABLE_READ:
            case TransactionIsolationLevel::SERIALIZABLE:
                return '1';

            default:
                return parent::_getTransactionIsolationLevelSQL($level);
        }
    }

    public function getSetTransactionIsolationSQL(int $level) : string
    {
        return 'PRAGMA read_uncommitted = ' . $this->_getTransactionIsolationLevelSQL($level);
    }

    public function prefersIdentityColumns() : bool
    {
        return true;
    }

    /**
     * {@inheritDoc}
     */
    public function getBooleanTypeDeclarationSQL(array $columnDef) : string
    {
        return 'BOOLEAN';
    }

    /**
     * {@inheritDoc}
     */
    public function getIntegerTypeDeclarationSQL(array $columnDef) : string
    {
        return 'INTEGER' . $this->_getCommonIntegerTypeDeclarationSQL($columnDef);
    }

    /**
     * {@inheritDoc}
     */
    public function getBigIntTypeDeclarationSQL(array $columnDef) : string
    {
        //  SQLite autoincrement is implicit for INTEGER PKs, but not for BIGINT fields.
        if (! empty($columnDef['autoincrement'])) {
            return $this->getIntegerTypeDeclarationSQL($columnDef);
        }

        return 'BIGINT' . $this->_getCommonIntegerTypeDeclarationSQL($columnDef);
    }

    /**
     * @param array<string, mixed> $field
     */
<<<<<<< HEAD
    public function getTinyIntTypeDeclarationSql(array $field) : string
=======
    public function getTinyIntTypeDeclarationSQL(array $field)
>>>>>>> 4c258314
    {
        //  SQLite autoincrement is implicit for INTEGER PKs, but not for TINYINT fields.
        if (! empty($field['autoincrement'])) {
            return $this->getIntegerTypeDeclarationSQL($field);
        }

        return 'TINYINT' . $this->_getCommonIntegerTypeDeclarationSQL($field);
    }

    /**
     * {@inheritDoc}
     */
    public function getSmallIntTypeDeclarationSQL(array $columnDef) : string
    {
        //  SQLite autoincrement is implicit for INTEGER PKs, but not for SMALLINT fields.
        if (! empty($columnDef['autoincrement'])) {
            return $this->getIntegerTypeDeclarationSQL($columnDef);
        }

        return 'SMALLINT' . $this->_getCommonIntegerTypeDeclarationSQL($columnDef);
    }

    /**
     * @param array<string, mixed> $field
     */
<<<<<<< HEAD
    public function getMediumIntTypeDeclarationSql(array $field) : string
=======
    public function getMediumIntTypeDeclarationSQL(array $field)
>>>>>>> 4c258314
    {
        //  SQLite autoincrement is implicit for INTEGER PKs, but not for MEDIUMINT fields.
        if (! empty($field['autoincrement'])) {
            return $this->getIntegerTypeDeclarationSQL($field);
        }

        return 'MEDIUMINT' . $this->_getCommonIntegerTypeDeclarationSQL($field);
    }

    /**
     * {@inheritDoc}
     */
    public function getDateTimeTypeDeclarationSQL(array $fieldDeclaration) : string
    {
        return 'DATETIME';
    }

    /**
     * {@inheritDoc}
     */
    public function getDateTypeDeclarationSQL(array $fieldDeclaration) : string
    {
        return 'DATE';
    }

    /**
     * {@inheritDoc}
     */
    public function getTimeTypeDeclarationSQL(array $fieldDeclaration) : string
    {
        return 'TIME';
    }

    /**
     * {@inheritDoc}
     */
    protected function _getCommonIntegerTypeDeclarationSQL(array $columnDef) : string
    {
        // sqlite autoincrement is only possible for the primary key
        if (! empty($columnDef['autoincrement'])) {
            return ' PRIMARY KEY AUTOINCREMENT';
        }

        return ! empty($columnDef['unsigned']) ? ' UNSIGNED' : '';
    }

    public function getForeignKeyDeclarationSQL(ForeignKeyConstraint $foreignKey) : string
    {
        return parent::getForeignKeyDeclarationSQL(new ForeignKeyConstraint(
            $foreignKey->getQuotedLocalColumns($this),
            str_replace('.', '__', $foreignKey->getQuotedForeignTableName($this)),
            $foreignKey->getQuotedForeignColumns($this),
            $foreignKey->getName(),
            $foreignKey->getOptions()
        ));
    }

    /**
     * {@inheritDoc}
     */
    protected function _getCreateTableSQL(string $tableName, array $columns, array $options = []) : array
    {
        $tableName   = str_replace('.', '__', $tableName);
        $queryFields = $this->getColumnDeclarationListSQL($columns);

        if (isset($options['uniqueConstraints']) && ! empty($options['uniqueConstraints'])) {
            foreach ($options['uniqueConstraints'] as $constraintName => $definition) {
                $queryFields .= ', ' . $this->getUniqueConstraintDeclarationSQL($constraintName, $definition);
            }
        }

        $queryFields .= $this->getNonAutoincrementPrimaryKeyDefinition($columns, $options);

        if (isset($options['foreignKeys'])) {
            foreach ($options['foreignKeys'] as $foreignKey) {
                $queryFields .= ', ' . $this->getForeignKeyDeclarationSQL($foreignKey);
            }
        }

        $tableComment = '';
        if (isset($options['comment'])) {
            $comment = trim($options['comment'], " '");

            $tableComment = $this->getInlineTableCommentSQL($comment);
        }

        $query = ['CREATE TABLE ' . $tableName . ' ' . $tableComment . '(' . $queryFields . ')'];

        if (isset($options['alter']) && $options['alter'] === true) {
            return $query;
        }

        if (isset($options['indexes']) && ! empty($options['indexes'])) {
            foreach ($options['indexes'] as $indexDef) {
                $query[] = $this->getCreateIndexSQL($indexDef, $tableName);
            }
        }

        if (isset($options['unique']) && ! empty($options['unique'])) {
            foreach ($options['unique'] as $indexDef) {
                $query[] = $this->getCreateIndexSQL($indexDef, $tableName);
            }
        }

        return $query;
    }

    /**
     * Generate a PRIMARY KEY definition if no autoincrement value is used
     *
     * @param mixed[][] $columns
     * @param mixed[]   $options
     */
    private function getNonAutoincrementPrimaryKeyDefinition(array $columns, array $options) : string
    {
        if (empty($options['primary'])) {
            return '';
        }

        $keyColumns = array_unique(array_values($options['primary']));

        foreach ($keyColumns as $keyColumn) {
            foreach ($columns as $column) {
                if ($column['name'] === $keyColumn && ! empty($column['autoincrement'])) {
                    return '';
                }
            }
        }

        return ', PRIMARY KEY(' . implode(', ', $keyColumns) . ')';
    }

<<<<<<< HEAD
    protected function getBinaryTypeDeclarationSQLSnippet(?int $length) : string
=======
    /**
     * {@inheritDoc}
     */
    protected function getVarcharTypeDeclarationSQLSnippet($length, $fixed)
    {
        return $fixed ? ($length > 0 ? 'CHAR(' . $length . ')' : 'CHAR(255)')
            : ($length > 0 ? 'VARCHAR(' . $length . ')' : 'TEXT');
    }

    /**
     * {@inheritdoc}
     */
    protected function getBinaryTypeDeclarationSQLSnippet($length, $fixed)
>>>>>>> 4c258314
    {
        return 'BLOB';
    }

    protected function getVarcharTypeDeclarationSQLSnippet(?int $length) : string
    {
        $sql = 'VARCHAR';

        if ($length !== null) {
            $sql .= sprintf('(%d)', $length);
        }

        return $sql;
    }

    protected function getVarbinaryTypeDeclarationSQLSnippet(?int $length) : string
    {
        return 'BLOB';
    }

    /**
     * {@inheritDoc}
     */
    public function getClobTypeDeclarationSQL(array $field) : string
    {
        return 'CLOB';
    }

    public function getListTableConstraintsSQL(string $table) : string
    {
        $table = str_replace('.', '__', $table);

        return sprintf(
            "SELECT sql FROM sqlite_master WHERE type='index' AND tbl_name = %s AND sql NOT NULL ORDER BY name",
            $this->quoteStringLiteral($table)
        );
    }

    public function getListTableColumnsSQL(string $table, ?string $database = null) : string
    {
        $table = str_replace('.', '__', $table);

        return sprintf('PRAGMA table_info(%s)', $this->quoteStringLiteral($table));
    }

    public function getListTableIndexesSQL(string $table, ?string $currentDatabase = null) : string
    {
        $table = str_replace('.', '__', $table);

        return sprintf('PRAGMA index_list(%s)', $this->quoteStringLiteral($table));
    }

    public function getListTablesSQL() : string
    {
        return "SELECT name FROM sqlite_master WHERE type = 'table' AND name != 'sqlite_sequence' AND name != 'geometry_columns' AND name != 'spatial_ref_sys' "
             . 'UNION ALL SELECT name FROM sqlite_temp_master '
             . "WHERE type = 'table' ORDER BY name";
    }

    public function getListViewsSQL(string $database) : string
    {
        return "SELECT name, sql FROM sqlite_master WHERE type='view' AND sql NOT NULL";
    }

    public function getCreateViewSQL(string $name, string $sql) : string
    {
        return 'CREATE VIEW ' . $name . ' AS ' . $sql;
    }

    public function getDropViewSQL(string $name) : string
    {
        return 'DROP VIEW ' . $name;
    }

    public function getAdvancedForeignKeyOptionsSQL(ForeignKeyConstraint $foreignKey) : string
    {
        $query = parent::getAdvancedForeignKeyOptionsSQL($foreignKey);

        $query .= ($foreignKey->hasOption('deferrable') && $foreignKey->getOption('deferrable') !== false ? ' ' : ' NOT ') . 'DEFERRABLE';
        $query .= ' INITIALLY ' . ($foreignKey->hasOption('deferred') && $foreignKey->getOption('deferred') !== false ? 'DEFERRED' : 'IMMEDIATE');

        return $query;
    }

    public function supportsIdentityColumns() : bool
    {
        return true;
    }

    public function supportsColumnCollation() : bool
    {
        return true;
    }

    public function supportsInlineColumnComments() : bool
    {
        return true;
    }

    public function getName() : string
    {
        return 'sqlite';
    }

    public function getTruncateTableSQL(string $tableName, bool $cascade = false) : string
    {
        $tableIdentifier = new Identifier($tableName);
        $tableName       = str_replace('.', '__', $tableIdentifier->getQuotedName($this));

        return 'DELETE FROM ' . $tableName;
    }

    /**
     * User-defined function for Sqlite that is used with PDO::sqliteCreateFunction().
     *
     * @param int|float $value
     */
    public static function udfSqrt($value) : float
    {
        return sqrt($value);
    }

    /**
     * User-defined function for Sqlite that implements MOD(a, b).
     */
    public static function udfMod(int $a, int $b) : int
    {
        return $a % $b;
    }

    public static function udfLocate(string $str, string $substr, int $offset = 0) : int
    {
        // SQL's LOCATE function works on 1-based positions, while PHP's strpos works on 0-based positions.
        // So we have to make them compatible if an offset is given.
        if ($offset > 0) {
            $offset -= 1;
        }

        $pos = strpos($str, $substr, $offset);

        if ($pos !== false) {
            return $pos + 1;
        }

        return 0;
    }

    public function getForUpdateSQL() : string
    {
        return '';
    }

    public function getInlineColumnCommentSQL(?string $comment) : string
    {
        if ($comment === null || $comment === '') {
            return '';
        }

        return '--' . str_replace("\n", "\n--", $comment) . "\n";
    }

    private function getInlineTableCommentSQL(string $comment) : string
    {
        return $this->getInlineColumnCommentSQL($comment);
    }

    protected function initializeDoctrineTypeMappings() : void
    {
        $this->doctrineTypeMapping = [
            'bigint'           => 'bigint',
            'bigserial'        => 'bigint',
            'blob'             => 'blob',
            'boolean'          => 'boolean',
            'char'             => 'string',
            'clob'             => 'text',
            'date'             => 'date',
            'datetime'         => 'datetime',
            'decimal'          => 'decimal',
            'double'           => 'float',
            'double precision' => 'float',
            'float'            => 'float',
            'image'            => 'string',
            'int'              => 'integer',
            'integer'          => 'integer',
            'longtext'         => 'text',
            'longvarchar'      => 'string',
            'mediumint'        => 'integer',
            'mediumtext'       => 'text',
            'ntext'            => 'string',
            'numeric'          => 'decimal',
            'nvarchar'         => 'string',
            'real'             => 'float',
            'serial'           => 'integer',
            'smallint'         => 'smallint',
            'string'           => 'string',
            'text'             => 'text',
            'time'             => 'time',
            'timestamp'        => 'datetime',
            'tinyint'          => 'boolean',
            'tinytext'         => 'text',
            'varchar'          => 'string',
            'varchar2'         => 'string',
        ];
    }

    protected function getReservedKeywordsClass() : string
    {
        return Keywords\SQLiteKeywords::class;
    }

    /**
     * {@inheritDoc}
     */
    protected function getPreAlterTableIndexForeignKeySQL(TableDiff $diff) : array
    {
        if (! $diff->fromTable instanceof Table) {
            throw new DBALException('Sqlite platform requires for alter table the table diff with reference to original table schema.');
        }

        $sql = [];
        foreach ($diff->fromTable->getIndexes() as $index) {
            if ($index->isPrimary()) {
                continue;
            }

            $sql[] = $this->getDropIndexSQL($index, $diff->name);
        }

        return $sql;
    }

    /**
     * {@inheritDoc}
     */
    protected function getPostAlterTableIndexForeignKeySQL(TableDiff $diff) : array
    {
        if ($diff->fromTable === null) {
            throw new DBALException('Sqlite platform requires for alter table the table diff with reference to original table schema.');
        }

        $sql       = [];
        $tableName = $diff->getNewName();

        if ($tableName === null) {
            $tableName = $diff->getName($this);
        }

        foreach ($this->getIndexesInAlteredTable($diff, $diff->fromTable) as $index) {
            if ($index->isPrimary()) {
                continue;
            }

            $sql[] = $this->getCreateIndexSQL($index, $tableName->getQuotedName($this));
        }

        return $sql;
    }

    protected function doModifyLimitQuery(string $query, ?int $limit, int $offset) : string
    {
        if ($limit === null && $offset > 0) {
            $limit = -1;
        }

        return parent::doModifyLimitQuery($query, $limit, $offset);
    }

    /**
     * {@inheritDoc}
     */
    public function getBlobTypeDeclarationSQL(array $field) : string
    {
        return 'BLOB';
    }

    public function getTemporaryTableName(string $tableName) : string
    {
        $tableName = str_replace('.', '__', $tableName);

        return $tableName;
    }

    /**
     * {@inheritDoc}
     *
     * Sqlite Platform emulates schema by underscoring each dot and generating tables
     * into the default database.
     *
     * This hack is implemented to be able to use SQLite as testdriver when
     * using schema supporting databases.
     */
    public function canEmulateSchemas() : bool
    {
        return true;
    }

    public function supportsForeignKeyConstraints() : bool
    {
        return false;
    }

    /**
     * {@inheritDoc}
     */
    public function getCreatePrimaryKeySQL(Index $index, $table) : string
    {
        throw new DBALException('Sqlite platform does not support alter primary key.');
    }

    /**
     * {@inheritdoc}
     */
    public function getCreateForeignKeySQL(ForeignKeyConstraint $foreignKey, $table) : string
    {
        throw new DBALException('Sqlite platform does not support alter foreign key.');
    }

    /**
     * {@inheritdoc}
     */
    public function getDropForeignKeySQL($foreignKey, $table) : string
    {
        throw new DBALException('Sqlite platform does not support alter foreign key.');
    }

    /**
     * {@inheritDoc}
     */
    public function getCreateConstraintSQL(Constraint $constraint, $table) : string
    {
        throw new DBALException('Sqlite platform does not support alter constraint.');
    }

    /**
     * {@inheritDoc}
     */
    public function getCreateTableSQL(Table $table, int $createFlags = self::CREATE_INDEXES | self::CREATE_FOREIGNKEYS) : array
    {
        return parent::getCreateTableSQL($table, $createFlags);
    }

    public function getListTableForeignKeysSQL(string $table, ?string $database = null) : string
    {
        $table = str_replace('.', '__', $table);

        return sprintf('PRAGMA foreign_key_list(%s)', $this->quoteStringLiteral($table));
    }

    /**
     * {@inheritDoc}
     */
    public function getAlterTableSQL(TableDiff $diff) : array
    {
        $sql = $this->getSimpleAlterTableSQL($diff);
        if ($sql !== false) {
            return $sql;
        }

        $fromTable = $diff->fromTable;
        if ($fromTable === null) {
            throw new DBALException('Sqlite platform requires for alter table the table diff with reference to original table schema.');
        }

        $table = clone $fromTable;

        $columns        = [];
        $oldColumnNames = [];
        $newColumnNames = [];
        $columnSql      = [];

        foreach ($table->getColumns() as $columnName => $column) {
            $columnName                  = strtolower($columnName);
            $columns[$columnName]        = $column;
            $oldColumnNames[$columnName] = $newColumnNames[$columnName] = $column->getQuotedName($this);
        }

        foreach ($diff->removedColumns as $columnName => $column) {
            if ($this->onSchemaAlterTableRemoveColumn($column, $diff, $columnSql)) {
                continue;
            }

            $columnName = strtolower($columnName);
            if (! isset($columns[$columnName])) {
                continue;
            }

            unset(
                $columns[$columnName],
                $oldColumnNames[$columnName],
                $newColumnNames[$columnName]
            );
        }

        foreach ($diff->renamedColumns as $oldColumnName => $column) {
            if ($this->onSchemaAlterTableRenameColumn($oldColumnName, $column, $diff, $columnSql)) {
                continue;
            }

            $oldColumnName = strtolower($oldColumnName);
            if (isset($columns[$oldColumnName])) {
                unset($columns[$oldColumnName]);
            }

            $columns[strtolower($column->getName())] = $column;

            if (! isset($newColumnNames[$oldColumnName])) {
                continue;
            }

            $newColumnNames[$oldColumnName] = $column->getQuotedName($this);
        }

        foreach ($diff->changedColumns as $oldColumnName => $columnDiff) {
            if ($this->onSchemaAlterTableChangeColumn($columnDiff, $diff, $columnSql)) {
                continue;
            }

            if (isset($columns[$oldColumnName])) {
                unset($columns[$oldColumnName]);
            }

            $columns[strtolower($columnDiff->column->getName())] = $columnDiff->column;

            if (! isset($newColumnNames[$oldColumnName])) {
                continue;
            }

            $newColumnNames[$oldColumnName] = $columnDiff->column->getQuotedName($this);
        }

        foreach ($diff->addedColumns as $columnName => $column) {
            if ($this->onSchemaAlterTableAddColumn($column, $diff, $columnSql)) {
                continue;
            }

            $columns[strtolower($columnName)] = $column;
        }

        $sql      = [];
        $tableSql = [];

        if (! $this->onSchemaAlterTable($diff, $tableSql)) {
            $dataTable = new Table('__temp__' . $table->getName());

            $newTable = new Table($table->getQuotedName($this), $columns, $this->getPrimaryIndexInAlteredTable($diff, $fromTable), [], $this->getForeignKeysInAlteredTable($diff, $fromTable), $table->getOptions());
            $newTable->addOption('alter', true);

            $sql = $this->getPreAlterTableIndexForeignKeySQL($diff);
            //$sql = array_merge($sql, $this->getCreateTableSQL($dataTable, 0));
            $sql[] = sprintf('CREATE TEMPORARY TABLE %s AS SELECT %s FROM %s', $dataTable->getQuotedName($this), implode(', ', $oldColumnNames), $table->getQuotedName($this));
            $sql[] = $this->getDropTableSQL($fromTable);

            $sql   = array_merge($sql, $this->getCreateTableSQL($newTable));
            $sql[] = sprintf('INSERT INTO %s (%s) SELECT %s FROM %s', $newTable->getQuotedName($this), implode(', ', $newColumnNames), implode(', ', $oldColumnNames), $dataTable->getQuotedName($this));
            $sql[] = $this->getDropTableSQL($dataTable);

            $newName = $diff->getNewName();

            if ($newName !== null) {
                $sql[] = sprintf(
                    'ALTER TABLE %s RENAME TO %s',
                    $newTable->getQuotedName($this),
                    $newName->getQuotedName($this)
                );
            }

            $sql = array_merge($sql, $this->getPostAlterTableIndexForeignKeySQL($diff));
        }

        return array_merge($sql, $tableSql, $columnSql);
    }

    /**
     * @return string[]|false
     */
    private function getSimpleAlterTableSQL(TableDiff $diff)
    {
        // Suppress changes on integer type autoincrement columns.
        foreach ($diff->changedColumns as $oldColumnName => $columnDiff) {
            if ($columnDiff->fromColumn === null ||
                ! $columnDiff->column->getAutoincrement() ||
                ! $columnDiff->column->getType() instanceof Types\IntegerType
            ) {
                continue;
            }

            if (! $columnDiff->hasChanged('type') && $columnDiff->hasChanged('unsigned')) {
                unset($diff->changedColumns[$oldColumnName]);

                continue;
            }

            $fromColumnType = $columnDiff->fromColumn->getType();

            if (! ($fromColumnType instanceof Types\SmallIntType) && ! ($fromColumnType instanceof Types\BigIntType)) {
                continue;
            }

            unset($diff->changedColumns[$oldColumnName]);
        }

        if (! empty($diff->renamedColumns) || ! empty($diff->addedForeignKeys) || ! empty($diff->addedIndexes)
                || ! empty($diff->changedColumns) || ! empty($diff->changedForeignKeys) || ! empty($diff->changedIndexes)
                || ! empty($diff->removedColumns) || ! empty($diff->removedForeignKeys) || ! empty($diff->removedIndexes)
                || ! empty($diff->renamedIndexes)
        ) {
            return false;
        }

        $table = new Table($diff->name);

        $sql       = [];
        $tableSql  = [];
        $columnSql = [];

        foreach ($diff->addedColumns as $column) {
            if ($this->onSchemaAlterTableAddColumn($column, $diff, $columnSql)) {
                continue;
            }

            $field = array_merge(['unique' => null, 'autoincrement' => null, 'default' => null], $column->toArray());
            $type  = $field['type'];
            switch (true) {
                case isset($field['columnDefinition']) || $field['autoincrement'] || $field['unique']:
                case $type instanceof Types\DateTimeType && $field['default'] === $this->getCurrentTimestampSQL():
                case $type instanceof Types\DateType && $field['default'] === $this->getCurrentDateSQL():
                case $type instanceof Types\TimeType && $field['default'] === $this->getCurrentTimeSQL():
                    return false;
            }

            $field['name'] = $column->getQuotedName($this);
            if ($type instanceof Types\StringType && $field['length'] === null) {
                $field['length'] = 255;
            }

            $sql[] = 'ALTER TABLE ' . $table->getQuotedName($this) . ' ADD COLUMN ' . $this->getColumnDeclarationSQL($field['name'], $field);
        }

        if (! $this->onSchemaAlterTable($diff, $tableSql)) {
            if ($diff->newName !== null) {
                $newTable = new Identifier($diff->newName);
                $sql[]    = 'ALTER TABLE ' . $table->getQuotedName($this) . ' RENAME TO ' . $newTable->getQuotedName($this);
            }
        }

        return array_merge($sql, $tableSql, $columnSql);
    }

    /**
     * @return string[]
     */
    private function getColumnNamesInAlteredTable(TableDiff $diff, Table $fromTable) : array
    {
        $columns = [];

        foreach ($fromTable->getColumns() as $columnName => $column) {
            $columns[strtolower($columnName)] = $column->getName();
        }

        foreach ($diff->removedColumns as $columnName => $column) {
            $columnName = strtolower($columnName);
            if (! isset($columns[$columnName])) {
                continue;
            }

            unset($columns[$columnName]);
        }

        foreach ($diff->renamedColumns as $oldColumnName => $column) {
            $columnName                          = $column->getName();
            $columns[strtolower($oldColumnName)] = $columnName;
            $columns[strtolower($columnName)]    = $columnName;
        }

        foreach ($diff->changedColumns as $oldColumnName => $columnDiff) {
            $columnName                          = $columnDiff->column->getName();
            $columns[strtolower($oldColumnName)] = $columnName;
            $columns[strtolower($columnName)]    = $columnName;
        }

        foreach ($diff->addedColumns as $column) {
            $columnName                       = $column->getName();
            $columns[strtolower($columnName)] = $columnName;
        }

        return $columns;
    }

    /**
     * @return Index[]
     */
    private function getIndexesInAlteredTable(TableDiff $diff, Table $fromTable) : array
    {
        $indexes     = $fromTable->getIndexes();
        $columnNames = $this->getColumnNamesInAlteredTable($diff, $fromTable);

        foreach ($indexes as $key => $index) {
            foreach ($diff->renamedIndexes as $oldIndexName => $renamedIndex) {
                if (strtolower($key) !== strtolower($oldIndexName)) {
                    continue;
                }

                unset($indexes[$key]);
            }

            $changed      = false;
            $indexColumns = [];
            foreach ($index->getColumns() as $columnName) {
                $normalizedColumnName = strtolower($columnName);
                if (! isset($columnNames[$normalizedColumnName])) {
                    unset($indexes[$key]);
                    continue 2;
                }

                $indexColumns[] = $columnNames[$normalizedColumnName];
                if ($columnName === $columnNames[$normalizedColumnName]) {
                    continue;
                }

                $changed = true;
            }

            if (! $changed) {
                continue;
            }

            $indexes[$key] = new Index($index->getName(), $indexColumns, $index->isUnique(), $index->isPrimary(), $index->getFlags());
        }

        foreach ($diff->removedIndexes as $index) {
<<<<<<< HEAD
            $indexName = $index->getName();

            if ($indexName === '') {
=======
            $indexName = strtolower($index->getName());
            if (strlen($indexName) === 0 || ! isset($indexes[$indexName])) {
>>>>>>> 4c258314
                continue;
            }

            unset($indexes[strtolower($indexName)]);
        }

        foreach (array_merge($diff->changedIndexes, $diff->addedIndexes, $diff->renamedIndexes) as $index) {
<<<<<<< HEAD
            $indexName = $index->getName();

            if ($indexName !== '') {
                $indexes[strtolower($indexName)] = $index;
=======
            $indexName = strtolower($index->getName());
            if (strlen($indexName) > 0) {
                $indexes[$indexName] = $index;
>>>>>>> 4c258314
            } else {
                $indexes[] = $index;
            }
        }

        return $indexes;
    }

    /**
     * @return ForeignKeyConstraint[]
     */
    private function getForeignKeysInAlteredTable(TableDiff $diff, Table $fromTable) : array
    {
        $foreignKeys = $fromTable->getForeignKeys();
        $columnNames = $this->getColumnNamesInAlteredTable($diff, $fromTable);

        foreach ($foreignKeys as $key => $constraint) {
            $changed      = false;
            $localColumns = [];
            foreach ($constraint->getLocalColumns() as $columnName) {
                $normalizedColumnName = strtolower($columnName);
                if (! isset($columnNames[$normalizedColumnName])) {
                    unset($foreignKeys[$key]);
                    continue 2;
                }

                $localColumns[] = $columnNames[$normalizedColumnName];
                if ($columnName === $columnNames[$normalizedColumnName]) {
                    continue;
                }

                $changed = true;
            }

            if (! $changed) {
                continue;
            }

            $foreignKeys[$key] = new ForeignKeyConstraint($localColumns, $constraint->getForeignTableName(), $constraint->getForeignColumns(), $constraint->getName(), $constraint->getOptions());
        }

        foreach ($diff->removedForeignKeys as $constraint) {
            $constraintName = $constraint->getName();

<<<<<<< HEAD
            if ($constraintName === '') {
=======
            $constraintName = strtolower($constraint->getName());
            if (strlen($constraintName) === 0 || ! isset($foreignKeys[$constraintName])) {
>>>>>>> 4c258314
                continue;
            }

            unset($foreignKeys[strtolower($constraintName)]);
        }

        foreach (array_merge($diff->changedForeignKeys, $diff->addedForeignKeys) as $constraint) {
<<<<<<< HEAD
            $constraintName = $constraint->getName();

            if ($constraintName !== '') {
                $foreignKeys[strtolower($constraintName)] = $constraint;
=======
            $constraintName = strtolower($constraint->getName());
            if (strlen($constraintName) > 0) {
                $foreignKeys[$constraintName] = $constraint;
>>>>>>> 4c258314
            } else {
                $foreignKeys[] = $constraint;
            }
        }

        return $foreignKeys;
    }

    /**
     * @return Index[]
     */
    private function getPrimaryIndexInAlteredTable(TableDiff $diff, Table $fromTable) : array
    {
        $primaryIndex = [];

        foreach ($this->getIndexesInAlteredTable($diff, $fromTable) as $index) {
            if (! $index->isPrimary()) {
                continue;
            }

            $primaryIndex = [$index->getName() => $index];
        }

        return $primaryIndex;
    }
}<|MERGE_RESOLUTION|>--- conflicted
+++ resolved
@@ -202,11 +202,7 @@
     /**
      * @param array<string, mixed> $field
      */
-<<<<<<< HEAD
-    public function getTinyIntTypeDeclarationSql(array $field) : string
-=======
-    public function getTinyIntTypeDeclarationSQL(array $field)
->>>>>>> 4c258314
+    public function getTinyIntTypeDeclarationSQL(array $field) : string
     {
         //  SQLite autoincrement is implicit for INTEGER PKs, but not for TINYINT fields.
         if (! empty($field['autoincrement'])) {
@@ -232,11 +228,7 @@
     /**
      * @param array<string, mixed> $field
      */
-<<<<<<< HEAD
-    public function getMediumIntTypeDeclarationSql(array $field) : string
-=======
-    public function getMediumIntTypeDeclarationSQL(array $field)
->>>>>>> 4c258314
+    public function getMediumIntTypeDeclarationSQL(array $field) : string
     {
         //  SQLite autoincrement is implicit for INTEGER PKs, but not for MEDIUMINT fields.
         if (! empty($field['autoincrement'])) {
@@ -369,23 +361,7 @@
         return ', PRIMARY KEY(' . implode(', ', $keyColumns) . ')';
     }
 
-<<<<<<< HEAD
     protected function getBinaryTypeDeclarationSQLSnippet(?int $length) : string
-=======
-    /**
-     * {@inheritDoc}
-     */
-    protected function getVarcharTypeDeclarationSQLSnippet($length, $fixed)
-    {
-        return $fixed ? ($length > 0 ? 'CHAR(' . $length . ')' : 'CHAR(255)')
-            : ($length > 0 ? 'VARCHAR(' . $length . ')' : 'TEXT');
-    }
-
-    /**
-     * {@inheritdoc}
-     */
-    protected function getBinaryTypeDeclarationSQLSnippet($length, $fixed)
->>>>>>> 4c258314
     {
         return 'BLOB';
     }
@@ -1016,14 +992,9 @@
         }
 
         foreach ($diff->removedIndexes as $index) {
-<<<<<<< HEAD
             $indexName = $index->getName();
 
             if ($indexName === '') {
-=======
-            $indexName = strtolower($index->getName());
-            if (strlen($indexName) === 0 || ! isset($indexes[$indexName])) {
->>>>>>> 4c258314
                 continue;
             }
 
@@ -1031,16 +1002,10 @@
         }
 
         foreach (array_merge($diff->changedIndexes, $diff->addedIndexes, $diff->renamedIndexes) as $index) {
-<<<<<<< HEAD
             $indexName = $index->getName();
 
             if ($indexName !== '') {
                 $indexes[strtolower($indexName)] = $index;
-=======
-            $indexName = strtolower($index->getName());
-            if (strlen($indexName) > 0) {
-                $indexes[$indexName] = $index;
->>>>>>> 4c258314
             } else {
                 $indexes[] = $index;
             }
@@ -1085,12 +1050,7 @@
         foreach ($diff->removedForeignKeys as $constraint) {
             $constraintName = $constraint->getName();
 
-<<<<<<< HEAD
             if ($constraintName === '') {
-=======
-            $constraintName = strtolower($constraint->getName());
-            if (strlen($constraintName) === 0 || ! isset($foreignKeys[$constraintName])) {
->>>>>>> 4c258314
                 continue;
             }
 
@@ -1098,16 +1058,10 @@
         }
 
         foreach (array_merge($diff->changedForeignKeys, $diff->addedForeignKeys) as $constraint) {
-<<<<<<< HEAD
             $constraintName = $constraint->getName();
 
             if ($constraintName !== '') {
                 $foreignKeys[strtolower($constraintName)] = $constraint;
-=======
-            $constraintName = strtolower($constraint->getName());
-            if (strlen($constraintName) > 0) {
-                $foreignKeys[$constraintName] = $constraint;
->>>>>>> 4c258314
             } else {
                 $foreignKeys[] = $constraint;
             }
