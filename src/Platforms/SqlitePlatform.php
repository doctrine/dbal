--- conflicted
+++ resolved
@@ -585,9 +585,6 @@
         return false;
     }
 
-<<<<<<< HEAD
-    public function getCreatePrimaryKeySQL(Index $index, string $table): string
-=======
     /**
      * {@inheritDoc}
      */
@@ -610,17 +607,13 @@
         $sql = [];
 
         foreach ($tables as $table) {
-            $sql[] = $this->getDropTableSQL($table);
+            $sql[] = $this->getDropTableSQL($table->getQuotedName($this));
         }
 
         return $sql;
     }
 
-    /**
-     * {@inheritDoc}
-     */
-    public function getCreatePrimaryKeySQL(Index $index, $table)
->>>>>>> 7129c3ee
+    public function getCreatePrimaryKeySQL(Index $index, string $table): string
     {
         throw new Exception('Sqlite platform does not support alter primary key.');
     }
