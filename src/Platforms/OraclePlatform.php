--- conflicted
+++ resolved
@@ -15,12 +15,7 @@
 use Doctrine\DBAL\Schema\Sequence;
 use Doctrine\DBAL\Schema\TableDiff;
 use Doctrine\DBAL\TransactionIsolationLevel;
-<<<<<<< HEAD
-=======
-use Doctrine\DBAL\Types\BinaryType;
 use Doctrine\DBAL\Types\Types;
-use Doctrine\Deprecations\Deprecation;
->>>>>>> fd47abd3
 use InvalidArgumentException;
 
 use function array_merge;
@@ -56,20 +51,12 @@
         return sprintf('INSTR(%s, %s, %s)', $string, $substring, $start);
     }
 
-<<<<<<< HEAD
     protected function getDateArithmeticIntervalExpression(
         string $date,
         string $operator,
         string $interval,
         DateIntervalUnit $unit,
     ): string {
-=======
-    /**
-     * {@inheritDoc}
-     */
-    protected function getDateArithmeticIntervalExpression($date, $operator, $interval, $unit)
-    {
->>>>>>> fd47abd3
         switch ($unit) {
             case DateIntervalUnit::MONTH:
             case DateIntervalUnit::QUARTER:
@@ -283,14 +270,7 @@
         return sprintf('VARCHAR2(%d)', $length);
     }
 
-<<<<<<< HEAD
     protected function getBinaryTypeDeclarationSQLSnippet(?int $length): string
-=======
-    /**
-     * {@inheritDoc}
-     */
-    protected function getBinaryTypeDeclarationSQLSnippet($length, $fixed/*, $lengthOmitted = false*/)
->>>>>>> fd47abd3
     {
         if ($length === null) {
             throw ColumnLengthRequired::new($this, 'RAW');
@@ -299,16 +279,7 @@
         return sprintf('RAW(%d)', $length);
     }
 
-<<<<<<< HEAD
     protected function getVarbinaryTypeDeclarationSQLSnippet(?int $length): string
-=======
-    /**
-     * {@inheritDoc}
-     *
-     * @deprecated
-     */
-    public function getBinaryMaxLength()
->>>>>>> fd47abd3
     {
         return $this->getBinaryTypeDeclarationSQLSnippet($length);
     }
@@ -507,51 +478,8 @@
         return $this->getDropConstraintSQL($foreignKey, $table);
     }
 
-<<<<<<< HEAD
     /** @internal The method should be only used from within the {@see AbstractPlatform} class hierarchy. */
     public function getAdvancedForeignKeyOptionsSQL(ForeignKeyConstraint $foreignKey): string
-=======
-    /**
-     * {@inheritDoc}
-     */
-    public function getDropForeignKeySQL($foreignKey, $table)
-    {
-        if ($foreignKey instanceof ForeignKeyConstraint) {
-            Deprecation::trigger(
-                'doctrine/dbal',
-                'https://github.com/doctrine/dbal/issues/4798',
-                'Passing $foreignKey as a ForeignKeyConstraint object to %s is deprecated.'
-                . ' Pass it as a quoted name instead.',
-                __METHOD__,
-            );
-        } else {
-            $foreignKey = new Identifier($foreignKey);
-        }
-
-        if ($table instanceof Table) {
-            Deprecation::trigger(
-                'doctrine/dbal',
-                'https://github.com/doctrine/dbal/issues/4798',
-                'Passing $table as a Table object to %s is deprecated. Pass it as a quoted name instead.',
-                __METHOD__,
-            );
-        } else {
-            $table = new Identifier($table);
-        }
-
-        $foreignKey = $foreignKey->getQuotedName($this);
-        $table      = $table->getQuotedName($this);
-
-        return 'ALTER TABLE ' . $table . ' DROP CONSTRAINT ' . $foreignKey;
-    }
-
-    /**
-     * {@inheritDoc}
-     *
-     * @internal The method should be only used from within the {@see AbstractPlatform} class hierarchy.
-     */
-    public function getAdvancedForeignKeyOptionsSQL(ForeignKeyConstraint $foreignKey)
->>>>>>> fd47abd3
     {
         $referentialAction = '';
 
@@ -566,17 +494,8 @@
         return '';
     }
 
-<<<<<<< HEAD
     /** @internal The method should be only used from within the {@see AbstractPlatform} class hierarchy. */
     public function getForeignKeyReferentialActionSQL(string $action): string
-=======
-    /**
-     * {@inheritDoc}
-     *
-     * @internal The method should be only used from within the {@see AbstractPlatform} class hierarchy.
-     */
-    public function getForeignKeyReferentialActionSQL($action)
->>>>>>> fd47abd3
     {
         $action = strtoupper($action);
 
@@ -729,33 +648,7 @@
         return ['ALTER INDEX ' . $oldIndexName . ' RENAME TO ' . $index->getQuotedName($this)];
     }
 
-<<<<<<< HEAD
     protected function getIdentitySequenceName(string $tableName): string
-=======
-    /**
-     * {@inheritDoc}
-     *
-     * @deprecated
-     */
-    public function usesSequenceEmulatedIdentityColumns()
-    {
-        Deprecation::trigger(
-            'doctrine/dbal',
-            'https://github.com/doctrine/dbal/pull/5513',
-            '%s is deprecated.',
-            __METHOD__,
-        );
-
-        return true;
-    }
-
-    /**
-     * {@inheritDoc}
-     *
-     * @internal The method should be only used from within the OraclePlatform class hierarchy.
-     */
-    public function getIdentitySequenceName($tableName, $columnName)
->>>>>>> fd47abd3
     {
         $table = new Identifier($tableName);
 
