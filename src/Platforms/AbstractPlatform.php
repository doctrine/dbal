<?php

declare(strict_types=1);

namespace Doctrine\DBAL\Platforms;

use Doctrine\Common\EventManager;
use Doctrine\DBAL\Connection;
use Doctrine\DBAL\Event\SchemaAlterTableAddColumnEventArgs;
use Doctrine\DBAL\Event\SchemaAlterTableChangeColumnEventArgs;
use Doctrine\DBAL\Event\SchemaAlterTableEventArgs;
use Doctrine\DBAL\Event\SchemaAlterTableRemoveColumnEventArgs;
use Doctrine\DBAL\Event\SchemaAlterTableRenameColumnEventArgs;
use Doctrine\DBAL\Event\SchemaCreateTableColumnEventArgs;
use Doctrine\DBAL\Event\SchemaCreateTableEventArgs;
use Doctrine\DBAL\Event\SchemaDropTableEventArgs;
use Doctrine\DBAL\Events;
use Doctrine\DBAL\Exception;
use Doctrine\DBAL\Exception\ColumnLengthRequired;
use Doctrine\DBAL\Exception\InvalidLockMode;
use Doctrine\DBAL\LockMode;
use Doctrine\DBAL\Platforms\Exception\NoColumnsSpecifiedForTable;
use Doctrine\DBAL\Platforms\Exception\NotSupported;
use Doctrine\DBAL\Platforms\Keywords\KeywordList;
use Doctrine\DBAL\Schema\AbstractSchemaManager;
use Doctrine\DBAL\Schema\Column;
use Doctrine\DBAL\Schema\ColumnDiff;
use Doctrine\DBAL\Schema\ForeignKeyConstraint;
use Doctrine\DBAL\Schema\Identifier;
use Doctrine\DBAL\Schema\Index;
use Doctrine\DBAL\Schema\Sequence;
use Doctrine\DBAL\Schema\Table;
use Doctrine\DBAL\Schema\TableDiff;
use Doctrine\DBAL\Schema\UniqueConstraint;
use Doctrine\DBAL\SQL\Parser;
use Doctrine\DBAL\TransactionIsolationLevel;
use Doctrine\DBAL\Types;
use Doctrine\DBAL\Types\Exception\TypeNotFound;
use Doctrine\DBAL\Types\Type;
use InvalidArgumentException;
use UnexpectedValueException;

use function addcslashes;
use function array_map;
use function array_merge;
use function array_unique;
use function array_values;
use function assert;
use function count;
use function explode;
use function implode;
use function in_array;
use function is_array;
use function is_bool;
use function is_float;
use function is_int;
use function is_string;
use function preg_quote;
use function preg_replace;
use function sprintf;
use function str_contains;
use function str_replace;
use function strlen;
use function strtolower;
use function strtoupper;

/**
 * Base class for all DatabasePlatforms. The DatabasePlatforms are the central
 * point of abstraction of platform-specific behaviors, features and SQL dialects.
 * They are a passive source of information.
 *
 * @todo Remove any unnecessary methods.
 */
abstract class AbstractPlatform
{
    /**
     * @deprecated
     */
    public const CREATE_INDEXES = 1;

    /**
     * @deprecated
     */
    public const CREATE_FOREIGNKEYS = 2;

    /** @var string[]|null */
    protected ?array $doctrineTypeMapping = null;

    protected ?EventManager $_eventManager = null;

    /**
     * Holds the KeywordList instance for the current platform.
     */
    protected ?KeywordList $_keywords = null;

    /**
     * Sets the EventManager used by the Platform.
     */
    public function setEventManager(EventManager $eventManager): void
    {
        $this->_eventManager = $eventManager;
    }

    /**
     * Gets the EventManager used by the Platform.
     */
    public function getEventManager(): ?EventManager
    {
        return $this->_eventManager;
    }

    /**
     * Returns the SQL snippet that declares a boolean column.
     *
     * @param mixed[] $column
     */
    abstract public function getBooleanTypeDeclarationSQL(array $column): string;

    /**
     * Returns the SQL snippet that declares a 4 byte integer column.
     *
     * @param mixed[] $column
     */
    abstract public function getIntegerTypeDeclarationSQL(array $column): string;

    /**
     * Returns the SQL snippet that declares an 8 byte integer column.
     *
     * @param mixed[] $column
     */
    abstract public function getBigIntTypeDeclarationSQL(array $column): string;

    /**
     * Returns the SQL snippet that declares a 2 byte integer column.
     *
     * @param mixed[] $column
     */
    abstract public function getSmallIntTypeDeclarationSQL(array $column): string;

    /**
     * Returns the SQL snippet that declares common properties of an integer column.
     *
     * @param mixed[] $column
     */
    abstract protected function _getCommonIntegerTypeDeclarationSQL(array $column): string;

    /**
     * Lazy load Doctrine Type Mappings.
     */
    abstract protected function initializeDoctrineTypeMappings(): void;

    /**
     * Initializes Doctrine Type Mappings with the platform defaults
     * and with all additional type mappings.
     */
    private function initializeAllDoctrineTypeMappings(): void
    {
        $this->initializeDoctrineTypeMappings();

        foreach (Type::getTypesMap() as $typeName => $className) {
            foreach (Type::getType($typeName)->getMappedDatabaseTypes($this) as $dbType) {
                $this->doctrineTypeMapping[$dbType] = $typeName;
            }
        }
    }

    /**
     * Returns the SQL snippet used to declare a column that can
     * store characters in the ASCII character set
     *
     * @param array<string, mixed> $column The column definition.
     *
     * @throws ColumnLengthRequired
     */
    public function getAsciiStringTypeDeclarationSQL(array $column): string
    {
        return $this->getStringTypeDeclarationSQL($column);
    }

    /**
     * Returns the SQL snippet used to declare a string column type.
     *
     * @param array<string, mixed> $column The column definition.
     *
     * @throws ColumnLengthRequired
     */
    public function getStringTypeDeclarationSQL(array $column): string
    {
        $length = $column['length'] ?? null;

        if (empty($column['fixed'])) {
            return $this->getVarcharTypeDeclarationSQLSnippet($length);
        }

        return $this->getCharTypeDeclarationSQLSnippet($length);
    }

    /**
     * Returns the SQL snippet used to declare a binary string column type.
     *
     * @param array<string, mixed> $column The column definition.
     *
     * @throws ColumnLengthRequired
     */
    public function getBinaryTypeDeclarationSQL(array $column): string
    {
        $length = $column['length'] ?? null;

        if (empty($column['fixed'])) {
            return $this->getVarbinaryTypeDeclarationSQLSnippet($length);
        }

        return $this->getBinaryTypeDeclarationSQLSnippet($length);
    }

    /**
     * Returns the SQL snippet to declare a GUID/UUID column.
     *
     * By default this maps directly to a CHAR(36) and only maps to more
     * special datatypes when the underlying databases support this datatype.
     *
     * @param array<string, mixed> $column The column definition.
     *
     * @throws Exception
     */
    public function getGuidTypeDeclarationSQL(array $column): string
    {
        $column['length'] = 36;
        $column['fixed']  = true;

        return $this->getStringTypeDeclarationSQL($column);
    }

    /**
     * Returns the SQL snippet to declare a JSON column.
     *
     * By default this maps directly to a CLOB and only maps to more
     * special datatypes when the underlying databases support this datatype.
     *
     * @param mixed[] $column
     */
    public function getJsonTypeDeclarationSQL(array $column): string
    {
        return $this->getClobTypeDeclarationSQL($column);
    }

    /**
     * @param int|null $length The length of the column in characters
     *                         or NULL if the length should be omitted.
     *
     * @throws ColumnLengthRequired
     */
    protected function getCharTypeDeclarationSQLSnippet(?int $length): string
    {
        $sql = 'CHAR';

        if ($length !== null) {
            $sql .= sprintf('(%d)', $length);
        }

        return $sql;
    }

    /**
     * @param int|null $length The length of the column in characters
     *                         or NULL if the length should be omitted.
     *
     * @throws ColumnLengthRequired
     */
    protected function getVarcharTypeDeclarationSQLSnippet(?int $length): string
    {
        if ($length === null) {
            throw ColumnLengthRequired::new($this, 'VARCHAR');
        }

        return sprintf('VARCHAR(%d)', $length);
    }

    /**
     * Returns the SQL snippet used to declare a fixed length binary column type.
     *
     * @param int|null $length The length of the column in bytes
     *                         or NULL if the length should be omitted.
     *
     * @throws ColumnLengthRequired
     */
    protected function getBinaryTypeDeclarationSQLSnippet(?int $length): string
    {
        $sql = 'BINARY';

        if ($length !== null) {
            $sql .= sprintf('(%d)', $length);
        }

        return $sql;
    }

    /**
     * Returns the SQL snippet used to declare a variable length binary column type.
     *
     * @param int|null $length The length of the column in bytes
     *                         or NULL if the length should be omitted.
     *
     * @throws ColumnLengthRequired
     */
    protected function getVarbinaryTypeDeclarationSQLSnippet(?int $length): string
    {
        if ($length === null) {
            throw ColumnLengthRequired::new($this, 'VARBINARY');
        }

        return sprintf('VARBINARY(%d)', $length);
    }

    /**
     * Returns the SQL snippet used to declare a CLOB column type.
     *
     * @param mixed[] $column
     */
    abstract public function getClobTypeDeclarationSQL(array $column): string;

    /**
     * Returns the SQL Snippet used to declare a BLOB column type.
     *
     * @param mixed[] $column
     */
    abstract public function getBlobTypeDeclarationSQL(array $column): string;

    /**
     * Registers a doctrine type to be used in conjunction with a column type of this platform.
     *
     * @throws Exception If the type is not found.
     */
    public function registerDoctrineTypeMapping(string $dbType, string $doctrineType): void
    {
        if ($this->doctrineTypeMapping === null) {
            $this->initializeAllDoctrineTypeMappings();
        }

        if (! Types\Type::hasType($doctrineType)) {
            throw TypeNotFound::new($doctrineType);
        }

        $dbType                             = strtolower($dbType);
        $this->doctrineTypeMapping[$dbType] = $doctrineType;
    }

    /**
     * Gets the Doctrine type that is mapped for the given database column type.
     *
     * @throws Exception
     */
    public function getDoctrineTypeMapping(string $dbType): string
    {
        if ($this->doctrineTypeMapping === null) {
            $this->initializeAllDoctrineTypeMappings();
        }

        $dbType = strtolower($dbType);

        if (! isset($this->doctrineTypeMapping[$dbType])) {
            throw new Exception(sprintf(
                'Unknown database type "%s" requested, %s may not support it.',
                $dbType,
                static::class
            ));
        }

        return $this->doctrineTypeMapping[$dbType];
    }

    /**
     * Checks if a database type is currently supported by this platform.
     */
    public function hasDoctrineTypeMappingFor(string $dbType): bool
    {
        if ($this->doctrineTypeMapping === null) {
            $this->initializeAllDoctrineTypeMappings();
        }

        $dbType = strtolower($dbType);

        return isset($this->doctrineTypeMapping[$dbType]);
    }

    /**
     * Returns the regular expression operator.
     *
     * @throws Exception If not supported on this platform.
     */
    public function getRegexpExpression(): string
    {
        throw NotSupported::new(__METHOD__);
    }

    /**
     * Returns the SQL snippet to get the length of a text column in characters.
     *
     * @param string $string SQL expression producing the string.
     */
    public function getLengthExpression(string $string): string
    {
        return 'LENGTH(' . $string . ')';
    }

    /**
     * Returns the SQL snippet to get the remainder of the operation of division of dividend by divisor.
     *
     * @param string $dividend SQL expression producing the dividend.
     * @param string $divisor  SQL expression producing the divisor.
     */
    public function getModExpression(string $dividend, string $divisor): string
    {
        return 'MOD(' . $dividend . ', ' . $divisor . ')';
    }

    /**
     * Returns the SQL snippet to trim a string.
     *
     * @param string      $str  The expression to apply the trim to.
     * @param int         $mode The position of the trim (leading/trailing/both).
     * @param string|null $char The char to trim, has to be quoted already. Defaults to space.
     *
     * @throws InvalidArgumentException
     */
    public function getTrimExpression(string $str, int $mode = TrimMode::UNSPECIFIED, ?string $char = null): string
    {
        $tokens = [];

        switch ($mode) {
            case TrimMode::UNSPECIFIED:
                break;

            case TrimMode::LEADING:
                $tokens[] = 'LEADING';
                break;

            case TrimMode::TRAILING:
                $tokens[] = 'TRAILING';
                break;

            case TrimMode::BOTH:
                $tokens[] = 'BOTH';
                break;

            default:
                throw new InvalidArgumentException(
                    sprintf(
                        'The value of $mode is expected to be one of the TrimMode constants, %d given.',
                        $mode
                    )
                );
        }

        if ($char !== null) {
            $tokens[] = $char;
        }

        if (count($tokens) > 0) {
            $tokens[] = 'FROM';
        }

        $tokens[] = $str;

        return sprintf('TRIM(%s)', implode(' ', $tokens));
    }

    /**
     * Returns the SQL snippet to get the position of the first occurrence of the substring in the string.
     *
     * @param string      $string    SQL expression producing the string to locate the substring in.
     * @param string      $substring SQL expression producing the substring to locate.
     * @param string|null $start     SQL expression producing the position to start at.
     *                               Defaults to the beginning of the string.
     */
    abstract public function getLocateExpression(string $string, string $substring, ?string $start = null): string;

    /**
     * Returns an SQL snippet to get a substring inside the string.
     *
     * Note: Not SQL92, but common functionality.
     *
     * @param string      $string SQL expression producing the string from which a substring should be extracted.
     * @param string      $start  SQL expression producing the position to start at,
     * @param string|null $length SQL expression producing the length of the substring portion to be returned.
     *                            By default, the entire substring is returned.
     */
    public function getSubstringExpression(string $string, string $start, ?string $length = null): string
    {
        if ($length === null) {
            return sprintf('SUBSTRING(%s FROM %s)', $string, $start);
        }

        return sprintf('SUBSTRING(%s FROM %s FOR %s)', $string, $start, $length);
    }

    /**
     * Returns a SQL snippet to concatenate the given strings.
     */
    public function getConcatExpression(string ...$string): string
    {
        return implode(' || ', $string);
    }

    /**
     * Returns the SQL to calculate the difference in days between the two passed dates.
     *
     * Computes diff = date1 - date2.
     */
    abstract public function getDateDiffExpression(string $date1, string $date2): string;

    /**
     * Returns the SQL to add the number of given seconds to a date.
     *
     * @param string $date    SQL expression producing the date.
     * @param string $seconds SQL expression producing the number of seconds.
     */
    public function getDateAddSecondsExpression(string $date, string $seconds): string
    {
        return $this->getDateArithmeticIntervalExpression($date, '+', $seconds, DateIntervalUnit::SECOND);
    }

    /**
     * Returns the SQL to subtract the number of given seconds from a date.
     *
     * @param string $date    SQL expression producing the date.
     * @param string $seconds SQL expression producing the number of seconds.
     */
    public function getDateSubSecondsExpression(string $date, string $seconds): string
    {
        return $this->getDateArithmeticIntervalExpression($date, '-', $seconds, DateIntervalUnit::SECOND);
    }

    /**
     * Returns the SQL to add the number of given minutes to a date.
     *
     * @param string $date    SQL expression producing the date.
     * @param string $minutes SQL expression producing the number of minutes.
     */
    public function getDateAddMinutesExpression(string $date, string $minutes): string
    {
        return $this->getDateArithmeticIntervalExpression($date, '+', $minutes, DateIntervalUnit::MINUTE);
    }

    /**
     * Returns the SQL to subtract the number of given minutes from a date.
     *
     * @param string $date    SQL expression producing the date.
     * @param string $minutes SQL expression producing the number of minutes.
     */
    public function getDateSubMinutesExpression(string $date, string $minutes): string
    {
        return $this->getDateArithmeticIntervalExpression($date, '-', $minutes, DateIntervalUnit::MINUTE);
    }

    /**
     * Returns the SQL to add the number of given hours to a date.
     *
     * @param string $date  SQL expression producing the date.
     * @param string $hours SQL expression producing the number of hours.
     */
    public function getDateAddHourExpression(string $date, string $hours): string
    {
        return $this->getDateArithmeticIntervalExpression($date, '+', $hours, DateIntervalUnit::HOUR);
    }

    /**
     * Returns the SQL to subtract the number of given hours to a date.
     *
     * @param string $date  SQL expression producing the date.
     * @param string $hours SQL expression producing the number of hours.
     */
    public function getDateSubHourExpression(string $date, string $hours): string
    {
        return $this->getDateArithmeticIntervalExpression($date, '-', $hours, DateIntervalUnit::HOUR);
    }

    /**
     * Returns the SQL to add the number of given days to a date.
     *
     * @param string $date SQL expression producing the date.
     * @param string $days SQL expression producing the number of days.
     */
    public function getDateAddDaysExpression(string $date, string $days): string
    {
        return $this->getDateArithmeticIntervalExpression($date, '+', $days, DateIntervalUnit::DAY);
    }

    /**
     * Returns the SQL to subtract the number of given days to a date.
     *
     * @param string $date SQL expression producing the date.
     * @param string $days SQL expression producing the number of days.
     */
    public function getDateSubDaysExpression(string $date, string $days): string
    {
        return $this->getDateArithmeticIntervalExpression($date, '-', $days, DateIntervalUnit::DAY);
    }

    /**
     * Returns the SQL to add the number of given weeks to a date.
     *
     * @param string $date  SQL expression producing the date.
     * @param string $weeks SQL expression producing the number of weeks.
     */
    public function getDateAddWeeksExpression(string $date, string $weeks): string
    {
        return $this->getDateArithmeticIntervalExpression($date, '+', $weeks, DateIntervalUnit::WEEK);
    }

    /**
     * Returns the SQL to subtract the number of given weeks from a date.
     *
     * @param string $date  SQL expression producing the date.
     * @param string $weeks SQL expression producing the number of weeks.
     */
    public function getDateSubWeeksExpression(string $date, string $weeks): string
    {
        return $this->getDateArithmeticIntervalExpression($date, '-', $weeks, DateIntervalUnit::WEEK);
    }

    /**
     * Returns the SQL to add the number of given months to a date.
     *
     * @param string $date   SQL expression producing the date.
     * @param string $months SQL expression producing the number of months.
     */
    public function getDateAddMonthExpression(string $date, string $months): string
    {
        return $this->getDateArithmeticIntervalExpression($date, '+', $months, DateIntervalUnit::MONTH);
    }

    /**
     * Returns the SQL to subtract the number of given months to a date.
     *
     * @param string $date   SQL expression producing the date.
     * @param string $months SQL expression producing the number of months.
     */
    public function getDateSubMonthExpression(string $date, string $months): string
    {
        return $this->getDateArithmeticIntervalExpression($date, '-', $months, DateIntervalUnit::MONTH);
    }

    /**
     * Returns the SQL to add the number of given quarters to a date.
     *
     * @param string $date     SQL expression producing the date.
     * @param string $quarters SQL expression producing the number of quarters.
     */
    public function getDateAddQuartersExpression(string $date, string $quarters): string
    {
        return $this->getDateArithmeticIntervalExpression($date, '+', $quarters, DateIntervalUnit::QUARTER);
    }

    /**
     * Returns the SQL to subtract the number of given quarters from a date.
     *
     * @param string $date     SQL expression producing the date.
     * @param string $quarters SQL expression producing the number of quarters.
     */
    public function getDateSubQuartersExpression(string $date, string $quarters): string
    {
        return $this->getDateArithmeticIntervalExpression($date, '-', $quarters, DateIntervalUnit::QUARTER);
    }

    /**
     * Returns the SQL to add the number of given years to a date.
     *
     * @param string $date  SQL expression producing the date.
     * @param string $years SQL expression producing the number of years.
     */
    public function getDateAddYearsExpression(string $date, string $years): string
    {
        return $this->getDateArithmeticIntervalExpression($date, '+', $years, DateIntervalUnit::YEAR);
    }

    /**
     * Returns the SQL to subtract the number of given years from a date.
     *
     * @param string $date  SQL expression producing the date.
     * @param string $years SQL expression producing the number of years.
     */
    public function getDateSubYearsExpression(string $date, string $years): string
    {
        return $this->getDateArithmeticIntervalExpression($date, '-', $years, DateIntervalUnit::YEAR);
    }

    /**
     * Returns the SQL for a date arithmetic expression.
     *
     * @param string $date     SQL expression representing a date to perform the arithmetic operation on.
     * @param string $operator The arithmetic operator (+ or -).
     * @param string $interval SQL expression representing the value of the interval that shall be calculated
     *                         into the date.
     * @param string $unit     The unit of the interval that shall be calculated into the date.
     *                         One of the DATE_INTERVAL_UNIT_* constants.
     */
    abstract protected function getDateArithmeticIntervalExpression(
        string $date,
        string $operator,
        string $interval,
        string $unit
    ): string;

    /**
     * Generates the SQL expression which represents the given date interval multiplied by a number
     *
     * @param string $interval   SQL expression describing the interval value
     * @param int    $multiplier Interval multiplier
     */
    protected function multiplyInterval(string $interval, int $multiplier): string
    {
        return sprintf('(%s * %d)', $interval, $multiplier);
    }

    /**
     * Returns the SQL bit AND comparison expression.
     *
     * @param string $value1 SQL expression producing the first value.
     * @param string $value2 SQL expression producing the second value.
     */
    public function getBitAndComparisonExpression(string $value1, string $value2): string
    {
        return '(' . $value1 . ' & ' . $value2 . ')';
    }

    /**
     * Returns the SQL bit OR comparison expression.
     *
     * @param string $value1 SQL expression producing the first value.
     * @param string $value2 SQL expression producing the second value.
     */
    public function getBitOrComparisonExpression(string $value1, string $value2): string
    {
        return '(' . $value1 . ' | ' . $value2 . ')';
    }

    /**
     * Returns the SQL expression which represents the currently selected database.
     */
    abstract public function getCurrentDatabaseExpression(): string;

    /**
     * Returns the FOR UPDATE expression.
     */
    public function getForUpdateSQL(): string
    {
        return 'FOR UPDATE';
    }

    /**
     * Honors that some SQL vendors such as MsSql use table hints for locking instead of the
     * ANSI SQL FOR UPDATE specification.
     *
     * @param string $fromClause The FROM clause to append the hint for the given lock mode to
     * @param int    $lockMode   One of the Doctrine\DBAL\LockMode::* constants
     * @psalm-param LockMode::* $lockMode
     */
    public function appendLockHint(string $fromClause, int $lockMode): string
    {
        switch ($lockMode) {
            case LockMode::NONE:
            case LockMode::OPTIMISTIC:
            case LockMode::PESSIMISTIC_READ:
            case LockMode::PESSIMISTIC_WRITE:
                return $fromClause;

            default:
                throw InvalidLockMode::fromLockMode($lockMode);
        }
    }

    /**
     * Returns the SQL snippet to append to any SELECT statement which locks rows in shared read lock.
     *
     * This defaults to the ANSI SQL "FOR UPDATE", which is an exclusive lock (Write). Some database
     * vendors allow to lighten this constraint up to be a real read lock.
     */
    public function getReadLockSQL(): string
    {
        return $this->getForUpdateSQL();
    }

    /**
     * Returns the SQL snippet to append to any SELECT statement which obtains an exclusive lock on the rows.
     *
     * The semantics of this lock mode should equal the SELECT .. FOR UPDATE of the ANSI SQL standard.
     */
    public function getWriteLockSQL(): string
    {
        return $this->getForUpdateSQL();
    }

    /**
     * Returns the SQL snippet to drop an existing table.
     */
    public function getDropTableSQL(string $table): string
    {
        if ($this->_eventManager !== null && $this->_eventManager->hasListeners(Events::onSchemaDropTable)) {
            $eventArgs = new SchemaDropTableEventArgs($table, $this);
            $this->_eventManager->dispatchEvent(Events::onSchemaDropTable, $eventArgs);

            if ($eventArgs->isDefaultPrevented()) {
                $sql = $eventArgs->getSql();

                if ($sql === null) {
                    throw new UnexpectedValueException(
                        'Default implementation of DROP TABLE was overridden with NULL.'
                    );
                }

                return $sql;
            }
        }

        return 'DROP TABLE ' . $table;
    }

    /**
     * Returns the SQL to safely drop a temporary table WITHOUT implicitly committing an open transaction.
     */
    public function getDropTemporaryTableSQL(string $table): string
    {
        return $this->getDropTableSQL($table);
    }

    /**
     * Returns the SQL to drop an index from a table.
     */
    public function getDropIndexSQL(string $name, string $table): string
    {
        return 'DROP INDEX ' . $name;
    }

    /**
     * Returns the SQL to drop a constraint.
     *
     * @internal The method should be only used from within the {@see AbstractPlatform} class hierarchy.
     */
    protected function getDropConstraintSQL(string $name, string $table): string
    {
        return 'ALTER TABLE ' . $table . ' DROP CONSTRAINT ' . $name;
    }

    /**
     * Returns the SQL to drop a foreign key.
     */
    public function getDropForeignKeySQL(string $foreignKey, string $table): string
    {
        return 'ALTER TABLE ' . $table . ' DROP FOREIGN KEY ' . $foreignKey;
    }

    /**
     * Returns the SQL to drop a unique constraint.
     */
    public function getDropUniqueConstraintSQL(string $name, string $tableName): string
    {
        return $this->getDropConstraintSQL($name, $tableName);
    }

    /**
     * Returns the SQL statement(s) to create a table with the specified name, columns and constraints
     * on this platform.
     *
     * @return list<string> The list of SQL statements.
     *
     * @throws Exception
     */
    public function getCreateTableSQL(Table $table): array
    {
        return $this->buildCreateTableSQL($table, true);
    }

    /**
     * @internal
     *
     * @return list<string>
     *
     * @throws Exception
     */
    final protected function getCreateTableWithoutForeignKeysSQL(Table $table): array
    {
        return $this->buildCreateTableSQL($table, false);
    }

    /**
     * @return list<string>
     *
     * @throws Exception
     */
    private function buildCreateTableSQL(Table $table, bool $createForeignKeys): array
    {
        if (count($table->getColumns()) === 0) {
            throw NoColumnsSpecifiedForTable::new($table->getName());
        }

        $tableName                    = $table->getQuotedName($this);
        $options                      = $table->getOptions();
        $options['uniqueConstraints'] = [];
        $options['indexes']           = [];
        $options['primary']           = [];

        foreach ($table->getIndexes() as $index) {
            if (! $index->isPrimary()) {
                $options['indexes'][$index->getQuotedName($this)] = $index;

                continue;
            }

            $options['primary']       = $index->getQuotedColumns($this);
            $options['primary_index'] = $index;
        }

        foreach ($table->getUniqueConstraints() as $uniqueConstraint) {
            $options['uniqueConstraints'][$uniqueConstraint->getQuotedName($this)] = $uniqueConstraint;
        }

        if ($createForeignKeys) {
            $options['foreignKeys'] = [];

            foreach ($table->getForeignKeys() as $fkConstraint) {
                $options['foreignKeys'][] = $fkConstraint;
            }
        }

        $columnSql = [];
        $columns   = [];

        foreach ($table->getColumns() as $column) {
            if (
                $this->_eventManager !== null
                && $this->_eventManager->hasListeners(Events::onSchemaCreateTableColumn)
            ) {
                $eventArgs = new SchemaCreateTableColumnEventArgs($column, $table, $this);

                $this->_eventManager->dispatchEvent(Events::onSchemaCreateTableColumn, $eventArgs);

                $columnSql = array_merge($columnSql, $eventArgs->getSql());

                if ($eventArgs->isDefaultPrevented()) {
                    continue;
                }
            }

            $columnData = $this->columnToArray($column);

            if (in_array($column->getName(), $options['primary'], true)) {
                $columnData['primary'] = true;
            }

            $columns[] = $columnData;
        }

        if ($this->_eventManager !== null && $this->_eventManager->hasListeners(Events::onSchemaCreateTable)) {
            $eventArgs = new SchemaCreateTableEventArgs($table, $columns, $options, $this);

            $this->_eventManager->dispatchEvent(Events::onSchemaCreateTable, $eventArgs);

            if ($eventArgs->isDefaultPrevented()) {
                return array_merge($eventArgs->getSql(), $columnSql);
            }
        }

        $sql = $this->_getCreateTableSQL($tableName, $columns, $options);

        if ($this->supportsCommentOnStatement()) {
            if ($table->hasOption('comment')) {
                $sql[] = $this->getCommentOnTableSQL($tableName, $table->getOption('comment'));
            }

            foreach ($table->getColumns() as $column) {
                $comment = $column->getComment();

                if ($comment === '') {
                    continue;
                }

                $sql[] = $this->getCommentOnColumnSQL($tableName, $column->getQuotedName($this), $comment);
            }
        }

        return array_merge($sql, $columnSql);
    }

    /**
     * @param list<Table> $tables
     *
     * @return list<string>
     *
     * @throws Exception
     */
    public function getCreateTablesSQL(array $tables): array
    {
        $sql = [];

        foreach ($tables as $table) {
            $sql = array_merge($sql, $this->getCreateTableWithoutForeignKeysSQL($table));
        }

        foreach ($tables as $table) {
            foreach ($table->getForeignKeys() as $foreignKey) {
                $sql[] = $this->getCreateForeignKeySQL(
                    $foreignKey,
                    $table->getQuotedName($this)
                );
            }
        }

        return $sql;
    }

    /**
     * @param list<Table> $tables
     *
     * @return list<string>
     */
    public function getDropTablesSQL(array $tables): array
    {
        $sql = [];

        foreach ($tables as $table) {
            foreach ($table->getForeignKeys() as $foreignKey) {
                $sql[] = $this->getDropForeignKeySQL(
                    $foreignKey->getQuotedName($this),
                    $table->getQuotedName($this)
                );
            }
        }

        foreach ($tables as $table) {
            $sql[] = $this->getDropTableSQL($table->getQuotedName($this));
        }

        return $sql;
    }

    protected function getCommentOnTableSQL(string $tableName, string $comment): string
    {
        $tableName = new Identifier($tableName);

        return sprintf(
            'COMMENT ON TABLE %s IS %s',
            $tableName->getQuotedName($this),
            $this->quoteStringLiteral($comment)
        );
    }

    public function getCommentOnColumnSQL(string $tableName, string $columnName, string $comment): string
    {
        $tableName  = new Identifier($tableName);
        $columnName = new Identifier($columnName);

        return sprintf(
            'COMMENT ON COLUMN %s.%s IS %s',
            $tableName->getQuotedName($this),
            $columnName->getQuotedName($this),
            $this->quoteStringLiteral($comment)
        );
    }

    /**
     * Returns the SQL to create inline comment on a column.
     *
     * @throws Exception If not supported on this platform.
     */
    public function getInlineColumnCommentSQL(string $comment): string
    {
        if (! $this->supportsInlineColumnComments()) {
            throw NotSupported::new(__METHOD__);
        }

        return 'COMMENT ' . $this->quoteStringLiteral($comment);
    }

    /**
     * Returns the SQL used to create a table.
     *
     * @param mixed[][] $columns
     * @param mixed[]   $options
     *
     * @return array<int, string>
     */
    protected function _getCreateTableSQL(string $name, array $columns, array $options = []): array
    {
        $columnListSql = $this->getColumnDeclarationListSQL($columns);

        if (isset($options['uniqueConstraints']) && ! empty($options['uniqueConstraints'])) {
            foreach ($options['uniqueConstraints'] as $definition) {
                $columnListSql .= ', ' . $this->getUniqueConstraintDeclarationSQL($definition);
            }
        }

        if (isset($options['primary']) && ! empty($options['primary'])) {
            $columnListSql .= ', PRIMARY KEY(' . implode(', ', array_unique(array_values($options['primary']))) . ')';
        }

        if (isset($options['indexes']) && ! empty($options['indexes'])) {
            foreach ($options['indexes'] as $index => $definition) {
                $columnListSql .= ', ' . $this->getIndexDeclarationSQL($definition);
            }
        }

        $query = 'CREATE TABLE ' . $name . ' (' . $columnListSql;
        $check = $this->getCheckDeclarationSQL($columns);

        if (! empty($check)) {
            $query .= ', ' . $check;
        }

        $query .= ')';

        $sql = [$query];

        if (isset($options['foreignKeys'])) {
            foreach ($options['foreignKeys'] as $definition) {
                $sql[] = $this->getCreateForeignKeySQL($definition, $name);
            }
        }

        return $sql;
    }

    public function getCreateTemporaryTableSnippetSQL(): string
    {
        return 'CREATE TEMPORARY TABLE';
    }

    /**
     * Returns the SQL to create a sequence on this platform.
     *
     * @throws Exception If not supported on this platform.
     */
    public function getCreateSequenceSQL(Sequence $sequence): string
    {
        throw NotSupported::new(__METHOD__);
    }

    /**
     * Returns the SQL to change a sequence on this platform.
     *
     * @throws Exception If not supported on this platform.
     */
    public function getAlterSequenceSQL(Sequence $sequence): string
    {
        throw NotSupported::new(__METHOD__);
    }

    /**
     * Returns the SQL snippet to drop an existing sequence.
     *
     * @throws Exception If not supported on this platform.
     */
    public function getDropSequenceSQL(string $name): string
    {
        if (! $this->supportsSequences()) {
            throw NotSupported::new(__METHOD__);
        }

        return 'DROP SEQUENCE ' . $name;
    }

    /**
     * Returns the SQL to create an index on a table on this platform.
     *
     * @throws InvalidArgumentException
     */
    public function getCreateIndexSQL(Index $index, string $table): string
    {
        $name    = $index->getQuotedName($this);
        $columns = $index->getColumns();

        if (count($columns) === 0) {
            throw new InvalidArgumentException('Incomplete definition. "columns" required.');
        }

        if ($index->isPrimary()) {
            return $this->getCreatePrimaryKeySQL($index, $table);
        }

        $query  = 'CREATE ' . $this->getCreateIndexSQLFlags($index) . 'INDEX ' . $name . ' ON ' . $table;
        $query .= ' (' . $this->getIndexFieldDeclarationListSQL($index) . ')' . $this->getPartialIndexSQL($index);

        return $query;
    }

    /**
     * Adds condition for partial index.
     */
    protected function getPartialIndexSQL(Index $index): string
    {
        if ($this->supportsPartialIndexes() && $index->hasOption('where')) {
            return ' WHERE ' . $index->getOption('where');
        }

        return '';
    }

    /**
     * Adds additional flags for index generation.
     */
    protected function getCreateIndexSQLFlags(Index $index): string
    {
        return $index->isUnique() ? 'UNIQUE ' : '';
    }

    /**
     * Returns the SQL to create an unnamed primary key constraint.
     */
    public function getCreatePrimaryKeySQL(Index $index, string $table): string
    {
        return 'ALTER TABLE ' . $table . ' ADD PRIMARY KEY (' . $this->getIndexFieldDeclarationListSQL($index) . ')';
    }

    /**
     * Returns the SQL to create a named schema.
     *
     * @throws Exception If not supported on this platform.
     */
    public function getCreateSchemaSQL(string $schemaName): string
    {
        if (! $this->supportsSchemas()) {
            throw NotSupported::new(__METHOD__);
        }

        return 'CREATE SCHEMA ' . $schemaName;
    }

    /**
     * Returns the SQL to create a unique constraint on a table on this platform.
     */
    public function getCreateUniqueConstraintSQL(UniqueConstraint $constraint, string $tableName): string
    {
        return 'ALTER TABLE ' . $tableName . ' ADD CONSTRAINT ' . $constraint->getQuotedName($this) . ' UNIQUE'
            . ' (' . implode(', ', $constraint->getQuotedColumns($this)) . ')';
    }

    /**
     * Returns the SQL snippet to drop a schema.
     *
     * @throws Exception If not supported on this platform.
     */
    public function getDropSchemaSQL(string $schemaName): string
    {
        if (! $this->supportsSchemas()) {
            throw NotSupported::new(__METHOD__);
        }

        return 'DROP SCHEMA ' . $schemaName;
    }

    /**
     * Quotes a string so that it can be safely used as a table or column name,
     * even if it is a reserved word of the platform. This also detects identifier
     * chains separated by dot and quotes them independently.
     *
     * NOTE: Just because you CAN use quoted identifiers doesn't mean
     * you SHOULD use them. In general, they end up causing way more
     * problems than they solve.
     *
     * @param string $identifier The identifier name to be quoted.
     *
     * @return string The quoted identifier string.
     */
    public function quoteIdentifier(string $identifier): string
    {
        if (str_contains($identifier, '.')) {
            $parts = array_map([$this, 'quoteSingleIdentifier'], explode('.', $identifier));

            return implode('.', $parts);
        }

        return $this->quoteSingleIdentifier($identifier);
    }

    /**
     * Quotes a single identifier (no dot chain separation).
     *
     * @param string $str The identifier name to be quoted.
     *
     * @return string The quoted identifier string.
     */
    public function quoteSingleIdentifier(string $str): string
    {
        return '"' . str_replace('"', '""', $str) . '"';
    }

    /**
     * Returns the SQL to create a new foreign key.
     *
     * @param ForeignKeyConstraint $foreignKey The foreign key constraint.
     * @param string               $table      The name of the table on which the foreign key is to be created.
     */
    public function getCreateForeignKeySQL(ForeignKeyConstraint $foreignKey, string $table): string
    {
        return 'ALTER TABLE ' . $table . ' ADD ' . $this->getForeignKeyDeclarationSQL($foreignKey);
    }

    /**
     * Gets the SQL statements for altering an existing table.
     *
     * This method returns an array of SQL statements, since some platforms need several statements.
     *
     * @return array<int, string>
     */
    abstract public function getAlterTableSQL(TableDiff $diff): array;

<<<<<<< HEAD
    /**
     * @param mixed[] $columnSql
     */
    protected function onSchemaAlterTableAddColumn(Column $column, TableDiff $diff, array &$columnSql): bool
    {
        if ($this->_eventManager === null) {
            return false;
=======
        if ($table instanceof Table) {
            Deprecation::trigger(
                'doctrine/dbal',
                'https://github.com/doctrine/dbal/issues/4798',
                'Passing $table as a Table object to %s is deprecated. Pass it as a quoted name instead.',
                __METHOD__
            );

            $table = $table->getQuotedName($this);
>>>>>>> c581ce57
        }

        if (! $this->_eventManager->hasListeners(Events::onSchemaAlterTableAddColumn)) {
            return false;
        }

        $eventArgs = new SchemaAlterTableAddColumnEventArgs($column, $diff, $this);
        $this->_eventManager->dispatchEvent(Events::onSchemaAlterTableAddColumn, $eventArgs);

        $columnSql = array_merge($columnSql, $eventArgs->getSql());

        return $eventArgs->isDefaultPrevented();
    }

    /**
     * @param string[] $columnSql
     */
    protected function onSchemaAlterTableRemoveColumn(Column $column, TableDiff $diff, array &$columnSql): bool
    {
<<<<<<< HEAD
        if ($this->_eventManager === null) {
            return false;
        }

        if (! $this->_eventManager->hasListeners(Events::onSchemaAlterTableRemoveColumn)) {
            return false;
        }

        $eventArgs = new SchemaAlterTableRemoveColumnEventArgs($column, $diff, $this);
        $this->_eventManager->dispatchEvent(Events::onSchemaAlterTableRemoveColumn, $eventArgs);

        $columnSql = array_merge($columnSql, $eventArgs->getSql());

        return $eventArgs->isDefaultPrevented();
=======
        if ($table instanceof Table) {
            Deprecation::trigger(
                'doctrine/dbal',
                'https://github.com/doctrine/dbal/issues/4798',
                'Passing $table as a Table object to %s is deprecated. Pass it as a quoted name instead.',
                __METHOD__
            );

            $table = $table->getQuotedName($this);
        }

        return $this->getDropTableSQL($table);
>>>>>>> c581ce57
    }

    /**
     * @param string[] $columnSql
     */
    protected function onSchemaAlterTableChangeColumn(ColumnDiff $columnDiff, TableDiff $diff, array &$columnSql): bool
    {
<<<<<<< HEAD
        if ($this->_eventManager === null) {
            return false;
        }

        if (! $this->_eventManager->hasListeners(Events::onSchemaAlterTableChangeColumn)) {
            return false;
=======
        if ($index instanceof Index) {
            Deprecation::trigger(
                'doctrine/dbal',
                'https://github.com/doctrine/dbal/issues/4798',
                'Passing $index as an Index object to %s is deprecated. Pass it as a quoted name instead.',
                __METHOD__
            );

            $index = $index->getQuotedName($this);
        } elseif (! is_string($index)) {
            throw new InvalidArgumentException(
                __METHOD__ . '() expects $index parameter to be string or ' . Index::class . '.'
            );
>>>>>>> c581ce57
        }

        $eventArgs = new SchemaAlterTableChangeColumnEventArgs($columnDiff, $diff, $this);
        $this->_eventManager->dispatchEvent(Events::onSchemaAlterTableChangeColumn, $eventArgs);

        $columnSql = array_merge($columnSql, $eventArgs->getSql());

        return $eventArgs->isDefaultPrevented();
    }

    /**
     * @param string[] $columnSql
     */
<<<<<<< HEAD
    protected function onSchemaAlterTableRenameColumn(
        string $oldColumnName,
        Column $column,
        TableDiff $diff,
        array &$columnSql
    ): bool {
        if ($this->_eventManager === null) {
            return false;
        }

        if (! $this->_eventManager->hasListeners(Events::onSchemaAlterTableRenameColumn)) {
            return false;
=======
    public function getDropConstraintSQL($constraint, $table)
    {
        if ($constraint instanceof Constraint) {
            Deprecation::trigger(
                'doctrine/dbal',
                'https://github.com/doctrine/dbal/issues/4798',
                'Passing $constraint as a Constraint object to %s is deprecated. Pass it as a quoted name instead.',
                __METHOD__
            );
        } else {
            $constraint = new Identifier($constraint);
        }

        if ($table instanceof Table) {
            Deprecation::trigger(
                'doctrine/dbal',
                'https://github.com/doctrine/dbal/issues/4798',
                'Passing $table as a Table object to %s is deprecated. Pass it as a quoted name instead.',
                __METHOD__
            );
        } else {
            $table = new Identifier($table);
>>>>>>> c581ce57
        }

        $eventArgs = new SchemaAlterTableRenameColumnEventArgs($oldColumnName, $column, $diff, $this);
        $this->_eventManager->dispatchEvent(Events::onSchemaAlterTableRenameColumn, $eventArgs);

        $columnSql = array_merge($columnSql, $eventArgs->getSql());

        return $eventArgs->isDefaultPrevented();
    }

    /**
     * @param string[] $sql
     */
    protected function onSchemaAlterTable(TableDiff $diff, array &$sql): bool
    {
<<<<<<< HEAD
        if ($this->_eventManager === null) {
            return false;
        }

        if (! $this->_eventManager->hasListeners(Events::onSchemaAlterTable)) {
            return false;
=======
        if ($foreignKey instanceof ForeignKeyConstraint) {
            Deprecation::trigger(
                'doctrine/dbal',
                'https://github.com/doctrine/dbal/issues/4798',
                'Passing $foreignKey as a ForeignKeyConstraint object to %s is deprecated.'
                    . ' Pass it as a quoted name instead.',
                __METHOD__
            );
        } else {
            $foreignKey = new Identifier($foreignKey);
        }

        if ($table instanceof Table) {
            Deprecation::trigger(
                'doctrine/dbal',
                'https://github.com/doctrine/dbal/issues/4798',
                'Passing $table as a Table object to %s is deprecated. Pass it as a quoted name instead.',
                __METHOD__
            );
        } else {
            $table = new Identifier($table);
>>>>>>> c581ce57
        }

        $eventArgs = new SchemaAlterTableEventArgs($diff, $this);
        $this->_eventManager->dispatchEvent(Events::onSchemaAlterTable, $eventArgs);

        $sql = array_merge($sql, $eventArgs->getSql());

        return $eventArgs->isDefaultPrevented();
    }

    /**
     * @return string[]
     */
    protected function getPreAlterTableIndexForeignKeySQL(TableDiff $diff): array
    {
        $tableName = $diff->getName($this)->getQuotedName($this);

        $sql = [];

        foreach ($diff->removedForeignKeys as $foreignKey) {
            $sql[] = $this->getDropForeignKeySQL($foreignKey->getQuotedName($this), $tableName);
        }

        foreach ($diff->changedForeignKeys as $foreignKey) {
            $sql[] = $this->getDropForeignKeySQL($foreignKey->getQuotedName($this), $tableName);
        }

        foreach ($diff->removedIndexes as $index) {
            $sql[] = $this->getDropIndexSQL($index->getQuotedName($this), $tableName);
        }

        foreach ($diff->changedIndexes as $index) {
            $sql[] = $this->getDropIndexSQL($index->getQuotedName($this), $tableName);
        }

        return $sql;
    }

    /**
     * @return string[]
     */
    protected function getPostAlterTableIndexForeignKeySQL(TableDiff $diff): array
    {
        $sql     = [];
        $newName = $diff->getNewName();

        if ($newName !== null) {
            $tableName = $newName->getQuotedName($this);
        } else {
            $tableName = $diff->getName($this)->getQuotedName($this);
        }

        foreach ($diff->addedForeignKeys as $foreignKey) {
            $sql[] = $this->getCreateForeignKeySQL($foreignKey, $tableName);
        }

        foreach ($diff->changedForeignKeys as $foreignKey) {
            $sql[] = $this->getCreateForeignKeySQL($foreignKey, $tableName);
        }

        foreach ($diff->addedIndexes as $index) {
            $sql[] = $this->getCreateIndexSQL($index, $tableName);
        }

        foreach ($diff->changedIndexes as $index) {
            $sql[] = $this->getCreateIndexSQL($index, $tableName);
        }

        foreach ($diff->renamedIndexes as $oldIndexName => $index) {
            $oldIndexName = new Identifier($oldIndexName);
            $sql          = array_merge(
                $sql,
                $this->getRenameIndexSQL($oldIndexName->getQuotedName($this), $index, $tableName)
            );
        }

        return $sql;
    }

    /**
     * Returns the SQL for renaming an index on a table.
     *
     * @param string $oldIndexName The name of the index to rename from.
     * @param Index  $index        The definition of the index to rename to.
     * @param string $tableName    The table to rename the given index on.
     *
     * @return string[] The sequence of SQL statements for renaming the given index.
     */
    protected function getRenameIndexSQL(string $oldIndexName, Index $index, string $tableName): array
    {
        return [
            $this->getDropIndexSQL($oldIndexName, $tableName),
            $this->getCreateIndexSQL($index, $tableName),
        ];
    }

    /**
     * Gets declaration of a number of columns in bulk.
     *
     * @param mixed[][] $columns A multidimensional array.
     *                           The first dimension determines the ordinal position of the column,
     *                           while the second dimension is keyed with the name of the properties
     *                           of the column being declared as array indexes. Currently, the types
     *                           of supported column properties are as follows:
     *
     *      length
     *          Integer value that determines the maximum length of the text
     *          column. If this argument is missing the column should be
     *          declared to have the longest length allowed by the DBMS.
     *
     *      default
     *          Text value to be used as default for this column.
     *
     *      notnull
     *          Boolean flag that indicates whether this column is constrained
     *          to not be set to null.
     *      charset
     *          Text value with the default CHARACTER SET for this column.
     *      collation
     *          Text value with the default COLLATION for this column.
     *      unique
     *          unique constraint
     */
    public function getColumnDeclarationListSQL(array $columns): string
    {
        $declarations = [];

        foreach ($columns as $column) {
            $declarations[] = $this->getColumnDeclarationSQL($column['name'], $column);
        }

        return implode(', ', $declarations);
    }

    /**
     * Obtains DBMS specific SQL code portion needed to declare a generic type
     * column to be used in statements like CREATE TABLE.
     *
     * @param string  $name   The name the column to be declared.
     * @param mixed[] $column An associative array with the name of the properties
     *                        of the column being declared as array indexes. Currently, the types
     *                        of supported column properties are as follows:
     *
     *      length
     *          Integer value that determines the maximum length of the text
     *          column. If this argument is missing the column should be
     *          declared to have the longest length allowed by the DBMS.
     *
     *      default
     *          Text value to be used as default for this column.
     *
     *      notnull
     *          Boolean flag that indicates whether this column is constrained
     *          to not be set to null.
     *      charset
     *          Text value with the default CHARACTER SET for this column.
     *      collation
     *          Text value with the default COLLATION for this column.
     *      unique
     *          unique constraint
     *      check
     *          column check constraint
     *      columnDefinition
     *          a string that defines the complete column
     *
     * @return string DBMS specific SQL code portion that should be used to declare the column.
     *
     * @throws Exception
     */
    public function getColumnDeclarationSQL(string $name, array $column): string
    {
        if (isset($column['columnDefinition'])) {
            $declaration = $this->getCustomTypeDeclarationSQL($column);
        } else {
            $default = $this->getDefaultValueDeclarationSQL($column);

            $charset = ! empty($column['charset']) ?
                ' ' . $this->getColumnCharsetDeclarationSQL($column['charset']) : '';

            $collation = ! empty($column['collation']) ?
                ' ' . $this->getColumnCollationDeclarationSQL($column['collation']) : '';

            $notnull = ! empty($column['notnull']) ? ' NOT NULL' : '';

            $unique = ! empty($column['unique']) ? ' UNIQUE' : '';

<<<<<<< HEAD
            $check = ! empty($column['check']) ? ' ' . $column['check'] : '';
=======
        foreach ($tables as $table) {
            $sql[] = $this->getDropTableSQL($table->getQuotedName($this));
        }
>>>>>>> c581ce57

            $typeDecl    = $column['type']->getSQLDeclaration($column, $this);
            $declaration = $typeDecl . $charset . $default . $notnull . $unique . $check . $collation;

            if ($this->supportsInlineColumnComments() && isset($column['comment']) && $column['comment'] !== '') {
                $declaration .= ' ' . $this->getInlineColumnCommentSQL($column['comment']);
            }
        }

        return $name . ' ' . $declaration;
    }

    /**
     * Returns the SQL snippet that declares a floating point column of arbitrary precision.
     *
     * @param mixed[] $column
     */
    public function getDecimalTypeDeclarationSQL(array $column): string
    {
        $column['precision'] = ! isset($column['precision']) || empty($column['precision'])
            ? 10 : $column['precision'];
        $column['scale']     = ! isset($column['scale']) || empty($column['scale'])
            ? 0 : $column['scale'];

        return 'NUMERIC(' . $column['precision'] . ', ' . $column['scale'] . ')';
    }

    /**
     * Obtains DBMS specific SQL code portion needed to set a default value
     * declaration to be used in statements like CREATE TABLE.
     *
     * @param mixed[] $column The column definition array.
     *
     * @return string DBMS specific SQL code portion needed to set a default value.
     */
    public function getDefaultValueDeclarationSQL(array $column): string
    {
        if (! isset($column['default'])) {
            return empty($column['notnull']) ? ' DEFAULT NULL' : '';
        }

        $default = $column['default'];

        if (! isset($column['type'])) {
            return " DEFAULT '" . $default . "'";
        }

        $type = $column['type'];

        if ($type instanceof Types\PhpIntegerMappingType) {
            return ' DEFAULT ' . $default;
        }

        if ($type instanceof Types\PhpDateTimeMappingType && $default === $this->getCurrentTimestampSQL()) {
            return ' DEFAULT ' . $this->getCurrentTimestampSQL();
        }

        if ($type instanceof Types\TimeType && $default === $this->getCurrentTimeSQL()) {
            return ' DEFAULT ' . $this->getCurrentTimeSQL();
        }

        if ($type instanceof Types\DateType && $default === $this->getCurrentDateSQL()) {
            return ' DEFAULT ' . $this->getCurrentDateSQL();
        }

<<<<<<< HEAD
        if ($type instanceof Types\BooleanType) {
            return ' DEFAULT ' . $this->convertBooleans($default);
        }

        if (is_int($default) || is_float($default)) {
            return ' DEFAULT ' . $default;
        }
=======
        if ($sequence instanceof Sequence) {
            Deprecation::trigger(
                'doctrine/dbal',
                'https://github.com/doctrine/dbal/issues/4798',
                'Passing $sequence as a Sequence object to %s is deprecated. Pass it as a quoted name instead.',
                __METHOD__
            );

            $sequence = $sequence->getQuotedName($this);
        }

        return 'DROP SEQUENCE ' . $sequence;
    }

    /**
     * Returns the SQL to create a constraint on a table on this platform.
     *
     * @deprecated Use {@see getCreateIndexSQL()}, {@see getCreateForeignKeySQL()}
     *             or {@see getCreateUniqueConstraintSQL()} instead.
     *
     * @param Table|string $table
     *
     * @return string
     *
     * @throws InvalidArgumentException
     */
    public function getCreateConstraintSQL(Constraint $constraint, $table)
    {
        if ($table instanceof Table) {
            Deprecation::trigger(
                'doctrine/dbal',
                'https://github.com/doctrine/dbal/issues/4798',
                'Passing $table as a Table object to %s is deprecated. Pass it as a quoted name instead.',
                __METHOD__
            );

            $table = $table->getQuotedName($this);
        }

        $query = 'ALTER TABLE ' . $table . ' ADD CONSTRAINT ' . $constraint->getQuotedName($this);

        $columnList = '(' . implode(', ', $constraint->getQuotedColumns($this)) . ')';

        $referencesClause = '';
        if ($constraint instanceof Index) {
            if ($constraint->isPrimary()) {
                $query .= ' PRIMARY KEY';
            } elseif ($constraint->isUnique()) {
                $query .= ' UNIQUE';
            } else {
                throw new InvalidArgumentException(
                    'Can only create primary or unique constraints, no common indexes with getCreateConstraintSQL().'
                );
            }
        } elseif ($constraint instanceof UniqueConstraint) {
            $query .= ' UNIQUE';
        } elseif ($constraint instanceof ForeignKeyConstraint) {
            $query .= ' FOREIGN KEY';

            $referencesClause = ' REFERENCES ' . $constraint->getQuotedForeignTableName($this) .
                ' (' . implode(', ', $constraint->getQuotedForeignColumns($this)) . ')';
        }

        $query .= ' ' . $columnList . $referencesClause;

        return $query;
    }

    /**
     * Returns the SQL to create an index on a table on this platform.
     *
     * @param Table|string $table The name of the table on which the index is to be created.
     *
     * @return string
     *
     * @throws InvalidArgumentException
     */
    public function getCreateIndexSQL(Index $index, $table)
    {
        if ($table instanceof Table) {
            Deprecation::trigger(
                'doctrine/dbal',
                'https://github.com/doctrine/dbal/issues/4798',
                'Passing $table as a Table object to %s is deprecated. Pass it as a quoted name instead.',
                __METHOD__
            );

            $table = $table->getQuotedName($this);
        }

        $name    = $index->getQuotedName($this);
        $columns = $index->getColumns();

        if (count($columns) === 0) {
            throw new InvalidArgumentException("Incomplete definition. 'columns' required.");
        }

        if ($index->isPrimary()) {
            return $this->getCreatePrimaryKeySQL($index, $table);
        }

        $query  = 'CREATE ' . $this->getCreateIndexSQLFlags($index) . 'INDEX ' . $name . ' ON ' . $table;
        $query .= ' (' . $this->getIndexFieldDeclarationListSQL($index) . ')' . $this->getPartialIndexSQL($index);

        return $query;
    }

    /**
     * Adds condition for partial index.
     *
     * @return string
     */
    protected function getPartialIndexSQL(Index $index)
    {
        if ($this->supportsPartialIndexes() && $index->hasOption('where')) {
            return ' WHERE ' . $index->getOption('where');
        }

        return '';
    }

    /**
     * Adds additional flags for index generation.
     *
     * @return string
     */
    protected function getCreateIndexSQLFlags(Index $index)
    {
        return $index->isUnique() ? 'UNIQUE ' : '';
    }

    /**
     * Returns the SQL to create an unnamed primary key constraint.
     *
     * @param Table|string $table
     *
     * @return string
     */
    public function getCreatePrimaryKeySQL(Index $index, $table)
    {
        if ($table instanceof Table) {
            Deprecation::trigger(
                'doctrine/dbal',
                'https://github.com/doctrine/dbal/issues/4798',
                'Passing $table as a Table object to %s is deprecated. Pass it as a quoted name instead.',
                __METHOD__
            );

            $table = $table->getQuotedName($this);
        }

        return 'ALTER TABLE ' . $table . ' ADD PRIMARY KEY (' . $this->getIndexFieldDeclarationListSQL($index) . ')';
    }

    /**
     * Returns the SQL to create a named schema.
     *
     * @param string $schemaName
     *
     * @return string
     *
     * @throws Exception If not supported on this platform.
     */
    public function getCreateSchemaSQL($schemaName)
    {
        if (! $this->supportsSchemas()) {
            throw Exception::notSupported(__METHOD__);
        }

        return 'CREATE SCHEMA ' . $schemaName;
    }

    /**
     * Returns the SQL to create a unique constraint on a table on this platform.
     */
    public function getCreateUniqueConstraintSQL(UniqueConstraint $constraint, string $tableName): string
    {
        return $this->getCreateConstraintSQL($constraint, $tableName);
    }

    /**
     * Returns the SQL snippet to drop a schema.
     *
     * @throws Exception If not supported on this platform.
     */
    public function getDropSchemaSQL(string $schemaName): string
    {
        if (! $this->supportsSchemas()) {
            throw Exception::notSupported(__METHOD__);
        }

        return 'DROP SCHEMA ' . $schemaName;
    }

    /**
     * Quotes a string so that it can be safely used as a table or column name,
     * even if it is a reserved word of the platform. This also detects identifier
     * chains separated by dot and quotes them independently.
     *
     * NOTE: Just because you CAN use quoted identifiers doesn't mean
     * you SHOULD use them. In general, they end up causing way more
     * problems than they solve.
     *
     * @param string $str The identifier name to be quoted.
     *
     * @return string The quoted identifier string.
     */
    public function quoteIdentifier($str)
    {
        if (strpos($str, '.') !== false) {
            $parts = array_map([$this, 'quoteSingleIdentifier'], explode('.', $str));

            return implode('.', $parts);
        }

        return $this->quoteSingleIdentifier($str);
    }

    /**
     * Quotes a single identifier (no dot chain separation).
     *
     * @param string $str The identifier name to be quoted.
     *
     * @return string The quoted identifier string.
     */
    public function quoteSingleIdentifier($str)
    {
        $c = $this->getIdentifierQuoteCharacter();

        return $c . str_replace($c, $c . $c, $str) . $c;
    }

    /**
     * Returns the SQL to create a new foreign key.
     *
     * @param ForeignKeyConstraint $foreignKey The foreign key constraint.
     * @param Table|string         $table      The name of the table on which the foreign key is to be created.
     *
     * @return string
     */
    public function getCreateForeignKeySQL(ForeignKeyConstraint $foreignKey, $table)
    {
        if ($table instanceof Table) {
            Deprecation::trigger(
                'doctrine/dbal',
                'https://github.com/doctrine/dbal/issues/4798',
                'Passing $table as a Table object to %s is deprecated. Pass it as a quoted name instead.',
                __METHOD__
            );

            $table = $table->getQuotedName($this);
        }

        return 'ALTER TABLE ' . $table . ' ADD ' . $this->getForeignKeyDeclarationSQL($foreignKey);
    }

    /**
     * Gets the SQL statements for altering an existing table.
     *
     * This method returns an array of SQL statements, since some platforms need several statements.
     *
     * @return string[]
     *
     * @throws Exception If not supported on this platform.
     */
    public function getAlterTableSQL(TableDiff $diff)
    {
        throw Exception::notSupported(__METHOD__);
    }

    /**
     * @param mixed[] $columnSql
     *
     * @return bool
     */
    protected function onSchemaAlterTableAddColumn(Column $column, TableDiff $diff, &$columnSql)
    {
        if ($this->_eventManager === null) {
            return false;
        }

        if (! $this->_eventManager->hasListeners(Events::onSchemaAlterTableAddColumn)) {
            return false;
        }

        $eventArgs = new SchemaAlterTableAddColumnEventArgs($column, $diff, $this);
        $this->_eventManager->dispatchEvent(Events::onSchemaAlterTableAddColumn, $eventArgs);

        $columnSql = array_merge($columnSql, $eventArgs->getSql());

        return $eventArgs->isDefaultPrevented();
    }

    /**
     * @param string[] $columnSql
     *
     * @return bool
     */
    protected function onSchemaAlterTableRemoveColumn(Column $column, TableDiff $diff, &$columnSql)
    {
        if ($this->_eventManager === null) {
            return false;
        }

        if (! $this->_eventManager->hasListeners(Events::onSchemaAlterTableRemoveColumn)) {
            return false;
        }

        $eventArgs = new SchemaAlterTableRemoveColumnEventArgs($column, $diff, $this);
        $this->_eventManager->dispatchEvent(Events::onSchemaAlterTableRemoveColumn, $eventArgs);

        $columnSql = array_merge($columnSql, $eventArgs->getSql());

        return $eventArgs->isDefaultPrevented();
    }

    /**
     * @param string[] $columnSql
     *
     * @return bool
     */
    protected function onSchemaAlterTableChangeColumn(ColumnDiff $columnDiff, TableDiff $diff, &$columnSql)
    {
        if ($this->_eventManager === null) {
            return false;
        }

        if (! $this->_eventManager->hasListeners(Events::onSchemaAlterTableChangeColumn)) {
            return false;
        }

        $eventArgs = new SchemaAlterTableChangeColumnEventArgs($columnDiff, $diff, $this);
        $this->_eventManager->dispatchEvent(Events::onSchemaAlterTableChangeColumn, $eventArgs);

        $columnSql = array_merge($columnSql, $eventArgs->getSql());

        return $eventArgs->isDefaultPrevented();
    }

    /**
     * @param string   $oldColumnName
     * @param string[] $columnSql
     *
     * @return bool
     */
    protected function onSchemaAlterTableRenameColumn($oldColumnName, Column $column, TableDiff $diff, &$columnSql)
    {
        if ($this->_eventManager === null) {
            return false;
        }

        if (! $this->_eventManager->hasListeners(Events::onSchemaAlterTableRenameColumn)) {
            return false;
        }

        $eventArgs = new SchemaAlterTableRenameColumnEventArgs($oldColumnName, $column, $diff, $this);
        $this->_eventManager->dispatchEvent(Events::onSchemaAlterTableRenameColumn, $eventArgs);

        $columnSql = array_merge($columnSql, $eventArgs->getSql());

        return $eventArgs->isDefaultPrevented();
    }

    /**
     * @param string[] $sql
     *
     * @return bool
     */
    protected function onSchemaAlterTable(TableDiff $diff, &$sql)
    {
        if ($this->_eventManager === null) {
            return false;
        }

        if (! $this->_eventManager->hasListeners(Events::onSchemaAlterTable)) {
            return false;
        }

        $eventArgs = new SchemaAlterTableEventArgs($diff, $this);
        $this->_eventManager->dispatchEvent(Events::onSchemaAlterTable, $eventArgs);

        $sql = array_merge($sql, $eventArgs->getSql());

        return $eventArgs->isDefaultPrevented();
    }

    /**
     * @return string[]
     */
    protected function getPreAlterTableIndexForeignKeySQL(TableDiff $diff)
    {
        $tableName = $diff->getName($this)->getQuotedName($this);

        $sql = [];
        if ($this->supportsForeignKeyConstraints()) {
            foreach ($diff->removedForeignKeys as $foreignKey) {
                if ($foreignKey instanceof ForeignKeyConstraint) {
                    $foreignKey = $foreignKey->getQuotedName($this);
                }

                $sql[] = $this->getDropForeignKeySQL($foreignKey, $tableName);
            }

            foreach ($diff->changedForeignKeys as $foreignKey) {
                $sql[] = $this->getDropForeignKeySQL($foreignKey->getQuotedName($this), $tableName);
            }
        }

        foreach ($diff->removedIndexes as $index) {
            $sql[] = $this->getDropIndexSQL($index->getQuotedName($this), $tableName);
        }

        foreach ($diff->changedIndexes as $index) {
            $sql[] = $this->getDropIndexSQL($index->getQuotedName($this), $tableName);
        }

        return $sql;
    }

    /**
     * @return string[]
     */
    protected function getPostAlterTableIndexForeignKeySQL(TableDiff $diff)
    {
        $sql     = [];
        $newName = $diff->getNewName();

        if ($newName !== false) {
            $tableName = $newName->getQuotedName($this);
        } else {
            $tableName = $diff->getName($this)->getQuotedName($this);
        }

        if ($this->supportsForeignKeyConstraints()) {
            foreach ($diff->addedForeignKeys as $foreignKey) {
                $sql[] = $this->getCreateForeignKeySQL($foreignKey, $tableName);
            }

            foreach ($diff->changedForeignKeys as $foreignKey) {
                $sql[] = $this->getCreateForeignKeySQL($foreignKey, $tableName);
            }
        }

        foreach ($diff->addedIndexes as $index) {
            $sql[] = $this->getCreateIndexSQL($index, $tableName);
        }

        foreach ($diff->changedIndexes as $index) {
            $sql[] = $this->getCreateIndexSQL($index, $tableName);
        }

        foreach ($diff->renamedIndexes as $oldIndexName => $index) {
            $oldIndexName = new Identifier($oldIndexName);
            $sql          = array_merge(
                $sql,
                $this->getRenameIndexSQL($oldIndexName->getQuotedName($this), $index, $tableName)
            );
        }

        return $sql;
    }

    /**
     * Returns the SQL for renaming an index on a table.
     *
     * @param string $oldIndexName The name of the index to rename from.
     * @param Index  $index        The definition of the index to rename to.
     * @param string $tableName    The table to rename the given index on.
     *
     * @return string[] The sequence of SQL statements for renaming the given index.
     */
    protected function getRenameIndexSQL($oldIndexName, Index $index, $tableName)
    {
        return [
            $this->getDropIndexSQL($oldIndexName, $tableName),
            $this->getCreateIndexSQL($index, $tableName),
        ];
    }

    /**
     * Gets declaration of a number of columns in bulk.
     *
     * @param mixed[][] $columns A multidimensional associative array.
     *                           The first dimension determines the column name, while the second
     *                           dimension is keyed with the name of the properties
     *                           of the column being declared as array indexes. Currently, the types
     *                           of supported column properties are as follows:
     *
     *      length
     *          Integer value that determines the maximum length of the text
     *          column. If this argument is missing the column should be
     *          declared to have the longest length allowed by the DBMS.
     *
     *      default
     *          Text value to be used as default for this column.
     *
     *      notnull
     *          Boolean flag that indicates whether this column is constrained
     *          to not be set to null.
     *      charset
     *          Text value with the default CHARACTER SET for this column.
     *      collation
     *          Text value with the default COLLATION for this column.
     *      unique
     *          unique constraint
     *
     * @return string
     */
    public function getColumnDeclarationListSQL(array $columns)
    {
        $declarations = [];

        foreach ($columns as $name => $column) {
            $declarations[] = $this->getColumnDeclarationSQL($name, $column);
        }

        return implode(', ', $declarations);
    }

    /**
     * Obtains DBMS specific SQL code portion needed to declare a generic type
     * column to be used in statements like CREATE TABLE.
     *
     * @param string  $name   The name the column to be declared.
     * @param mixed[] $column An associative array with the name of the properties
     *                        of the column being declared as array indexes. Currently, the types
     *                        of supported column properties are as follows:
     *
     *      length
     *          Integer value that determines the maximum length of the text
     *          column. If this argument is missing the column should be
     *          declared to have the longest length allowed by the DBMS.
     *
     *      default
     *          Text value to be used as default for this column.
     *
     *      notnull
     *          Boolean flag that indicates whether this column is constrained
     *          to not be set to null.
     *      charset
     *          Text value with the default CHARACTER SET for this column.
     *      collation
     *          Text value with the default COLLATION for this column.
     *      unique
     *          unique constraint
     *      check
     *          column check constraint
     *      columnDefinition
     *          a string that defines the complete column
     *
     * @return string DBMS specific SQL code portion that should be used to declare the column.
     *
     * @throws Exception
     */
    public function getColumnDeclarationSQL($name, array $column)
    {
        if (isset($column['columnDefinition'])) {
            $declaration = $this->getCustomTypeDeclarationSQL($column);
        } else {
            $default = $this->getDefaultValueDeclarationSQL($column);

            $charset = ! empty($column['charset']) ?
                ' ' . $this->getColumnCharsetDeclarationSQL($column['charset']) : '';

            $collation = ! empty($column['collation']) ?
                ' ' . $this->getColumnCollationDeclarationSQL($column['collation']) : '';

            $notnull = ! empty($column['notnull']) ? ' NOT NULL' : '';

            $unique = ! empty($column['unique']) ?
                ' ' . $this->getUniqueFieldDeclarationSQL() : '';

            $check = ! empty($column['check']) ? ' ' . $column['check'] : '';

            $typeDecl    = $column['type']->getSQLDeclaration($column, $this);
            $declaration = $typeDecl . $charset . $default . $notnull . $unique . $check . $collation;

            if ($this->supportsInlineColumnComments() && isset($column['comment']) && $column['comment'] !== '') {
                $declaration .= ' ' . $this->getInlineColumnCommentSQL($column['comment']);
            }
        }

        return $name . ' ' . $declaration;
    }

    /**
     * Returns the SQL snippet that declares a floating point column of arbitrary precision.
     *
     * @param mixed[] $column
     *
     * @return string
     */
    public function getDecimalTypeDeclarationSQL(array $column)
    {
        $column['precision'] = ! isset($column['precision']) || empty($column['precision'])
            ? 10 : $column['precision'];
        $column['scale']     = ! isset($column['scale']) || empty($column['scale'])
            ? 0 : $column['scale'];

        return 'NUMERIC(' . $column['precision'] . ', ' . $column['scale'] . ')';
    }

    /**
     * Obtains DBMS specific SQL code portion needed to set a default value
     * declaration to be used in statements like CREATE TABLE.
     *
     * @param mixed[] $column The column definition array.
     *
     * @return string DBMS specific SQL code portion needed to set a default value.
     */
    public function getDefaultValueDeclarationSQL($column)
    {
        if (! isset($column['default'])) {
            return empty($column['notnull']) ? ' DEFAULT NULL' : '';
        }

        $default = $column['default'];

        if (! isset($column['type'])) {
            return " DEFAULT '" . $default . "'";
        }

        $type = $column['type'];

        if ($type instanceof Types\PhpIntegerMappingType) {
            return ' DEFAULT ' . $default;
        }

        if ($type instanceof Types\PhpDateTimeMappingType && $default === $this->getCurrentTimestampSQL()) {
            return ' DEFAULT ' . $this->getCurrentTimestampSQL();
        }

        if ($type instanceof Types\TimeType && $default === $this->getCurrentTimeSQL()) {
            return ' DEFAULT ' . $this->getCurrentTimeSQL();
        }

        if ($type instanceof Types\DateType && $default === $this->getCurrentDateSQL()) {
            return ' DEFAULT ' . $this->getCurrentDateSQL();
        }

        if ($type instanceof Types\BooleanType) {
            return ' DEFAULT ' . $this->convertBooleans($default);
        }

        return ' DEFAULT ' . $this->quoteStringLiteral($default);
    }

    /**
     * Obtains DBMS specific SQL code portion needed to set a CHECK constraint
     * declaration to be used in statements like CREATE TABLE.
     *
     * @param string[]|mixed[][] $definition The check definition.
     *
     * @return string DBMS specific SQL code portion needed to set a CHECK constraint.
     */
    public function getCheckDeclarationSQL(array $definition)
    {
        $constraints = [];
        foreach ($definition as $column => $def) {
            if (is_string($def)) {
                $constraints[] = 'CHECK (' . $def . ')';
            } else {
                if (isset($def['min'])) {
                    $constraints[] = 'CHECK (' . $column . ' >= ' . $def['min'] . ')';
                }

                if (isset($def['max'])) {
                    $constraints[] = 'CHECK (' . $column . ' <= ' . $def['max'] . ')';
                }
            }
        }

        return implode(', ', $constraints);
    }

    /**
     * Obtains DBMS specific SQL code portion needed to set a unique
     * constraint declaration to be used in statements like CREATE TABLE.
     *
     * @param string           $name       The name of the unique constraint.
     * @param UniqueConstraint $constraint The unique constraint definition.
     *
     * @return string DBMS specific SQL code portion needed to set a constraint.
     *
     * @throws InvalidArgumentException
     */
    public function getUniqueConstraintDeclarationSQL($name, UniqueConstraint $constraint)
    {
        $columns = $constraint->getQuotedColumns($this);
        $name    = new Identifier($name);

        if (count($columns) === 0) {
            throw new InvalidArgumentException("Incomplete definition. 'columns' required.");
        }

        $constraintFlags = array_merge(['UNIQUE'], array_map('strtoupper', $constraint->getFlags()));
        $constraintName  = $name->getQuotedName($this);
        $columnListNames = $this->getColumnsFieldDeclarationListSQL($columns);

        return sprintf('CONSTRAINT %s %s (%s)', $constraintName, implode(' ', $constraintFlags), $columnListNames);
    }

    /**
     * Obtains DBMS specific SQL code portion needed to set an index
     * declaration to be used in statements like CREATE TABLE.
     *
     * @param string $name  The name of the index.
     * @param Index  $index The index definition.
     *
     * @return string DBMS specific SQL code portion needed to set an index.
     *
     * @throws InvalidArgumentException
     */
    public function getIndexDeclarationSQL($name, Index $index)
    {
        $columns = $index->getColumns();
        $name    = new Identifier($name);

        if (count($columns) === 0) {
            throw new InvalidArgumentException("Incomplete definition. 'columns' required.");
        }

        return $this->getCreateIndexSQLFlags($index) . 'INDEX ' . $name->getQuotedName($this)
            . ' (' . $this->getIndexFieldDeclarationListSQL($index) . ')' . $this->getPartialIndexSQL($index);
    }

    /**
     * Obtains SQL code portion needed to create a custom column,
     * e.g. when a column has the "columnDefinition" keyword.
     * Only "AUTOINCREMENT" and "PRIMARY KEY" are added if appropriate.
     *
     * @deprecated
     *
     * @param mixed[] $column
     *
     * @return string
     */
    public function getCustomTypeDeclarationSQL(array $column)
    {
        Deprecation::triggerIfCalledFromOutside(
            'doctrine/dbal',
            'https://github.com/doctrine/dbal/pull/5527',
            '%s is deprecated.',
            __METHOD__
        );

        return $column['columnDefinition'];
    }

    /**
     * Obtains DBMS specific SQL code portion needed to set an index
     * declaration to be used in statements like CREATE TABLE.
     *
     * @deprecated
     */
    public function getIndexFieldDeclarationListSQL(Index $index): string
    {
        Deprecation::triggerIfCalledFromOutside(
            'doctrine/dbal',
            'https://github.com/doctrine/dbal/pull/5527',
            '%s is deprecated.',
            __METHOD__
        );

        return implode(', ', $index->getQuotedColumns($this));
    }

    /**
     * Obtains DBMS specific SQL code portion needed to set an index
     * declaration to be used in statements like CREATE TABLE.
     *
     * @deprecated
     *
     * @param mixed[] $columns
     */
    public function getColumnsFieldDeclarationListSQL(array $columns): string
    {
        Deprecation::triggerIfCalledFromOutside(
            'doctrine/dbal',
            'https://github.com/doctrine/dbal/pull/5527',
            '%s is deprecated.',
            __METHOD__
        );

        $ret = [];

        foreach ($columns as $column => $definition) {
            if (is_array($definition)) {
                $ret[] = $column;
            } else {
                $ret[] = $definition;
            }
        }

        return implode(', ', $ret);
    }

    /**
     * Returns the required SQL string that fits between CREATE ... TABLE
     * to create the table as a temporary table.
     *
     * Should be overridden in driver classes to return the correct string for the
     * specific database type.
     *
     * The default is to return the string "TEMPORARY" - this will result in a
     * SQL error for any database that does not support temporary tables, or that
     * requires a different SQL command from "CREATE TEMPORARY TABLE".
     *
     * @deprecated
     *
     * @return string The string required to be placed between "CREATE" and "TABLE"
     *                to generate a temporary table, if possible.
     */
    public function getTemporaryTableSQL()
    {
        Deprecation::trigger(
            'doctrine/dbal',
            'https://github.com/doctrine/dbal/pulls/4724',
            'AbstractPlatform::getTemporaryTableSQL() is deprecated.'
        );

        return 'TEMPORARY';
    }

    /**
     * Some vendors require temporary table names to be qualified specially.
     *
     * @param string $tableName
     *
     * @return string
     */
    public function getTemporaryTableName($tableName)
    {
        return $tableName;
    }

    /**
     * Obtain DBMS specific SQL code portion needed to set the FOREIGN KEY constraint
     * of a column declaration to be used in statements like CREATE TABLE.
     *
     * @return string DBMS specific SQL code portion needed to set the FOREIGN KEY constraint
     *                of a column declaration.
     */
    public function getForeignKeyDeclarationSQL(ForeignKeyConstraint $foreignKey)
    {
        $sql  = $this->getForeignKeyBaseDeclarationSQL($foreignKey);
        $sql .= $this->getAdvancedForeignKeyOptionsSQL($foreignKey);

        return $sql;
    }

    /**
     * Returns the FOREIGN KEY query section dealing with non-standard options
     * as MATCH, INITIALLY DEFERRED, ON UPDATE, ...
     *
     * @param ForeignKeyConstraint $foreignKey The foreign key definition.
     *
     * @return string
     */
    public function getAdvancedForeignKeyOptionsSQL(ForeignKeyConstraint $foreignKey)
    {
        $query = '';
        if ($foreignKey->hasOption('onUpdate')) {
            $query .= ' ON UPDATE ' . $this->getForeignKeyReferentialActionSQL($foreignKey->getOption('onUpdate'));
        }

        if ($foreignKey->hasOption('onDelete')) {
            $query .= ' ON DELETE ' . $this->getForeignKeyReferentialActionSQL($foreignKey->getOption('onDelete'));
        }

        return $query;
    }

    /**
     * Returns the given referential action in uppercase if valid, otherwise throws an exception.
     *
     * @param string $action The foreign key referential action.
     *
     * @return string
     *
     * @throws InvalidArgumentException If unknown referential action given.
     */
    public function getForeignKeyReferentialActionSQL($action)
    {
        $upper = strtoupper($action);
        switch ($upper) {
            case 'CASCADE':
            case 'SET NULL':
            case 'NO ACTION':
            case 'RESTRICT':
            case 'SET DEFAULT':
                return $upper;

            default:
                throw new InvalidArgumentException('Invalid foreign key action: ' . $upper);
        }
    }

    /**
     * Obtains DBMS specific SQL code portion needed to set the FOREIGN KEY constraint
     * of a column declaration to be used in statements like CREATE TABLE.
     *
     * @return string
     *
     * @throws InvalidArgumentException
     */
    public function getForeignKeyBaseDeclarationSQL(ForeignKeyConstraint $foreignKey)
    {
        $sql = '';
        if (strlen($foreignKey->getName()) > 0) {
            $sql .= 'CONSTRAINT ' . $foreignKey->getQuotedName($this) . ' ';
        }

        $sql .= 'FOREIGN KEY (';

        if (count($foreignKey->getLocalColumns()) === 0) {
            throw new InvalidArgumentException("Incomplete definition. 'local' required.");
        }

        if (count($foreignKey->getForeignColumns()) === 0) {
            throw new InvalidArgumentException("Incomplete definition. 'foreign' required.");
        }

        if (strlen($foreignKey->getForeignTableName()) === 0) {
            throw new InvalidArgumentException("Incomplete definition. 'foreignTable' required.");
        }

        return $sql . implode(', ', $foreignKey->getQuotedLocalColumns($this))
            . ') REFERENCES '
            . $foreignKey->getQuotedForeignTableName($this) . ' ('
            . implode(', ', $foreignKey->getQuotedForeignColumns($this)) . ')';
    }

    /**
     * Obtains DBMS specific SQL code portion needed to set the UNIQUE constraint
     * of a column declaration to be used in statements like CREATE TABLE.
     *
     * @deprecated Use UNIQUE in SQL instead.
     *
     * @return string DBMS specific SQL code portion needed to set the UNIQUE constraint
     *                of a column declaration.
     */
    public function getUniqueFieldDeclarationSQL()
    {
        Deprecation::trigger(
            'doctrine/dbal',
            'https://github.com/doctrine/dbal/pulls/4724',
            'AbstractPlatform::getUniqueFieldDeclarationSQL() is deprecated. Use UNIQUE in SQL instead.'
        );

        return 'UNIQUE';
    }

    /**
     * Obtains DBMS specific SQL code portion needed to set the CHARACTER SET
     * of a column declaration to be used in statements like CREATE TABLE.
     *
     * @param string $charset The name of the charset.
     *
     * @return string DBMS specific SQL code portion needed to set the CHARACTER SET
     *                of a column declaration.
     */
    public function getColumnCharsetDeclarationSQL($charset)
    {
        return '';
    }

    /**
     * Obtains DBMS specific SQL code portion needed to set the COLLATION
     * of a column declaration to be used in statements like CREATE TABLE.
     *
     * @param string $collation The name of the collation.
     *
     * @return string DBMS specific SQL code portion needed to set the COLLATION
     *                of a column declaration.
     */
    public function getColumnCollationDeclarationSQL($collation)
    {
        return $this->supportsColumnCollation() ? 'COLLATE ' . $collation : '';
    }

    /**
     * Whether the platform prefers identity columns (eg. autoincrement) for ID generation.
     * Subclasses should override this method to return TRUE if they prefer identity columns.
     *
     * @deprecated
     *
     * @return bool
     */
    public function prefersIdentityColumns()
    {
        Deprecation::trigger(
            'doctrine/dbal',
            'https://github.com/doctrine/dbal/pulls/1519',
            'AbstractPlatform::prefersIdentityColumns() is deprecated.'
        );

        return false;
    }

    /**
     * Some platforms need the boolean values to be converted.
     *
     * The default conversion in this implementation converts to integers (false => 0, true => 1).
     *
     * Note: if the input is not a boolean the original input might be returned.
     *
     * There are two contexts when converting booleans: Literals and Prepared Statements.
     * This method should handle the literal case
     *
     * @param mixed $item A boolean or an array of them.
     *
     * @return mixed A boolean database value or an array of them.
     */
    public function convertBooleans($item)
    {
        if (is_array($item)) {
            foreach ($item as $k => $value) {
                if (! is_bool($value)) {
                    continue;
                }

                $item[$k] = (int) $value;
            }
        } elseif (is_bool($item)) {
            $item = (int) $item;
        }

        return $item;
    }

    /**
     * Some platforms have boolean literals that needs to be correctly converted
     *
     * The default conversion tries to convert value into bool "(bool)$item"
     *
     * @param mixed $item
     *
     * @return bool|null
     */
    public function convertFromBoolean($item)
    {
        return $item === null ? null : (bool) $item;
    }

    /**
     * This method should handle the prepared statements case. When there is no
     * distinction, it's OK to use the same method.
     *
     * Note: if the input is not a boolean the original input might be returned.
     *
     * @param mixed $item A boolean or an array of them.
     *
     * @return mixed A boolean database value or an array of them.
     */
    public function convertBooleansToDatabaseValue($item)
    {
        return $this->convertBooleans($item);
    }

    /**
     * Returns the SQL specific for the platform to get the current date.
     *
     * @return string
     */
    public function getCurrentDateSQL()
    {
        return 'CURRENT_DATE';
    }

    /**
     * Returns the SQL specific for the platform to get the current time.
     *
     * @return string
     */
    public function getCurrentTimeSQL()
    {
        return 'CURRENT_TIME';
    }

    /**
     * Returns the SQL specific for the platform to get the current timestamp
     *
     * @return string
     */
    public function getCurrentTimestampSQL()
    {
        return 'CURRENT_TIMESTAMP';
    }

    /**
     * Returns the SQL for a given transaction isolation level Connection constant.
     *
     * @param int $level
     *
     * @return string
     *
     * @throws InvalidArgumentException
     */
    protected function _getTransactionIsolationLevelSQL($level)
    {
        switch ($level) {
            case TransactionIsolationLevel::READ_UNCOMMITTED:
                return 'READ UNCOMMITTED';

            case TransactionIsolationLevel::READ_COMMITTED:
                return 'READ COMMITTED';

            case TransactionIsolationLevel::REPEATABLE_READ:
                return 'REPEATABLE READ';

            case TransactionIsolationLevel::SERIALIZABLE:
                return 'SERIALIZABLE';

            default:
                throw new InvalidArgumentException('Invalid isolation level:' . $level);
        }
    }

    /**
     * @return string
     *
     * @throws Exception If not supported on this platform.
     */
    public function getListDatabasesSQL()
    {
        throw Exception::notSupported(__METHOD__);
    }

    /**
     * Returns the SQL statement for retrieving the namespaces defined in the database.
     *
     * @deprecated Use {@see AbstractSchemaManager::listSchemaNames()} instead.
     *
     * @return string
     *
     * @throws Exception If not supported on this platform.
     */
    public function getListNamespacesSQL()
    {
        Deprecation::triggerIfCalledFromOutside(
            'doctrine/dbal',
            'https://github.com/doctrine/dbal/issues/4503',
            'AbstractPlatform::getListNamespacesSQL() is deprecated,'
                . ' use AbstractSchemaManager::listSchemaNames() instead.'
        );
>>>>>>> c581ce57

        return ' DEFAULT ' . $this->quoteStringLiteral($default);
    }

    /**
     * Obtains DBMS specific SQL code portion needed to set a CHECK constraint
     * declaration to be used in statements like CREATE TABLE.
     *
     * @param string[]|mixed[][] $definition The check definition.
     *
     * @return string DBMS specific SQL code portion needed to set a CHECK constraint.
     */
    public function getCheckDeclarationSQL(array $definition): string
    {
        $constraints = [];
        foreach ($definition as $def) {
            if (is_string($def)) {
                $constraints[] = 'CHECK (' . $def . ')';
            } else {
                if (isset($def['min'])) {
                    $constraints[] = 'CHECK (' . $def['name'] . ' >= ' . $def['min'] . ')';
                }

                if (! isset($def['max'])) {
                    continue;
                }

                $constraints[] = 'CHECK (' . $def['name'] . ' <= ' . $def['max'] . ')';
            }
        }

        return implode(', ', $constraints);
    }

    /**
     * Obtains DBMS specific SQL code portion needed to set a unique
     * constraint declaration to be used in statements like CREATE TABLE.
     *
     * @param UniqueConstraint $constraint The unique constraint definition.
     *
     * @return string DBMS specific SQL code portion needed to set a constraint.
     *
     * @throws InvalidArgumentException
     */
    public function getUniqueConstraintDeclarationSQL(UniqueConstraint $constraint): string
    {
        $columns = $constraint->getColumns();

        if (count($columns) === 0) {
            throw new InvalidArgumentException('Incomplete definition. "columns" required.');
        }

        $chunks = ['CONSTRAINT'];

        if ($constraint->getName() !== '') {
            $chunks[] = $constraint->getQuotedName($this);
        }

        $chunks[] = 'UNIQUE';

        if ($constraint->hasFlag('clustered')) {
            $chunks[] = 'CLUSTERED';
        }

        $chunks[] = sprintf('(%s)', $this->getColumnsFieldDeclarationListSQL($columns));

        return implode(' ', $chunks);
    }

    /**
     * Obtains DBMS specific SQL code portion needed to set an index
     * declaration to be used in statements like CREATE TABLE.
     *
     * @param Index $index The index definition.
     *
     * @return string DBMS specific SQL code portion needed to set an index.
     *
     * @throws InvalidArgumentException
     */
    public function getIndexDeclarationSQL(Index $index): string
    {
        $columns = $index->getColumns();

        if (count($columns) === 0) {
            throw new InvalidArgumentException('Incomplete definition. "columns" required.');
        }

        return $this->getCreateIndexSQLFlags($index) . 'INDEX ' . $index->getQuotedName($this)
            . ' (' . $this->getIndexFieldDeclarationListSQL($index) . ')' . $this->getPartialIndexSQL($index);
    }

    /**
     * Obtains SQL code portion needed to create a custom column,
     * e.g. when a column has the "columnDefinition" keyword.
     * Only "AUTOINCREMENT" and "PRIMARY KEY" are added if appropriate.
     *
     * @param mixed[] $column
     */
    public function getCustomTypeDeclarationSQL(array $column): string
    {
        return $column['columnDefinition'];
    }

    /**
     * Obtains DBMS specific SQL code portion needed to set an index
     * declaration to be used in statements like CREATE TABLE.
     */
    public function getIndexFieldDeclarationListSQL(Index $index): string
    {
        return implode(', ', $index->getQuotedColumns($this));
    }

    /**
     * Obtains DBMS specific SQL code portion needed to set an index
     * declaration to be used in statements like CREATE TABLE.
     *
     * @param mixed[] $columns
     */
    public function getColumnsFieldDeclarationListSQL(array $columns): string
    {
        $ret = [];

        foreach ($columns as $column => $definition) {
            if (is_array($definition)) {
                $ret[] = $column;
            } else {
                $ret[] = $definition;
            }
        }

        return implode(', ', $ret);
    }

    /**
     * Some vendors require temporary table names to be qualified specially.
     */
    public function getTemporaryTableName(string $tableName): string
    {
        return $tableName;
    }

    /**
     * Obtain DBMS specific SQL code portion needed to set the FOREIGN KEY constraint
     * of a column declaration to be used in statements like CREATE TABLE.
     *
     * @return string DBMS specific SQL code portion needed to set the FOREIGN KEY constraint
     *                of a column declaration.
     */
    public function getForeignKeyDeclarationSQL(ForeignKeyConstraint $foreignKey): string
    {
        $sql  = $this->getForeignKeyBaseDeclarationSQL($foreignKey);
        $sql .= $this->getAdvancedForeignKeyOptionsSQL($foreignKey);

        return $sql;
    }

    /**
     * Returns the FOREIGN KEY query section dealing with non-standard options
     * as MATCH, INITIALLY DEFERRED, ON UPDATE, ...
     *
     * @param ForeignKeyConstraint $foreignKey The foreign key definition.
     */
    public function getAdvancedForeignKeyOptionsSQL(ForeignKeyConstraint $foreignKey): string
    {
        $query = '';
        if ($foreignKey->hasOption('onUpdate')) {
            $query .= ' ON UPDATE ' . $this->getForeignKeyReferentialActionSQL($foreignKey->getOption('onUpdate'));
        }

        if ($foreignKey->hasOption('onDelete')) {
            $query .= ' ON DELETE ' . $this->getForeignKeyReferentialActionSQL($foreignKey->getOption('onDelete'));
        }

        return $query;
    }

    /**
     * Returns the given referential action in uppercase if valid, otherwise throws an exception.
     *
     * @param string $action The foreign key referential action.
     *
     * @throws InvalidArgumentException If unknown referential action given.
     */
    public function getForeignKeyReferentialActionSQL(string $action): string
    {
        $upper = strtoupper($action);
        switch ($upper) {
            case 'CASCADE':
            case 'SET NULL':
            case 'NO ACTION':
            case 'RESTRICT':
            case 'SET DEFAULT':
                return $upper;

            default:
                throw new InvalidArgumentException(sprintf('Invalid foreign key action "%s".', $upper));
        }
    }

    /**
     * Obtains DBMS specific SQL code portion needed to set the FOREIGN KEY constraint
     * of a column declaration to be used in statements like CREATE TABLE.
     *
     * @throws InvalidArgumentException
     */
    public function getForeignKeyBaseDeclarationSQL(ForeignKeyConstraint $foreignKey): string
    {
        $sql = '';
        if ($foreignKey->getName() !== '') {
            $sql .= 'CONSTRAINT ' . $foreignKey->getQuotedName($this) . ' ';
        }

        $sql .= 'FOREIGN KEY (';

        if (count($foreignKey->getLocalColumns()) === 0) {
            throw new InvalidArgumentException('Incomplete definition. "local" required.');
        }

        if (count($foreignKey->getForeignColumns()) === 0) {
            throw new InvalidArgumentException('Incomplete definition. "foreign" required.');
        }

        if (strlen($foreignKey->getForeignTableName()) === 0) {
            throw new InvalidArgumentException('Incomplete definition. "foreignTable" required.');
        }

        return $sql . implode(', ', $foreignKey->getQuotedLocalColumns($this))
            . ') REFERENCES '
            . $foreignKey->getQuotedForeignTableName($this) . ' ('
            . implode(', ', $foreignKey->getQuotedForeignColumns($this)) . ')';
    }

    /**
     * Obtains DBMS specific SQL code portion needed to set the CHARACTER SET
     * of a column declaration to be used in statements like CREATE TABLE.
     *
     * @param string $charset The name of the charset.
     *
     * @return string DBMS specific SQL code portion needed to set the CHARACTER SET
     *                of a column declaration.
     */
    public function getColumnCharsetDeclarationSQL(string $charset): string
    {
        return '';
    }

    /**
     * Obtains DBMS specific SQL code portion needed to set the COLLATION
     * of a column declaration to be used in statements like CREATE TABLE.
     *
     * @param string $collation The name of the collation.
     *
     * @return string DBMS specific SQL code portion needed to set the COLLATION
     *                of a column declaration.
     */
    public function getColumnCollationDeclarationSQL(string $collation): string
    {
        return $this->supportsColumnCollation() ? 'COLLATE ' . $collation : '';
    }

    /**
     * Some platforms need the boolean values to be converted.
     *
     * The default conversion in this implementation converts to integers (false => 0, true => 1).
     *
     * Note: if the input is not a boolean the original input might be returned.
     *
     * There are two contexts when converting booleans: Literals and Prepared Statements.
     * This method should handle the literal case
     *
     * @param mixed $item A boolean or an array of them.
     *
     * @return mixed A boolean database value or an array of them.
     */
    public function convertBooleans(mixed $item): mixed
    {
        if (is_array($item)) {
            foreach ($item as $k => $value) {
                if (! is_bool($value)) {
                    continue;
                }

                $item[$k] = (int) $value;
            }
        } elseif (is_bool($item)) {
            $item = (int) $item;
        }

        return $item;
    }

    /**
     * Some platforms have boolean literals that needs to be correctly converted
     *
     * The default conversion tries to convert value into bool "(bool)$item"
     */
    public function convertFromBoolean(mixed $item): ?bool
    {
        if ($item === null) {
            return null;
        }

        return (bool) $item;
    }

    /**
     * This method should handle the prepared statements case. When there is no
     * distinction, it's OK to use the same method.
     *
     * Note: if the input is not a boolean the original input might be returned.
     *
     * @param mixed $item A boolean or an array of them.
     *
     * @return mixed A boolean database value or an array of them.
     */
    public function convertBooleansToDatabaseValue(mixed $item): mixed
    {
        return $this->convertBooleans($item);
    }

    /**
     * Returns the SQL specific for the platform to get the current date.
     */
    public function getCurrentDateSQL(): string
    {
        return 'CURRENT_DATE';
    }

    /**
     * Returns the SQL specific for the platform to get the current time.
     */
    public function getCurrentTimeSQL(): string
    {
        return 'CURRENT_TIME';
    }

    /**
     * Returns the SQL specific for the platform to get the current timestamp
     */
    public function getCurrentTimestampSQL(): string
    {
        return 'CURRENT_TIMESTAMP';
    }

    /**
     * Returns the SQL for a given transaction isolation level Connection constant.
     *
     * @throws InvalidArgumentException
     */
    protected function _getTransactionIsolationLevelSQL(int $level): string
    {
        switch ($level) {
            case TransactionIsolationLevel::READ_UNCOMMITTED:
                return 'READ UNCOMMITTED';

            case TransactionIsolationLevel::READ_COMMITTED:
                return 'READ COMMITTED';

            case TransactionIsolationLevel::REPEATABLE_READ:
                return 'REPEATABLE READ';

            case TransactionIsolationLevel::SERIALIZABLE:
                return 'SERIALIZABLE';

            default:
                throw new InvalidArgumentException(sprintf('Invalid isolation level "%s".', $level));
        }
    }

    /**
     * @throws Exception If not supported on this platform.
     */
    public function getListDatabasesSQL(): string
    {
        throw NotSupported::new(__METHOD__);
    }

    /**
     * @throws Exception If not supported on this platform.
     */
    public function getListSequencesSQL(string $database): string
    {
        throw NotSupported::new(__METHOD__);
    }

    /**
     * Returns the SQL to list all views of a database or user.
     */
    abstract public function getListViewsSQL(string $database): string;

    public function getCreateViewSQL(string $name, string $sql): string
    {
        return 'CREATE VIEW ' . $name . ' AS ' . $sql;
    }

    public function getDropViewSQL(string $name): string
    {
        return 'DROP VIEW ' . $name;
    }

    /**
     * @throws Exception If not supported on this platform.
     */
    public function getSequenceNextValSQL(string $sequence): string
    {
        throw NotSupported::new(__METHOD__);
    }

    /**
     * Returns the SQL to create a new database.
     *
     * @param string $name The name of the database that should be created.
     */
    public function getCreateDatabaseSQL(string $name): string
    {
        return 'CREATE DATABASE ' . $name;
    }

    /**
     * Returns the SQL snippet to drop an existing database.
     *
     * @param string $name The name of the database that should be dropped.
     */
    public function getDropDatabaseSQL(string $name): string
    {
        return 'DROP DATABASE ' . $name;
    }

    /**
     * Returns the SQL to set the transaction isolation level.
     */
    abstract public function getSetTransactionIsolationSQL(int $level): string;

    /**
     * Obtains DBMS specific SQL to be used to create datetime columns in
     * statements like CREATE TABLE.
     *
     * @param mixed[] $column
     */
    abstract public function getDateTimeTypeDeclarationSQL(array $column): string;

    /**
     * Obtains DBMS specific SQL to be used to create datetime with timezone offset columns.
     *
     * @param mixed[] $column
     */
    public function getDateTimeTzTypeDeclarationSQL(array $column): string
    {
        return $this->getDateTimeTypeDeclarationSQL($column);
    }

    /**
     * Obtains DBMS specific SQL to be used to create date columns in statements
     * like CREATE TABLE.
     *
     * @param mixed[] $column
     */
    abstract public function getDateTypeDeclarationSQL(array $column): string;

    /**
     * Obtains DBMS specific SQL to be used to create time columns in statements
     * like CREATE TABLE.
     *
     * @param mixed[] $column
     */
    abstract public function getTimeTypeDeclarationSQL(array $column): string;

    /**
     * @param mixed[] $column
     */
    public function getFloatDeclarationSQL(array $column): string
    {
        return 'DOUBLE PRECISION';
    }

    /**
     * Gets the default transaction isolation level of the platform.
     *
     * @see TransactionIsolationLevel
     *
     * @return TransactionIsolationLevel::* The default isolation level.
     */
    public function getDefaultTransactionIsolationLevel(): int
    {
        return TransactionIsolationLevel::READ_COMMITTED;
    }

    /* supports*() methods */

    /**
     * Whether the platform supports sequences.
     */
    public function supportsSequences(): bool
    {
        return false;
    }

    /**
     * Whether the platform supports identity columns.
     *
     * Identity columns are columns that receive an auto-generated value from the
     * database on insert of a row.
     */
    public function supportsIdentityColumns(): bool
    {
        return false;
    }

    /**
     * Whether the platform supports partial indexes.
     */
    public function supportsPartialIndexes(): bool
    {
        return false;
    }

    /**
     * Whether the platform supports indexes with column length definitions.
     */
    public function supportsColumnLengthIndexes(): bool
    {
        return false;
    }

    /**
     * Whether the platform supports savepoints.
     */
    public function supportsSavepoints(): bool
    {
        return true;
    }

    /**
     * Whether the platform supports releasing savepoints.
     */
    public function supportsReleaseSavepoints(): bool
    {
        return $this->supportsSavepoints();
    }

    /**
     * Whether the platform supports database schemas.
     */
    public function supportsSchemas(): bool
    {
        return false;
    }

    /**
     * Whether this platform support to add inline column comments as postfix.
     */
    public function supportsInlineColumnComments(): bool
    {
        return false;
    }

    /**
     * Whether this platform support the proprietary syntax "COMMENT ON asset".
     */
    public function supportsCommentOnStatement(): bool
    {
        return false;
    }

    /**
     * Does this platform support column collation?
     */
    public function supportsColumnCollation(): bool
    {
        return false;
    }

    /**
     * Gets the format string, as accepted by the date() function, that describes
     * the format of a stored datetime value of this platform.
     *
     * @return string The format string.
     */
    public function getDateTimeFormatString(): string
    {
        return 'Y-m-d H:i:s';
    }

    /**
     * Gets the format string, as accepted by the date() function, that describes
     * the format of a stored datetime with timezone value of this platform.
     *
     * @return string The format string.
     */
    public function getDateTimeTzFormatString(): string
    {
        return 'Y-m-d H:i:s';
    }

    /**
     * Gets the format string, as accepted by the date() function, that describes
     * the format of a stored date value of this platform.
     *
     * @return string The format string.
     */
    public function getDateFormatString(): string
    {
        return 'Y-m-d';
    }

    /**
     * Gets the format string, as accepted by the date() function, that describes
     * the format of a stored time value of this platform.
     *
     * @return string The format string.
     */
    public function getTimeFormatString(): string
    {
        return 'H:i:s';
    }

    /**
     * Adds an driver-specific LIMIT clause to the query.
     *
     * @throws Exception
     */
    final public function modifyLimitQuery(string $query, ?int $limit, int $offset = 0): string
    {
        if ($offset < 0) {
            throw new Exception(sprintf(
                'Offset must be a positive integer or zero, %d given.',
                $offset
            ));
        }

        return $this->doModifyLimitQuery($query, $limit, $offset);
    }

    /**
     * Adds an platform-specific LIMIT clause to the query.
     */
    protected function doModifyLimitQuery(string $query, ?int $limit, int $offset): string
    {
        if ($limit !== null) {
            $query .= sprintf(' LIMIT %d', $limit);
        }

        if ($offset > 0) {
            $query .= sprintf(' OFFSET %d', $offset);
        }

        return $query;
    }

    /**
     * Maximum length of any given database identifier, like tables or column names.
     */
    public function getMaxIdentifierLength(): int
    {
        return 63;
    }

    /**
     * Returns the insert SQL for an empty insert statement.
     */
    public function getEmptyIdentityInsertSQL(string $quotedTableName, string $quotedIdentifierColumnName): string
    {
        return 'INSERT INTO ' . $quotedTableName . ' (' . $quotedIdentifierColumnName . ') VALUES (null)';
    }

    /**
     * Generates a Truncate Table SQL statement for a given table.
     *
     * Cascade is not supported on many platforms but would optionally cascade the truncate by
     * following the foreign keys.
     */
    public function getTruncateTableSQL(string $tableName, bool $cascade = false): string
    {
        $tableIdentifier = new Identifier($tableName);

        return 'TRUNCATE ' . $tableIdentifier->getQuotedName($this);
    }

    /**
     * This is for test reasons, many vendors have special requirements for dummy statements.
     */
    public function getDummySelectSQL(string $expression = '1'): string
    {
        return sprintf('SELECT %s', $expression);
    }

    /**
     * Returns the SQL to create a new savepoint.
     */
    public function createSavePoint(string $savepoint): string
    {
        return 'SAVEPOINT ' . $savepoint;
    }

    /**
     * Returns the SQL to release a savepoint.
     */
    public function releaseSavePoint(string $savepoint): string
    {
        return 'RELEASE SAVEPOINT ' . $savepoint;
    }

    /**
     * Returns the SQL to rollback a savepoint.
     */
    public function rollbackSavePoint(string $savepoint): string
    {
        return 'ROLLBACK TO SAVEPOINT ' . $savepoint;
    }

    /**
     * Returns the keyword list instance of this platform.
     */
    final public function getReservedKeywordsList(): KeywordList
    {
        // Store the instance so it doesn't need to be generated on every request.
        return $this->_keywords ??= $this->createReservedKeywordsList();
    }

    /**
     * Creates an instance of the reserved keyword list of this platform.
     */
    abstract protected function createReservedKeywordsList(): KeywordList;

    /**
     * Quotes a literal string.
     * This method is NOT meant to fix SQL injections!
     * It is only meant to escape this platform's string literal
     * quote character inside the given literal string.
     *
     * @param string $str The literal string to be quoted.
     *
     * @return string The quoted literal string.
     */
    public function quoteStringLiteral(string $str): string
    {
        return "'" . str_replace("'", "''", $str) . "'";
    }

    /**
     * Escapes metacharacters in a string intended to be used with a LIKE
     * operator.
     *
     * @param string $inputString a literal, unquoted string
     * @param string $escapeChar  should be reused by the caller in the LIKE
     *                            expression.
     */
    final public function escapeStringForLike(string $inputString, string $escapeChar): string
    {
        $sql = preg_replace(
            '~([' . preg_quote($this->getLikeWildcardCharacters() . $escapeChar, '~') . '])~u',
            addcslashes($escapeChar, '\\') . '$1',
            $inputString
        );

        assert(is_string($sql));

        return $sql;
    }

    /**
     * @return array<string,mixed> An associative array with the name of the properties
     *                             of the column being declared as array indexes.
     */
    private function columnToArray(Column $column): array
    {
        return array_merge($column->toArray(), [
            'name' => $column->getQuotedName($this),
            'version' => $column->hasPlatformOption('version') ? $column->getPlatformOption('version') : false,
            'comment' => $column->getComment(),
        ]);
    }

    /**
     * @internal
     */
    public function createSQLParser(): Parser
    {
        return new Parser(false);
    }

    protected function getLikeWildcardCharacters(): string
    {
        return '%_';
    }

    /**
     * Compares the definitions of the given columns in the context of this platform.
     *
     * @throws Exception
     */
    public function columnsEqual(Column $column1, Column $column2): bool
    {
        $column1Array = $this->columnToArray($column1);
        $column2Array = $this->columnToArray($column2);

        // ignore explicit columnDefinition since it's not set on the Column generated by the SchemaManager
        unset($column1Array['columnDefinition']);
        unset($column2Array['columnDefinition']);

        if (
            $this->getColumnDeclarationSQL('', $column1Array)
            !== $this->getColumnDeclarationSQL('', $column2Array)
        ) {
            return false;
        }

        // If the platform supports inline comments, all comparison is already done above
        if ($this->supportsInlineColumnComments()) {
            return true;
        }

        return $column1->getComment() === $column2->getComment();
    }

    /**
     * Creates the schema manager that can be used to inspect and change the underlying
     * database schema according to the dialect of the platform.
     */
    abstract public function createSchemaManager(Connection $connection): AbstractSchemaManager;
}<|MERGE_RESOLUTION|>--- conflicted
+++ resolved
@@ -37,6 +37,7 @@
 use Doctrine\DBAL\Types;
 use Doctrine\DBAL\Types\Exception\TypeNotFound;
 use Doctrine\DBAL\Types\Type;
+use Doctrine\Deprecations\Deprecation;
 use InvalidArgumentException;
 use UnexpectedValueException;
 
@@ -1045,6 +1046,9 @@
         );
     }
 
+    /**
+     * @internal The method should be only used from within the {@see AbstractPlatform} class hierarchy.
+     */
     public function getCommentOnColumnSQL(string $tableName, string $columnName, string $comment): string
     {
         $tableName  = new Identifier($tableName);
@@ -1061,6 +1065,8 @@
     /**
      * Returns the SQL to create inline comment on a column.
      *
+     * @internal The method should be only used from within the {@see AbstractPlatform} class hierarchy.
+     *
      * @throws Exception If not supported on this platform.
      */
     public function getInlineColumnCommentSQL(string $comment): string
@@ -1304,7 +1310,6 @@
      */
     abstract public function getAlterTableSQL(TableDiff $diff): array;
 
-<<<<<<< HEAD
     /**
      * @param mixed[] $columnSql
      */
@@ -1312,17 +1317,6 @@
     {
         if ($this->_eventManager === null) {
             return false;
-=======
-        if ($table instanceof Table) {
-            Deprecation::trigger(
-                'doctrine/dbal',
-                'https://github.com/doctrine/dbal/issues/4798',
-                'Passing $table as a Table object to %s is deprecated. Pass it as a quoted name instead.',
-                __METHOD__
-            );
-
-            $table = $table->getQuotedName($this);
->>>>>>> c581ce57
         }
 
         if (! $this->_eventManager->hasListeners(Events::onSchemaAlterTableAddColumn)) {
@@ -1342,7 +1336,6 @@
      */
     protected function onSchemaAlterTableRemoveColumn(Column $column, TableDiff $diff, array &$columnSql): bool
     {
-<<<<<<< HEAD
         if ($this->_eventManager === null) {
             return false;
         }
@@ -1357,20 +1350,6 @@
         $columnSql = array_merge($columnSql, $eventArgs->getSql());
 
         return $eventArgs->isDefaultPrevented();
-=======
-        if ($table instanceof Table) {
-            Deprecation::trigger(
-                'doctrine/dbal',
-                'https://github.com/doctrine/dbal/issues/4798',
-                'Passing $table as a Table object to %s is deprecated. Pass it as a quoted name instead.',
-                __METHOD__
-            );
-
-            $table = $table->getQuotedName($this);
-        }
-
-        return $this->getDropTableSQL($table);
->>>>>>> c581ce57
     }
 
     /**
@@ -1378,28 +1357,12 @@
      */
     protected function onSchemaAlterTableChangeColumn(ColumnDiff $columnDiff, TableDiff $diff, array &$columnSql): bool
     {
-<<<<<<< HEAD
         if ($this->_eventManager === null) {
             return false;
         }
 
         if (! $this->_eventManager->hasListeners(Events::onSchemaAlterTableChangeColumn)) {
             return false;
-=======
-        if ($index instanceof Index) {
-            Deprecation::trigger(
-                'doctrine/dbal',
-                'https://github.com/doctrine/dbal/issues/4798',
-                'Passing $index as an Index object to %s is deprecated. Pass it as a quoted name instead.',
-                __METHOD__
-            );
-
-            $index = $index->getQuotedName($this);
-        } elseif (! is_string($index)) {
-            throw new InvalidArgumentException(
-                __METHOD__ . '() expects $index parameter to be string or ' . Index::class . '.'
-            );
->>>>>>> c581ce57
         }
 
         $eventArgs = new SchemaAlterTableChangeColumnEventArgs($columnDiff, $diff, $this);
@@ -1413,7 +1376,6 @@
     /**
      * @param string[] $columnSql
      */
-<<<<<<< HEAD
     protected function onSchemaAlterTableRenameColumn(
         string $oldColumnName,
         Column $column,
@@ -1426,30 +1388,6 @@
 
         if (! $this->_eventManager->hasListeners(Events::onSchemaAlterTableRenameColumn)) {
             return false;
-=======
-    public function getDropConstraintSQL($constraint, $table)
-    {
-        if ($constraint instanceof Constraint) {
-            Deprecation::trigger(
-                'doctrine/dbal',
-                'https://github.com/doctrine/dbal/issues/4798',
-                'Passing $constraint as a Constraint object to %s is deprecated. Pass it as a quoted name instead.',
-                __METHOD__
-            );
-        } else {
-            $constraint = new Identifier($constraint);
-        }
-
-        if ($table instanceof Table) {
-            Deprecation::trigger(
-                'doctrine/dbal',
-                'https://github.com/doctrine/dbal/issues/4798',
-                'Passing $table as a Table object to %s is deprecated. Pass it as a quoted name instead.',
-                __METHOD__
-            );
-        } else {
-            $table = new Identifier($table);
->>>>>>> c581ce57
         }
 
         $eventArgs = new SchemaAlterTableRenameColumnEventArgs($oldColumnName, $column, $diff, $this);
@@ -1465,36 +1403,12 @@
      */
     protected function onSchemaAlterTable(TableDiff $diff, array &$sql): bool
     {
-<<<<<<< HEAD
         if ($this->_eventManager === null) {
             return false;
         }
 
         if (! $this->_eventManager->hasListeners(Events::onSchemaAlterTable)) {
             return false;
-=======
-        if ($foreignKey instanceof ForeignKeyConstraint) {
-            Deprecation::trigger(
-                'doctrine/dbal',
-                'https://github.com/doctrine/dbal/issues/4798',
-                'Passing $foreignKey as a ForeignKeyConstraint object to %s is deprecated.'
-                    . ' Pass it as a quoted name instead.',
-                __METHOD__
-            );
-        } else {
-            $foreignKey = new Identifier($foreignKey);
-        }
-
-        if ($table instanceof Table) {
-            Deprecation::trigger(
-                'doctrine/dbal',
-                'https://github.com/doctrine/dbal/issues/4798',
-                'Passing $table as a Table object to %s is deprecated. Pass it as a quoted name instead.',
-                __METHOD__
-            );
-        } else {
-            $table = new Identifier($table);
->>>>>>> c581ce57
         }
 
         $eventArgs = new SchemaAlterTableEventArgs($diff, $this);
@@ -1632,6 +1546,8 @@
     /**
      * Obtains DBMS specific SQL code portion needed to declare a generic type
      * column to be used in statements like CREATE TABLE.
+     *
+     * @internal The method should be only used from within the {@see AbstractPlatform} class hierarchy.
      *
      * @param string  $name   The name the column to be declared.
      * @param mixed[] $column An associative array with the name of the properties
@@ -1681,13 +1597,7 @@
 
             $unique = ! empty($column['unique']) ? ' UNIQUE' : '';
 
-<<<<<<< HEAD
             $check = ! empty($column['check']) ? ' ' . $column['check'] : '';
-=======
-        foreach ($tables as $table) {
-            $sql[] = $this->getDropTableSQL($table->getQuotedName($this));
-        }
->>>>>>> c581ce57
 
             $typeDecl    = $column['type']->getSQLDeclaration($column, $this);
             $declaration = $typeDecl . $charset . $default . $notnull . $unique . $check . $collation;
@@ -1719,6 +1629,8 @@
      * Obtains DBMS specific SQL code portion needed to set a default value
      * declaration to be used in statements like CREATE TABLE.
      *
+     * @internal The method should be only used from within the {@see AbstractPlatform} class hierarchy.
+     *
      * @param mixed[] $column The column definition array.
      *
      * @return string DBMS specific SQL code portion needed to set a default value.
@@ -1753,7 +1665,6 @@
             return ' DEFAULT ' . $this->getCurrentDateSQL();
         }
 
-<<<<<<< HEAD
         if ($type instanceof Types\BooleanType) {
             return ' DEFAULT ' . $this->convertBooleans($default);
         }
@@ -1761,650 +1672,6 @@
         if (is_int($default) || is_float($default)) {
             return ' DEFAULT ' . $default;
         }
-=======
-        if ($sequence instanceof Sequence) {
-            Deprecation::trigger(
-                'doctrine/dbal',
-                'https://github.com/doctrine/dbal/issues/4798',
-                'Passing $sequence as a Sequence object to %s is deprecated. Pass it as a quoted name instead.',
-                __METHOD__
-            );
-
-            $sequence = $sequence->getQuotedName($this);
-        }
-
-        return 'DROP SEQUENCE ' . $sequence;
-    }
-
-    /**
-     * Returns the SQL to create a constraint on a table on this platform.
-     *
-     * @deprecated Use {@see getCreateIndexSQL()}, {@see getCreateForeignKeySQL()}
-     *             or {@see getCreateUniqueConstraintSQL()} instead.
-     *
-     * @param Table|string $table
-     *
-     * @return string
-     *
-     * @throws InvalidArgumentException
-     */
-    public function getCreateConstraintSQL(Constraint $constraint, $table)
-    {
-        if ($table instanceof Table) {
-            Deprecation::trigger(
-                'doctrine/dbal',
-                'https://github.com/doctrine/dbal/issues/4798',
-                'Passing $table as a Table object to %s is deprecated. Pass it as a quoted name instead.',
-                __METHOD__
-            );
-
-            $table = $table->getQuotedName($this);
-        }
-
-        $query = 'ALTER TABLE ' . $table . ' ADD CONSTRAINT ' . $constraint->getQuotedName($this);
-
-        $columnList = '(' . implode(', ', $constraint->getQuotedColumns($this)) . ')';
-
-        $referencesClause = '';
-        if ($constraint instanceof Index) {
-            if ($constraint->isPrimary()) {
-                $query .= ' PRIMARY KEY';
-            } elseif ($constraint->isUnique()) {
-                $query .= ' UNIQUE';
-            } else {
-                throw new InvalidArgumentException(
-                    'Can only create primary or unique constraints, no common indexes with getCreateConstraintSQL().'
-                );
-            }
-        } elseif ($constraint instanceof UniqueConstraint) {
-            $query .= ' UNIQUE';
-        } elseif ($constraint instanceof ForeignKeyConstraint) {
-            $query .= ' FOREIGN KEY';
-
-            $referencesClause = ' REFERENCES ' . $constraint->getQuotedForeignTableName($this) .
-                ' (' . implode(', ', $constraint->getQuotedForeignColumns($this)) . ')';
-        }
-
-        $query .= ' ' . $columnList . $referencesClause;
-
-        return $query;
-    }
-
-    /**
-     * Returns the SQL to create an index on a table on this platform.
-     *
-     * @param Table|string $table The name of the table on which the index is to be created.
-     *
-     * @return string
-     *
-     * @throws InvalidArgumentException
-     */
-    public function getCreateIndexSQL(Index $index, $table)
-    {
-        if ($table instanceof Table) {
-            Deprecation::trigger(
-                'doctrine/dbal',
-                'https://github.com/doctrine/dbal/issues/4798',
-                'Passing $table as a Table object to %s is deprecated. Pass it as a quoted name instead.',
-                __METHOD__
-            );
-
-            $table = $table->getQuotedName($this);
-        }
-
-        $name    = $index->getQuotedName($this);
-        $columns = $index->getColumns();
-
-        if (count($columns) === 0) {
-            throw new InvalidArgumentException("Incomplete definition. 'columns' required.");
-        }
-
-        if ($index->isPrimary()) {
-            return $this->getCreatePrimaryKeySQL($index, $table);
-        }
-
-        $query  = 'CREATE ' . $this->getCreateIndexSQLFlags($index) . 'INDEX ' . $name . ' ON ' . $table;
-        $query .= ' (' . $this->getIndexFieldDeclarationListSQL($index) . ')' . $this->getPartialIndexSQL($index);
-
-        return $query;
-    }
-
-    /**
-     * Adds condition for partial index.
-     *
-     * @return string
-     */
-    protected function getPartialIndexSQL(Index $index)
-    {
-        if ($this->supportsPartialIndexes() && $index->hasOption('where')) {
-            return ' WHERE ' . $index->getOption('where');
-        }
-
-        return '';
-    }
-
-    /**
-     * Adds additional flags for index generation.
-     *
-     * @return string
-     */
-    protected function getCreateIndexSQLFlags(Index $index)
-    {
-        return $index->isUnique() ? 'UNIQUE ' : '';
-    }
-
-    /**
-     * Returns the SQL to create an unnamed primary key constraint.
-     *
-     * @param Table|string $table
-     *
-     * @return string
-     */
-    public function getCreatePrimaryKeySQL(Index $index, $table)
-    {
-        if ($table instanceof Table) {
-            Deprecation::trigger(
-                'doctrine/dbal',
-                'https://github.com/doctrine/dbal/issues/4798',
-                'Passing $table as a Table object to %s is deprecated. Pass it as a quoted name instead.',
-                __METHOD__
-            );
-
-            $table = $table->getQuotedName($this);
-        }
-
-        return 'ALTER TABLE ' . $table . ' ADD PRIMARY KEY (' . $this->getIndexFieldDeclarationListSQL($index) . ')';
-    }
-
-    /**
-     * Returns the SQL to create a named schema.
-     *
-     * @param string $schemaName
-     *
-     * @return string
-     *
-     * @throws Exception If not supported on this platform.
-     */
-    public function getCreateSchemaSQL($schemaName)
-    {
-        if (! $this->supportsSchemas()) {
-            throw Exception::notSupported(__METHOD__);
-        }
-
-        return 'CREATE SCHEMA ' . $schemaName;
-    }
-
-    /**
-     * Returns the SQL to create a unique constraint on a table on this platform.
-     */
-    public function getCreateUniqueConstraintSQL(UniqueConstraint $constraint, string $tableName): string
-    {
-        return $this->getCreateConstraintSQL($constraint, $tableName);
-    }
-
-    /**
-     * Returns the SQL snippet to drop a schema.
-     *
-     * @throws Exception If not supported on this platform.
-     */
-    public function getDropSchemaSQL(string $schemaName): string
-    {
-        if (! $this->supportsSchemas()) {
-            throw Exception::notSupported(__METHOD__);
-        }
-
-        return 'DROP SCHEMA ' . $schemaName;
-    }
-
-    /**
-     * Quotes a string so that it can be safely used as a table or column name,
-     * even if it is a reserved word of the platform. This also detects identifier
-     * chains separated by dot and quotes them independently.
-     *
-     * NOTE: Just because you CAN use quoted identifiers doesn't mean
-     * you SHOULD use them. In general, they end up causing way more
-     * problems than they solve.
-     *
-     * @param string $str The identifier name to be quoted.
-     *
-     * @return string The quoted identifier string.
-     */
-    public function quoteIdentifier($str)
-    {
-        if (strpos($str, '.') !== false) {
-            $parts = array_map([$this, 'quoteSingleIdentifier'], explode('.', $str));
-
-            return implode('.', $parts);
-        }
-
-        return $this->quoteSingleIdentifier($str);
-    }
-
-    /**
-     * Quotes a single identifier (no dot chain separation).
-     *
-     * @param string $str The identifier name to be quoted.
-     *
-     * @return string The quoted identifier string.
-     */
-    public function quoteSingleIdentifier($str)
-    {
-        $c = $this->getIdentifierQuoteCharacter();
-
-        return $c . str_replace($c, $c . $c, $str) . $c;
-    }
-
-    /**
-     * Returns the SQL to create a new foreign key.
-     *
-     * @param ForeignKeyConstraint $foreignKey The foreign key constraint.
-     * @param Table|string         $table      The name of the table on which the foreign key is to be created.
-     *
-     * @return string
-     */
-    public function getCreateForeignKeySQL(ForeignKeyConstraint $foreignKey, $table)
-    {
-        if ($table instanceof Table) {
-            Deprecation::trigger(
-                'doctrine/dbal',
-                'https://github.com/doctrine/dbal/issues/4798',
-                'Passing $table as a Table object to %s is deprecated. Pass it as a quoted name instead.',
-                __METHOD__
-            );
-
-            $table = $table->getQuotedName($this);
-        }
-
-        return 'ALTER TABLE ' . $table . ' ADD ' . $this->getForeignKeyDeclarationSQL($foreignKey);
-    }
-
-    /**
-     * Gets the SQL statements for altering an existing table.
-     *
-     * This method returns an array of SQL statements, since some platforms need several statements.
-     *
-     * @return string[]
-     *
-     * @throws Exception If not supported on this platform.
-     */
-    public function getAlterTableSQL(TableDiff $diff)
-    {
-        throw Exception::notSupported(__METHOD__);
-    }
-
-    /**
-     * @param mixed[] $columnSql
-     *
-     * @return bool
-     */
-    protected function onSchemaAlterTableAddColumn(Column $column, TableDiff $diff, &$columnSql)
-    {
-        if ($this->_eventManager === null) {
-            return false;
-        }
-
-        if (! $this->_eventManager->hasListeners(Events::onSchemaAlterTableAddColumn)) {
-            return false;
-        }
-
-        $eventArgs = new SchemaAlterTableAddColumnEventArgs($column, $diff, $this);
-        $this->_eventManager->dispatchEvent(Events::onSchemaAlterTableAddColumn, $eventArgs);
-
-        $columnSql = array_merge($columnSql, $eventArgs->getSql());
-
-        return $eventArgs->isDefaultPrevented();
-    }
-
-    /**
-     * @param string[] $columnSql
-     *
-     * @return bool
-     */
-    protected function onSchemaAlterTableRemoveColumn(Column $column, TableDiff $diff, &$columnSql)
-    {
-        if ($this->_eventManager === null) {
-            return false;
-        }
-
-        if (! $this->_eventManager->hasListeners(Events::onSchemaAlterTableRemoveColumn)) {
-            return false;
-        }
-
-        $eventArgs = new SchemaAlterTableRemoveColumnEventArgs($column, $diff, $this);
-        $this->_eventManager->dispatchEvent(Events::onSchemaAlterTableRemoveColumn, $eventArgs);
-
-        $columnSql = array_merge($columnSql, $eventArgs->getSql());
-
-        return $eventArgs->isDefaultPrevented();
-    }
-
-    /**
-     * @param string[] $columnSql
-     *
-     * @return bool
-     */
-    protected function onSchemaAlterTableChangeColumn(ColumnDiff $columnDiff, TableDiff $diff, &$columnSql)
-    {
-        if ($this->_eventManager === null) {
-            return false;
-        }
-
-        if (! $this->_eventManager->hasListeners(Events::onSchemaAlterTableChangeColumn)) {
-            return false;
-        }
-
-        $eventArgs = new SchemaAlterTableChangeColumnEventArgs($columnDiff, $diff, $this);
-        $this->_eventManager->dispatchEvent(Events::onSchemaAlterTableChangeColumn, $eventArgs);
-
-        $columnSql = array_merge($columnSql, $eventArgs->getSql());
-
-        return $eventArgs->isDefaultPrevented();
-    }
-
-    /**
-     * @param string   $oldColumnName
-     * @param string[] $columnSql
-     *
-     * @return bool
-     */
-    protected function onSchemaAlterTableRenameColumn($oldColumnName, Column $column, TableDiff $diff, &$columnSql)
-    {
-        if ($this->_eventManager === null) {
-            return false;
-        }
-
-        if (! $this->_eventManager->hasListeners(Events::onSchemaAlterTableRenameColumn)) {
-            return false;
-        }
-
-        $eventArgs = new SchemaAlterTableRenameColumnEventArgs($oldColumnName, $column, $diff, $this);
-        $this->_eventManager->dispatchEvent(Events::onSchemaAlterTableRenameColumn, $eventArgs);
-
-        $columnSql = array_merge($columnSql, $eventArgs->getSql());
-
-        return $eventArgs->isDefaultPrevented();
-    }
-
-    /**
-     * @param string[] $sql
-     *
-     * @return bool
-     */
-    protected function onSchemaAlterTable(TableDiff $diff, &$sql)
-    {
-        if ($this->_eventManager === null) {
-            return false;
-        }
-
-        if (! $this->_eventManager->hasListeners(Events::onSchemaAlterTable)) {
-            return false;
-        }
-
-        $eventArgs = new SchemaAlterTableEventArgs($diff, $this);
-        $this->_eventManager->dispatchEvent(Events::onSchemaAlterTable, $eventArgs);
-
-        $sql = array_merge($sql, $eventArgs->getSql());
-
-        return $eventArgs->isDefaultPrevented();
-    }
-
-    /**
-     * @return string[]
-     */
-    protected function getPreAlterTableIndexForeignKeySQL(TableDiff $diff)
-    {
-        $tableName = $diff->getName($this)->getQuotedName($this);
-
-        $sql = [];
-        if ($this->supportsForeignKeyConstraints()) {
-            foreach ($diff->removedForeignKeys as $foreignKey) {
-                if ($foreignKey instanceof ForeignKeyConstraint) {
-                    $foreignKey = $foreignKey->getQuotedName($this);
-                }
-
-                $sql[] = $this->getDropForeignKeySQL($foreignKey, $tableName);
-            }
-
-            foreach ($diff->changedForeignKeys as $foreignKey) {
-                $sql[] = $this->getDropForeignKeySQL($foreignKey->getQuotedName($this), $tableName);
-            }
-        }
-
-        foreach ($diff->removedIndexes as $index) {
-            $sql[] = $this->getDropIndexSQL($index->getQuotedName($this), $tableName);
-        }
-
-        foreach ($diff->changedIndexes as $index) {
-            $sql[] = $this->getDropIndexSQL($index->getQuotedName($this), $tableName);
-        }
-
-        return $sql;
-    }
-
-    /**
-     * @return string[]
-     */
-    protected function getPostAlterTableIndexForeignKeySQL(TableDiff $diff)
-    {
-        $sql     = [];
-        $newName = $diff->getNewName();
-
-        if ($newName !== false) {
-            $tableName = $newName->getQuotedName($this);
-        } else {
-            $tableName = $diff->getName($this)->getQuotedName($this);
-        }
-
-        if ($this->supportsForeignKeyConstraints()) {
-            foreach ($diff->addedForeignKeys as $foreignKey) {
-                $sql[] = $this->getCreateForeignKeySQL($foreignKey, $tableName);
-            }
-
-            foreach ($diff->changedForeignKeys as $foreignKey) {
-                $sql[] = $this->getCreateForeignKeySQL($foreignKey, $tableName);
-            }
-        }
-
-        foreach ($diff->addedIndexes as $index) {
-            $sql[] = $this->getCreateIndexSQL($index, $tableName);
-        }
-
-        foreach ($diff->changedIndexes as $index) {
-            $sql[] = $this->getCreateIndexSQL($index, $tableName);
-        }
-
-        foreach ($diff->renamedIndexes as $oldIndexName => $index) {
-            $oldIndexName = new Identifier($oldIndexName);
-            $sql          = array_merge(
-                $sql,
-                $this->getRenameIndexSQL($oldIndexName->getQuotedName($this), $index, $tableName)
-            );
-        }
-
-        return $sql;
-    }
-
-    /**
-     * Returns the SQL for renaming an index on a table.
-     *
-     * @param string $oldIndexName The name of the index to rename from.
-     * @param Index  $index        The definition of the index to rename to.
-     * @param string $tableName    The table to rename the given index on.
-     *
-     * @return string[] The sequence of SQL statements for renaming the given index.
-     */
-    protected function getRenameIndexSQL($oldIndexName, Index $index, $tableName)
-    {
-        return [
-            $this->getDropIndexSQL($oldIndexName, $tableName),
-            $this->getCreateIndexSQL($index, $tableName),
-        ];
-    }
-
-    /**
-     * Gets declaration of a number of columns in bulk.
-     *
-     * @param mixed[][] $columns A multidimensional associative array.
-     *                           The first dimension determines the column name, while the second
-     *                           dimension is keyed with the name of the properties
-     *                           of the column being declared as array indexes. Currently, the types
-     *                           of supported column properties are as follows:
-     *
-     *      length
-     *          Integer value that determines the maximum length of the text
-     *          column. If this argument is missing the column should be
-     *          declared to have the longest length allowed by the DBMS.
-     *
-     *      default
-     *          Text value to be used as default for this column.
-     *
-     *      notnull
-     *          Boolean flag that indicates whether this column is constrained
-     *          to not be set to null.
-     *      charset
-     *          Text value with the default CHARACTER SET for this column.
-     *      collation
-     *          Text value with the default COLLATION for this column.
-     *      unique
-     *          unique constraint
-     *
-     * @return string
-     */
-    public function getColumnDeclarationListSQL(array $columns)
-    {
-        $declarations = [];
-
-        foreach ($columns as $name => $column) {
-            $declarations[] = $this->getColumnDeclarationSQL($name, $column);
-        }
-
-        return implode(', ', $declarations);
-    }
-
-    /**
-     * Obtains DBMS specific SQL code portion needed to declare a generic type
-     * column to be used in statements like CREATE TABLE.
-     *
-     * @param string  $name   The name the column to be declared.
-     * @param mixed[] $column An associative array with the name of the properties
-     *                        of the column being declared as array indexes. Currently, the types
-     *                        of supported column properties are as follows:
-     *
-     *      length
-     *          Integer value that determines the maximum length of the text
-     *          column. If this argument is missing the column should be
-     *          declared to have the longest length allowed by the DBMS.
-     *
-     *      default
-     *          Text value to be used as default for this column.
-     *
-     *      notnull
-     *          Boolean flag that indicates whether this column is constrained
-     *          to not be set to null.
-     *      charset
-     *          Text value with the default CHARACTER SET for this column.
-     *      collation
-     *          Text value with the default COLLATION for this column.
-     *      unique
-     *          unique constraint
-     *      check
-     *          column check constraint
-     *      columnDefinition
-     *          a string that defines the complete column
-     *
-     * @return string DBMS specific SQL code portion that should be used to declare the column.
-     *
-     * @throws Exception
-     */
-    public function getColumnDeclarationSQL($name, array $column)
-    {
-        if (isset($column['columnDefinition'])) {
-            $declaration = $this->getCustomTypeDeclarationSQL($column);
-        } else {
-            $default = $this->getDefaultValueDeclarationSQL($column);
-
-            $charset = ! empty($column['charset']) ?
-                ' ' . $this->getColumnCharsetDeclarationSQL($column['charset']) : '';
-
-            $collation = ! empty($column['collation']) ?
-                ' ' . $this->getColumnCollationDeclarationSQL($column['collation']) : '';
-
-            $notnull = ! empty($column['notnull']) ? ' NOT NULL' : '';
-
-            $unique = ! empty($column['unique']) ?
-                ' ' . $this->getUniqueFieldDeclarationSQL() : '';
-
-            $check = ! empty($column['check']) ? ' ' . $column['check'] : '';
-
-            $typeDecl    = $column['type']->getSQLDeclaration($column, $this);
-            $declaration = $typeDecl . $charset . $default . $notnull . $unique . $check . $collation;
-
-            if ($this->supportsInlineColumnComments() && isset($column['comment']) && $column['comment'] !== '') {
-                $declaration .= ' ' . $this->getInlineColumnCommentSQL($column['comment']);
-            }
-        }
-
-        return $name . ' ' . $declaration;
-    }
-
-    /**
-     * Returns the SQL snippet that declares a floating point column of arbitrary precision.
-     *
-     * @param mixed[] $column
-     *
-     * @return string
-     */
-    public function getDecimalTypeDeclarationSQL(array $column)
-    {
-        $column['precision'] = ! isset($column['precision']) || empty($column['precision'])
-            ? 10 : $column['precision'];
-        $column['scale']     = ! isset($column['scale']) || empty($column['scale'])
-            ? 0 : $column['scale'];
-
-        return 'NUMERIC(' . $column['precision'] . ', ' . $column['scale'] . ')';
-    }
-
-    /**
-     * Obtains DBMS specific SQL code portion needed to set a default value
-     * declaration to be used in statements like CREATE TABLE.
-     *
-     * @param mixed[] $column The column definition array.
-     *
-     * @return string DBMS specific SQL code portion needed to set a default value.
-     */
-    public function getDefaultValueDeclarationSQL($column)
-    {
-        if (! isset($column['default'])) {
-            return empty($column['notnull']) ? ' DEFAULT NULL' : '';
-        }
-
-        $default = $column['default'];
-
-        if (! isset($column['type'])) {
-            return " DEFAULT '" . $default . "'";
-        }
-
-        $type = $column['type'];
-
-        if ($type instanceof Types\PhpIntegerMappingType) {
-            return ' DEFAULT ' . $default;
-        }
-
-        if ($type instanceof Types\PhpDateTimeMappingType && $default === $this->getCurrentTimestampSQL()) {
-            return ' DEFAULT ' . $this->getCurrentTimestampSQL();
-        }
-
-        if ($type instanceof Types\TimeType && $default === $this->getCurrentTimeSQL()) {
-            return ' DEFAULT ' . $this->getCurrentTimeSQL();
-        }
-
-        if ($type instanceof Types\DateType && $default === $this->getCurrentDateSQL()) {
-            return ' DEFAULT ' . $this->getCurrentDateSQL();
-        }
-
-        if ($type instanceof Types\BooleanType) {
-            return ' DEFAULT ' . $this->convertBooleans($default);
-        }
 
         return ' DEFAULT ' . $this->quoteStringLiteral($default);
     }
@@ -2417,20 +1684,22 @@
      *
      * @return string DBMS specific SQL code portion needed to set a CHECK constraint.
      */
-    public function getCheckDeclarationSQL(array $definition)
+    public function getCheckDeclarationSQL(array $definition): string
     {
         $constraints = [];
-        foreach ($definition as $column => $def) {
+        foreach ($definition as $def) {
             if (is_string($def)) {
                 $constraints[] = 'CHECK (' . $def . ')';
             } else {
                 if (isset($def['min'])) {
-                    $constraints[] = 'CHECK (' . $column . ' >= ' . $def['min'] . ')';
+                    $constraints[] = 'CHECK (' . $def['name'] . ' >= ' . $def['min'] . ')';
                 }
 
-                if (isset($def['max'])) {
-                    $constraints[] = 'CHECK (' . $column . ' <= ' . $def['max'] . ')';
+                if (! isset($def['max'])) {
+                    continue;
                 }
+
+                $constraints[] = 'CHECK (' . $def['name'] . ' <= ' . $def['max'] . ')';
             }
         }
 
@@ -2441,50 +1710,58 @@
      * Obtains DBMS specific SQL code portion needed to set a unique
      * constraint declaration to be used in statements like CREATE TABLE.
      *
-     * @param string           $name       The name of the unique constraint.
      * @param UniqueConstraint $constraint The unique constraint definition.
      *
      * @return string DBMS specific SQL code portion needed to set a constraint.
      *
      * @throws InvalidArgumentException
      */
-    public function getUniqueConstraintDeclarationSQL($name, UniqueConstraint $constraint)
-    {
-        $columns = $constraint->getQuotedColumns($this);
-        $name    = new Identifier($name);
+    public function getUniqueConstraintDeclarationSQL(UniqueConstraint $constraint): string
+    {
+        $columns = $constraint->getColumns();
 
         if (count($columns) === 0) {
-            throw new InvalidArgumentException("Incomplete definition. 'columns' required.");
-        }
-
-        $constraintFlags = array_merge(['UNIQUE'], array_map('strtoupper', $constraint->getFlags()));
-        $constraintName  = $name->getQuotedName($this);
-        $columnListNames = $this->getColumnsFieldDeclarationListSQL($columns);
-
-        return sprintf('CONSTRAINT %s %s (%s)', $constraintName, implode(' ', $constraintFlags), $columnListNames);
+            throw new InvalidArgumentException('Incomplete definition. "columns" required.');
+        }
+
+        $chunks = ['CONSTRAINT'];
+
+        if ($constraint->getName() !== '') {
+            $chunks[] = $constraint->getQuotedName($this);
+        }
+
+        $chunks[] = 'UNIQUE';
+
+        if ($constraint->hasFlag('clustered')) {
+            $chunks[] = 'CLUSTERED';
+        }
+
+        $chunks[] = sprintf('(%s)', $this->getColumnsFieldDeclarationListSQL($columns));
+
+        return implode(' ', $chunks);
     }
 
     /**
      * Obtains DBMS specific SQL code portion needed to set an index
      * declaration to be used in statements like CREATE TABLE.
      *
-     * @param string $name  The name of the index.
-     * @param Index  $index The index definition.
+     * @internal The method should be only used from within the {@see AbstractPlatform} class hierarchy.
+     *
+     * @param Index $index The index definition.
      *
      * @return string DBMS specific SQL code portion needed to set an index.
      *
      * @throws InvalidArgumentException
      */
-    public function getIndexDeclarationSQL($name, Index $index)
+    public function getIndexDeclarationSQL(Index $index): string
     {
         $columns = $index->getColumns();
-        $name    = new Identifier($name);
 
         if (count($columns) === 0) {
-            throw new InvalidArgumentException("Incomplete definition. 'columns' required.");
-        }
-
-        return $this->getCreateIndexSQLFlags($index) . 'INDEX ' . $name->getQuotedName($this)
+            throw new InvalidArgumentException('Incomplete definition. "columns" required.');
+        }
+
+        return $this->getCreateIndexSQLFlags($index) . 'INDEX ' . $index->getQuotedName($this)
             . ' (' . $this->getIndexFieldDeclarationListSQL($index) . ')' . $this->getPartialIndexSQL($index);
     }
 
@@ -2496,10 +1773,8 @@
      * @deprecated
      *
      * @param mixed[] $column
-     *
-     * @return string
-     */
-    public function getCustomTypeDeclarationSQL(array $column)
+     */
+    public function getCustomTypeDeclarationSQL(array $column): string
     {
         Deprecation::triggerIfCalledFromOutside(
             'doctrine/dbal',
@@ -2560,40 +1835,9 @@
     }
 
     /**
-     * Returns the required SQL string that fits between CREATE ... TABLE
-     * to create the table as a temporary table.
-     *
-     * Should be overridden in driver classes to return the correct string for the
-     * specific database type.
-     *
-     * The default is to return the string "TEMPORARY" - this will result in a
-     * SQL error for any database that does not support temporary tables, or that
-     * requires a different SQL command from "CREATE TEMPORARY TABLE".
-     *
-     * @deprecated
-     *
-     * @return string The string required to be placed between "CREATE" and "TABLE"
-     *                to generate a temporary table, if possible.
-     */
-    public function getTemporaryTableSQL()
-    {
-        Deprecation::trigger(
-            'doctrine/dbal',
-            'https://github.com/doctrine/dbal/pulls/4724',
-            'AbstractPlatform::getTemporaryTableSQL() is deprecated.'
-        );
-
-        return 'TEMPORARY';
-    }
-
-    /**
      * Some vendors require temporary table names to be qualified specially.
-     *
-     * @param string $tableName
-     *
-     * @return string
-     */
-    public function getTemporaryTableName($tableName)
+     */
+    public function getTemporaryTableName(string $tableName): string
     {
         return $tableName;
     }
@@ -2602,10 +1846,12 @@
      * Obtain DBMS specific SQL code portion needed to set the FOREIGN KEY constraint
      * of a column declaration to be used in statements like CREATE TABLE.
      *
+     * @internal The method should be only used from within the {@see AbstractPlatform} class hierarchy.
+     *
      * @return string DBMS specific SQL code portion needed to set the FOREIGN KEY constraint
      *                of a column declaration.
      */
-    public function getForeignKeyDeclarationSQL(ForeignKeyConstraint $foreignKey)
+    public function getForeignKeyDeclarationSQL(ForeignKeyConstraint $foreignKey): string
     {
         $sql  = $this->getForeignKeyBaseDeclarationSQL($foreignKey);
         $sql .= $this->getAdvancedForeignKeyOptionsSQL($foreignKey);
@@ -2617,11 +1863,11 @@
      * Returns the FOREIGN KEY query section dealing with non-standard options
      * as MATCH, INITIALLY DEFERRED, ON UPDATE, ...
      *
+     * @internal The method should be only used from within the {@see AbstractPlatform} class hierarchy.
+     *
      * @param ForeignKeyConstraint $foreignKey The foreign key definition.
-     *
-     * @return string
-     */
-    public function getAdvancedForeignKeyOptionsSQL(ForeignKeyConstraint $foreignKey)
+     */
+    public function getAdvancedForeignKeyOptionsSQL(ForeignKeyConstraint $foreignKey): string
     {
         $query = '';
         if ($foreignKey->hasOption('onUpdate')) {
@@ -2638,13 +1884,13 @@
     /**
      * Returns the given referential action in uppercase if valid, otherwise throws an exception.
      *
+     * @internal The method should be only used from within the {@see AbstractPlatform} class hierarchy.
+     *
      * @param string $action The foreign key referential action.
      *
-     * @return string
-     *
      * @throws InvalidArgumentException If unknown referential action given.
      */
-    public function getForeignKeyReferentialActionSQL($action)
+    public function getForeignKeyReferentialActionSQL(string $action): string
     {
         $upper = strtoupper($action);
         switch ($upper) {
@@ -2656,7 +1902,7 @@
                 return $upper;
 
             default:
-                throw new InvalidArgumentException('Invalid foreign key action: ' . $upper);
+                throw new InvalidArgumentException(sprintf('Invalid foreign key action "%s".', $upper));
         }
     }
 
@@ -2664,29 +1910,27 @@
      * Obtains DBMS specific SQL code portion needed to set the FOREIGN KEY constraint
      * of a column declaration to be used in statements like CREATE TABLE.
      *
-     * @return string
-     *
      * @throws InvalidArgumentException
      */
-    public function getForeignKeyBaseDeclarationSQL(ForeignKeyConstraint $foreignKey)
+    public function getForeignKeyBaseDeclarationSQL(ForeignKeyConstraint $foreignKey): string
     {
         $sql = '';
-        if (strlen($foreignKey->getName()) > 0) {
+        if ($foreignKey->getName() !== '') {
             $sql .= 'CONSTRAINT ' . $foreignKey->getQuotedName($this) . ' ';
         }
 
         $sql .= 'FOREIGN KEY (';
 
         if (count($foreignKey->getLocalColumns()) === 0) {
-            throw new InvalidArgumentException("Incomplete definition. 'local' required.");
+            throw new InvalidArgumentException('Incomplete definition. "local" required.');
         }
 
         if (count($foreignKey->getForeignColumns()) === 0) {
-            throw new InvalidArgumentException("Incomplete definition. 'foreign' required.");
+            throw new InvalidArgumentException('Incomplete definition. "foreign" required.');
         }
 
         if (strlen($foreignKey->getForeignTableName()) === 0) {
-            throw new InvalidArgumentException("Incomplete definition. 'foreignTable' required.");
+            throw new InvalidArgumentException('Incomplete definition. "foreignTable" required.');
         }
 
         return $sql . implode(', ', $foreignKey->getQuotedLocalColumns($this))
@@ -2696,35 +1940,17 @@
     }
 
     /**
-     * Obtains DBMS specific SQL code portion needed to set the UNIQUE constraint
-     * of a column declaration to be used in statements like CREATE TABLE.
-     *
-     * @deprecated Use UNIQUE in SQL instead.
-     *
-     * @return string DBMS specific SQL code portion needed to set the UNIQUE constraint
-     *                of a column declaration.
-     */
-    public function getUniqueFieldDeclarationSQL()
-    {
-        Deprecation::trigger(
-            'doctrine/dbal',
-            'https://github.com/doctrine/dbal/pulls/4724',
-            'AbstractPlatform::getUniqueFieldDeclarationSQL() is deprecated. Use UNIQUE in SQL instead.'
-        );
-
-        return 'UNIQUE';
-    }
-
-    /**
      * Obtains DBMS specific SQL code portion needed to set the CHARACTER SET
      * of a column declaration to be used in statements like CREATE TABLE.
      *
+     * @internal The method should be only used from within the {@see AbstractPlatform} class hierarchy.
+     *
      * @param string $charset The name of the charset.
      *
      * @return string DBMS specific SQL code portion needed to set the CHARACTER SET
      *                of a column declaration.
      */
-    public function getColumnCharsetDeclarationSQL($charset)
+    public function getColumnCharsetDeclarationSQL(string $charset): string
     {
         return '';
     }
@@ -2733,33 +1959,16 @@
      * Obtains DBMS specific SQL code portion needed to set the COLLATION
      * of a column declaration to be used in statements like CREATE TABLE.
      *
+     * @internal The method should be only used from within the {@see AbstractPlatform} class hierarchy.
+     *
      * @param string $collation The name of the collation.
      *
      * @return string DBMS specific SQL code portion needed to set the COLLATION
      *                of a column declaration.
      */
-    public function getColumnCollationDeclarationSQL($collation)
+    public function getColumnCollationDeclarationSQL(string $collation): string
     {
         return $this->supportsColumnCollation() ? 'COLLATE ' . $collation : '';
-    }
-
-    /**
-     * Whether the platform prefers identity columns (eg. autoincrement) for ID generation.
-     * Subclasses should override this method to return TRUE if they prefer identity columns.
-     *
-     * @deprecated
-     *
-     * @return bool
-     */
-    public function prefersIdentityColumns()
-    {
-        Deprecation::trigger(
-            'doctrine/dbal',
-            'https://github.com/doctrine/dbal/pulls/1519',
-            'AbstractPlatform::prefersIdentityColumns() is deprecated.'
-        );
-
-        return false;
     }
 
     /**
@@ -2776,7 +1985,7 @@
      *
      * @return mixed A boolean database value or an array of them.
      */
-    public function convertBooleans($item)
+    public function convertBooleans(mixed $item): mixed
     {
         if (is_array($item)) {
             foreach ($item as $k => $value) {
@@ -2797,14 +2006,14 @@
      * Some platforms have boolean literals that needs to be correctly converted
      *
      * The default conversion tries to convert value into bool "(bool)$item"
-     *
-     * @param mixed $item
-     *
-     * @return bool|null
-     */
-    public function convertFromBoolean($item)
-    {
-        return $item === null ? null : (bool) $item;
+     */
+    public function convertFromBoolean(mixed $item): ?bool
+    {
+        if ($item === null) {
+            return null;
+        }
+
+        return (bool) $item;
     }
 
     /**
@@ -2817,37 +2026,31 @@
      *
      * @return mixed A boolean database value or an array of them.
      */
-    public function convertBooleansToDatabaseValue($item)
+    public function convertBooleansToDatabaseValue(mixed $item): mixed
     {
         return $this->convertBooleans($item);
     }
 
     /**
      * Returns the SQL specific for the platform to get the current date.
-     *
-     * @return string
-     */
-    public function getCurrentDateSQL()
+     */
+    public function getCurrentDateSQL(): string
     {
         return 'CURRENT_DATE';
     }
 
     /**
      * Returns the SQL specific for the platform to get the current time.
-     *
-     * @return string
-     */
-    public function getCurrentTimeSQL()
+     */
+    public function getCurrentTimeSQL(): string
     {
         return 'CURRENT_TIME';
     }
 
     /**
      * Returns the SQL specific for the platform to get the current timestamp
-     *
-     * @return string
-     */
-    public function getCurrentTimestampSQL()
+     */
+    public function getCurrentTimestampSQL(): string
     {
         return 'CURRENT_TIMESTAMP';
     }
@@ -2855,13 +2058,9 @@
     /**
      * Returns the SQL for a given transaction isolation level Connection constant.
      *
-     * @param int $level
-     *
-     * @return string
-     *
      * @throws InvalidArgumentException
      */
-    protected function _getTransactionIsolationLevelSQL($level)
+    protected function _getTransactionIsolationLevelSQL(int $level): string
     {
         switch ($level) {
             case TransactionIsolationLevel::READ_UNCOMMITTED:
@@ -2877,403 +2076,6 @@
                 return 'SERIALIZABLE';
 
             default:
-                throw new InvalidArgumentException('Invalid isolation level:' . $level);
-        }
-    }
-
-    /**
-     * @return string
-     *
-     * @throws Exception If not supported on this platform.
-     */
-    public function getListDatabasesSQL()
-    {
-        throw Exception::notSupported(__METHOD__);
-    }
-
-    /**
-     * Returns the SQL statement for retrieving the namespaces defined in the database.
-     *
-     * @deprecated Use {@see AbstractSchemaManager::listSchemaNames()} instead.
-     *
-     * @return string
-     *
-     * @throws Exception If not supported on this platform.
-     */
-    public function getListNamespacesSQL()
-    {
-        Deprecation::triggerIfCalledFromOutside(
-            'doctrine/dbal',
-            'https://github.com/doctrine/dbal/issues/4503',
-            'AbstractPlatform::getListNamespacesSQL() is deprecated,'
-                . ' use AbstractSchemaManager::listSchemaNames() instead.'
-        );
->>>>>>> c581ce57
-
-        return ' DEFAULT ' . $this->quoteStringLiteral($default);
-    }
-
-    /**
-     * Obtains DBMS specific SQL code portion needed to set a CHECK constraint
-     * declaration to be used in statements like CREATE TABLE.
-     *
-     * @param string[]|mixed[][] $definition The check definition.
-     *
-     * @return string DBMS specific SQL code portion needed to set a CHECK constraint.
-     */
-    public function getCheckDeclarationSQL(array $definition): string
-    {
-        $constraints = [];
-        foreach ($definition as $def) {
-            if (is_string($def)) {
-                $constraints[] = 'CHECK (' . $def . ')';
-            } else {
-                if (isset($def['min'])) {
-                    $constraints[] = 'CHECK (' . $def['name'] . ' >= ' . $def['min'] . ')';
-                }
-
-                if (! isset($def['max'])) {
-                    continue;
-                }
-
-                $constraints[] = 'CHECK (' . $def['name'] . ' <= ' . $def['max'] . ')';
-            }
-        }
-
-        return implode(', ', $constraints);
-    }
-
-    /**
-     * Obtains DBMS specific SQL code portion needed to set a unique
-     * constraint declaration to be used in statements like CREATE TABLE.
-     *
-     * @param UniqueConstraint $constraint The unique constraint definition.
-     *
-     * @return string DBMS specific SQL code portion needed to set a constraint.
-     *
-     * @throws InvalidArgumentException
-     */
-    public function getUniqueConstraintDeclarationSQL(UniqueConstraint $constraint): string
-    {
-        $columns = $constraint->getColumns();
-
-        if (count($columns) === 0) {
-            throw new InvalidArgumentException('Incomplete definition. "columns" required.');
-        }
-
-        $chunks = ['CONSTRAINT'];
-
-        if ($constraint->getName() !== '') {
-            $chunks[] = $constraint->getQuotedName($this);
-        }
-
-        $chunks[] = 'UNIQUE';
-
-        if ($constraint->hasFlag('clustered')) {
-            $chunks[] = 'CLUSTERED';
-        }
-
-        $chunks[] = sprintf('(%s)', $this->getColumnsFieldDeclarationListSQL($columns));
-
-        return implode(' ', $chunks);
-    }
-
-    /**
-     * Obtains DBMS specific SQL code portion needed to set an index
-     * declaration to be used in statements like CREATE TABLE.
-     *
-     * @param Index $index The index definition.
-     *
-     * @return string DBMS specific SQL code portion needed to set an index.
-     *
-     * @throws InvalidArgumentException
-     */
-    public function getIndexDeclarationSQL(Index $index): string
-    {
-        $columns = $index->getColumns();
-
-        if (count($columns) === 0) {
-            throw new InvalidArgumentException('Incomplete definition. "columns" required.');
-        }
-
-        return $this->getCreateIndexSQLFlags($index) . 'INDEX ' . $index->getQuotedName($this)
-            . ' (' . $this->getIndexFieldDeclarationListSQL($index) . ')' . $this->getPartialIndexSQL($index);
-    }
-
-    /**
-     * Obtains SQL code portion needed to create a custom column,
-     * e.g. when a column has the "columnDefinition" keyword.
-     * Only "AUTOINCREMENT" and "PRIMARY KEY" are added if appropriate.
-     *
-     * @param mixed[] $column
-     */
-    public function getCustomTypeDeclarationSQL(array $column): string
-    {
-        return $column['columnDefinition'];
-    }
-
-    /**
-     * Obtains DBMS specific SQL code portion needed to set an index
-     * declaration to be used in statements like CREATE TABLE.
-     */
-    public function getIndexFieldDeclarationListSQL(Index $index): string
-    {
-        return implode(', ', $index->getQuotedColumns($this));
-    }
-
-    /**
-     * Obtains DBMS specific SQL code portion needed to set an index
-     * declaration to be used in statements like CREATE TABLE.
-     *
-     * @param mixed[] $columns
-     */
-    public function getColumnsFieldDeclarationListSQL(array $columns): string
-    {
-        $ret = [];
-
-        foreach ($columns as $column => $definition) {
-            if (is_array($definition)) {
-                $ret[] = $column;
-            } else {
-                $ret[] = $definition;
-            }
-        }
-
-        return implode(', ', $ret);
-    }
-
-    /**
-     * Some vendors require temporary table names to be qualified specially.
-     */
-    public function getTemporaryTableName(string $tableName): string
-    {
-        return $tableName;
-    }
-
-    /**
-     * Obtain DBMS specific SQL code portion needed to set the FOREIGN KEY constraint
-     * of a column declaration to be used in statements like CREATE TABLE.
-     *
-     * @return string DBMS specific SQL code portion needed to set the FOREIGN KEY constraint
-     *                of a column declaration.
-     */
-    public function getForeignKeyDeclarationSQL(ForeignKeyConstraint $foreignKey): string
-    {
-        $sql  = $this->getForeignKeyBaseDeclarationSQL($foreignKey);
-        $sql .= $this->getAdvancedForeignKeyOptionsSQL($foreignKey);
-
-        return $sql;
-    }
-
-    /**
-     * Returns the FOREIGN KEY query section dealing with non-standard options
-     * as MATCH, INITIALLY DEFERRED, ON UPDATE, ...
-     *
-     * @param ForeignKeyConstraint $foreignKey The foreign key definition.
-     */
-    public function getAdvancedForeignKeyOptionsSQL(ForeignKeyConstraint $foreignKey): string
-    {
-        $query = '';
-        if ($foreignKey->hasOption('onUpdate')) {
-            $query .= ' ON UPDATE ' . $this->getForeignKeyReferentialActionSQL($foreignKey->getOption('onUpdate'));
-        }
-
-        if ($foreignKey->hasOption('onDelete')) {
-            $query .= ' ON DELETE ' . $this->getForeignKeyReferentialActionSQL($foreignKey->getOption('onDelete'));
-        }
-
-        return $query;
-    }
-
-    /**
-     * Returns the given referential action in uppercase if valid, otherwise throws an exception.
-     *
-     * @param string $action The foreign key referential action.
-     *
-     * @throws InvalidArgumentException If unknown referential action given.
-     */
-    public function getForeignKeyReferentialActionSQL(string $action): string
-    {
-        $upper = strtoupper($action);
-        switch ($upper) {
-            case 'CASCADE':
-            case 'SET NULL':
-            case 'NO ACTION':
-            case 'RESTRICT':
-            case 'SET DEFAULT':
-                return $upper;
-
-            default:
-                throw new InvalidArgumentException(sprintf('Invalid foreign key action "%s".', $upper));
-        }
-    }
-
-    /**
-     * Obtains DBMS specific SQL code portion needed to set the FOREIGN KEY constraint
-     * of a column declaration to be used in statements like CREATE TABLE.
-     *
-     * @throws InvalidArgumentException
-     */
-    public function getForeignKeyBaseDeclarationSQL(ForeignKeyConstraint $foreignKey): string
-    {
-        $sql = '';
-        if ($foreignKey->getName() !== '') {
-            $sql .= 'CONSTRAINT ' . $foreignKey->getQuotedName($this) . ' ';
-        }
-
-        $sql .= 'FOREIGN KEY (';
-
-        if (count($foreignKey->getLocalColumns()) === 0) {
-            throw new InvalidArgumentException('Incomplete definition. "local" required.');
-        }
-
-        if (count($foreignKey->getForeignColumns()) === 0) {
-            throw new InvalidArgumentException('Incomplete definition. "foreign" required.');
-        }
-
-        if (strlen($foreignKey->getForeignTableName()) === 0) {
-            throw new InvalidArgumentException('Incomplete definition. "foreignTable" required.');
-        }
-
-        return $sql . implode(', ', $foreignKey->getQuotedLocalColumns($this))
-            . ') REFERENCES '
-            . $foreignKey->getQuotedForeignTableName($this) . ' ('
-            . implode(', ', $foreignKey->getQuotedForeignColumns($this)) . ')';
-    }
-
-    /**
-     * Obtains DBMS specific SQL code portion needed to set the CHARACTER SET
-     * of a column declaration to be used in statements like CREATE TABLE.
-     *
-     * @param string $charset The name of the charset.
-     *
-     * @return string DBMS specific SQL code portion needed to set the CHARACTER SET
-     *                of a column declaration.
-     */
-    public function getColumnCharsetDeclarationSQL(string $charset): string
-    {
-        return '';
-    }
-
-    /**
-     * Obtains DBMS specific SQL code portion needed to set the COLLATION
-     * of a column declaration to be used in statements like CREATE TABLE.
-     *
-     * @param string $collation The name of the collation.
-     *
-     * @return string DBMS specific SQL code portion needed to set the COLLATION
-     *                of a column declaration.
-     */
-    public function getColumnCollationDeclarationSQL(string $collation): string
-    {
-        return $this->supportsColumnCollation() ? 'COLLATE ' . $collation : '';
-    }
-
-    /**
-     * Some platforms need the boolean values to be converted.
-     *
-     * The default conversion in this implementation converts to integers (false => 0, true => 1).
-     *
-     * Note: if the input is not a boolean the original input might be returned.
-     *
-     * There are two contexts when converting booleans: Literals and Prepared Statements.
-     * This method should handle the literal case
-     *
-     * @param mixed $item A boolean or an array of them.
-     *
-     * @return mixed A boolean database value or an array of them.
-     */
-    public function convertBooleans(mixed $item): mixed
-    {
-        if (is_array($item)) {
-            foreach ($item as $k => $value) {
-                if (! is_bool($value)) {
-                    continue;
-                }
-
-                $item[$k] = (int) $value;
-            }
-        } elseif (is_bool($item)) {
-            $item = (int) $item;
-        }
-
-        return $item;
-    }
-
-    /**
-     * Some platforms have boolean literals that needs to be correctly converted
-     *
-     * The default conversion tries to convert value into bool "(bool)$item"
-     */
-    public function convertFromBoolean(mixed $item): ?bool
-    {
-        if ($item === null) {
-            return null;
-        }
-
-        return (bool) $item;
-    }
-
-    /**
-     * This method should handle the prepared statements case. When there is no
-     * distinction, it's OK to use the same method.
-     *
-     * Note: if the input is not a boolean the original input might be returned.
-     *
-     * @param mixed $item A boolean or an array of them.
-     *
-     * @return mixed A boolean database value or an array of them.
-     */
-    public function convertBooleansToDatabaseValue(mixed $item): mixed
-    {
-        return $this->convertBooleans($item);
-    }
-
-    /**
-     * Returns the SQL specific for the platform to get the current date.
-     */
-    public function getCurrentDateSQL(): string
-    {
-        return 'CURRENT_DATE';
-    }
-
-    /**
-     * Returns the SQL specific for the platform to get the current time.
-     */
-    public function getCurrentTimeSQL(): string
-    {
-        return 'CURRENT_TIME';
-    }
-
-    /**
-     * Returns the SQL specific for the platform to get the current timestamp
-     */
-    public function getCurrentTimestampSQL(): string
-    {
-        return 'CURRENT_TIMESTAMP';
-    }
-
-    /**
-     * Returns the SQL for a given transaction isolation level Connection constant.
-     *
-     * @throws InvalidArgumentException
-     */
-    protected function _getTransactionIsolationLevelSQL(int $level): string
-    {
-        switch ($level) {
-            case TransactionIsolationLevel::READ_UNCOMMITTED:
-                return 'READ UNCOMMITTED';
-
-            case TransactionIsolationLevel::READ_COMMITTED:
-                return 'READ COMMITTED';
-
-            case TransactionIsolationLevel::REPEATABLE_READ:
-                return 'REPEATABLE READ';
-
-            case TransactionIsolationLevel::SERIALIZABLE:
-                return 'SERIALIZABLE';
-
-            default:
                 throw new InvalidArgumentException(sprintf('Invalid isolation level "%s".', $level));
         }
     }
@@ -3419,6 +2221,8 @@
 
     /**
      * Whether the platform supports partial indexes.
+     *
+     * @internal The method should be only used from within the {@see AbstractPlatform} class hierarchy.
      */
     public function supportsPartialIndexes(): bool
     {
@@ -3459,6 +2263,8 @@
 
     /**
      * Whether this platform support to add inline column comments as postfix.
+     *
+     * @internal The method should be only used from within the {@see AbstractPlatform} class hierarchy.
      */
     public function supportsInlineColumnComments(): bool
     {
@@ -3467,6 +2273,8 @@
 
     /**
      * Whether this platform support the proprietary syntax "COMMENT ON asset".
+     *
+     * @internal The method should be only used from within the {@see AbstractPlatform} class hierarchy.
      */
     public function supportsCommentOnStatement(): bool
     {
@@ -3475,6 +2283,8 @@
 
     /**
      * Does this platform support column collation?
+     *
+     * @internal The method should be only used from within the {@see AbstractPlatform} class hierarchy.
      */
     public function supportsColumnCollation(): bool
     {
