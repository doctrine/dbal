<?php

declare(strict_types=1);

namespace Doctrine\DBAL\Platforms;

use Doctrine\Common\EventManager;
use Doctrine\DBAL\Connection;
use Doctrine\DBAL\Event\SchemaAlterTableAddColumnEventArgs;
use Doctrine\DBAL\Event\SchemaAlterTableChangeColumnEventArgs;
use Doctrine\DBAL\Event\SchemaAlterTableEventArgs;
use Doctrine\DBAL\Event\SchemaAlterTableRemoveColumnEventArgs;
use Doctrine\DBAL\Event\SchemaAlterTableRenameColumnEventArgs;
use Doctrine\DBAL\Event\SchemaCreateTableColumnEventArgs;
use Doctrine\DBAL\Event\SchemaCreateTableEventArgs;
use Doctrine\DBAL\Event\SchemaDropTableEventArgs;
use Doctrine\DBAL\Events;
use Doctrine\DBAL\Exception;
use Doctrine\DBAL\Exception\ColumnLengthRequired;
use Doctrine\DBAL\Exception\InvalidLockMode;
use Doctrine\DBAL\LockMode;
use Doctrine\DBAL\Platforms\Exception\NoColumnsSpecifiedForTable;
use Doctrine\DBAL\Platforms\Exception\NotSupported;
use Doctrine\DBAL\Platforms\Keywords\KeywordList;
use Doctrine\DBAL\Schema\AbstractSchemaManager;
use Doctrine\DBAL\Schema\Column;
use Doctrine\DBAL\Schema\ColumnDiff;
use Doctrine\DBAL\Schema\ForeignKeyConstraint;
use Doctrine\DBAL\Schema\Identifier;
use Doctrine\DBAL\Schema\Index;
use Doctrine\DBAL\Schema\Sequence;
use Doctrine\DBAL\Schema\Table;
use Doctrine\DBAL\Schema\TableDiff;
use Doctrine\DBAL\Schema\UniqueConstraint;
use Doctrine\DBAL\SQL\Parser;
use Doctrine\DBAL\TransactionIsolationLevel;
use Doctrine\DBAL\Types;
use Doctrine\DBAL\Types\Exception\TypeNotFound;
use Doctrine\DBAL\Types\Type;
use InvalidArgumentException;
use UnexpectedValueException;

use function addcslashes;
use function array_map;
use function array_merge;
use function array_unique;
use function array_values;
use function assert;
use function count;
use function explode;
use function implode;
use function in_array;
use function is_array;
use function is_bool;
use function is_float;
use function is_int;
use function is_string;
use function preg_quote;
use function preg_replace;
use function sprintf;
use function str_contains;
use function str_replace;
use function strlen;
use function strtolower;
use function strtoupper;

/**
 * Base class for all DatabasePlatforms. The DatabasePlatforms are the central
 * point of abstraction of platform-specific behaviors, features and SQL dialects.
 * They are a passive source of information.
 *
 * @todo Remove any unnecessary methods.
 */
abstract class AbstractPlatform
{
    /**
     * @deprecated
     */
    public const CREATE_INDEXES = 1;

    /**
     * @deprecated
     */
    public const CREATE_FOREIGNKEYS = 2;

    /** @var string[]|null */
    protected ?array $doctrineTypeMapping = null;

    protected ?EventManager $_eventManager = null;

    /**
     * Holds the KeywordList instance for the current platform.
     */
    protected ?KeywordList $_keywords = null;

    /**
     * Sets the EventManager used by the Platform.
     */
    public function setEventManager(EventManager $eventManager): void
    {
        $this->_eventManager = $eventManager;
    }

    /**
     * Gets the EventManager used by the Platform.
     */
    public function getEventManager(): ?EventManager
    {
        return $this->_eventManager;
    }

    /**
     * Returns the SQL snippet that declares a boolean column.
     *
     * @param mixed[] $column
     */
    abstract public function getBooleanTypeDeclarationSQL(array $column): string;

    /**
     * Returns the SQL snippet that declares a 4 byte integer column.
     *
     * @param mixed[] $column
     */
    abstract public function getIntegerTypeDeclarationSQL(array $column): string;

    /**
     * Returns the SQL snippet that declares an 8 byte integer column.
     *
     * @param mixed[] $column
     */
    abstract public function getBigIntTypeDeclarationSQL(array $column): string;

    /**
     * Returns the SQL snippet that declares a 2 byte integer column.
     *
     * @param mixed[] $column
     */
    abstract public function getSmallIntTypeDeclarationSQL(array $column): string;

    /**
     * Returns the SQL snippet that declares common properties of an integer column.
     *
     * @param mixed[] $column
     */
    abstract protected function _getCommonIntegerTypeDeclarationSQL(array $column): string;

    /**
     * Lazy load Doctrine Type Mappings.
     */
    abstract protected function initializeDoctrineTypeMappings(): void;

    /**
     * Initializes Doctrine Type Mappings with the platform defaults
     * and with all additional type mappings.
     */
    private function initializeAllDoctrineTypeMappings(): void
    {
        $this->initializeDoctrineTypeMappings();

        foreach (Type::getTypesMap() as $typeName => $className) {
            foreach (Type::getType($typeName)->getMappedDatabaseTypes($this) as $dbType) {
                $this->doctrineTypeMapping[$dbType] = $typeName;
            }
        }
    }

    /**
     * Returns the SQL snippet used to declare a column that can
     * store characters in the ASCII character set
     *
     * @param array<string, mixed> $column The column definition.
     *
     * @throws ColumnLengthRequired
     */
    public function getAsciiStringTypeDeclarationSQL(array $column): string
    {
        return $this->getStringTypeDeclarationSQL($column);
    }

    /**
     * Returns the SQL snippet used to declare a string column type.
     *
     * @param array<string, mixed> $column The column definition.
     *
     * @throws ColumnLengthRequired
     */
    public function getStringTypeDeclarationSQL(array $column): string
    {
        $length = $column['length'] ?? null;

        if (empty($column['fixed'])) {
            return $this->getVarcharTypeDeclarationSQLSnippet($length);
        }

        return $this->getCharTypeDeclarationSQLSnippet($length);
    }

    /**
     * Returns the SQL snippet used to declare a binary string column type.
     *
     * @param array<string, mixed> $column The column definition.
     *
     * @throws ColumnLengthRequired
     */
    public function getBinaryTypeDeclarationSQL(array $column): string
    {
        $length = $column['length'] ?? null;

        if (empty($column['fixed'])) {
            return $this->getVarbinaryTypeDeclarationSQLSnippet($length);
        }

        return $this->getBinaryTypeDeclarationSQLSnippet($length);
    }

    /**
     * Returns the SQL snippet to declare a GUID/UUID column.
     *
     * By default this maps directly to a CHAR(36) and only maps to more
     * special datatypes when the underlying databases support this datatype.
     *
     * @param array<string, mixed> $column The column definition.
     *
     * @throws Exception
     */
    public function getGuidTypeDeclarationSQL(array $column): string
    {
        $column['length'] = 36;
        $column['fixed']  = true;

        return $this->getStringTypeDeclarationSQL($column);
    }

    /**
     * Returns the SQL snippet to declare a JSON column.
     *
     * By default this maps directly to a CLOB and only maps to more
     * special datatypes when the underlying databases support this datatype.
     *
     * @param mixed[] $column
     */
    public function getJsonTypeDeclarationSQL(array $column): string
    {
        return $this->getClobTypeDeclarationSQL($column);
    }

    /**
     * @param int|null $length The length of the column in characters
     *                         or NULL if the length should be omitted.
     *
     * @throws ColumnLengthRequired
     */
    protected function getCharTypeDeclarationSQLSnippet(?int $length): string
    {
        $sql = 'CHAR';

        if ($length !== null) {
            $sql .= sprintf('(%d)', $length);
        }

        return $sql;
    }

    /**
     * @param int|null $length The length of the column in characters
     *                         or NULL if the length should be omitted.
     *
     * @throws ColumnLengthRequired
     */
    protected function getVarcharTypeDeclarationSQLSnippet(?int $length): string
    {
        if ($length === null) {
            throw ColumnLengthRequired::new($this, 'VARCHAR');
        }

        return sprintf('VARCHAR(%d)', $length);
    }

    /**
     * Returns the SQL snippet used to declare a fixed length binary column type.
     *
     * @param int|null $length The length of the column in bytes
     *                         or NULL if the length should be omitted.
     *
     * @throws ColumnLengthRequired
     */
    protected function getBinaryTypeDeclarationSQLSnippet(?int $length): string
    {
        $sql = 'BINARY';

        if ($length !== null) {
            $sql .= sprintf('(%d)', $length);
        }

        return $sql;
    }

    /**
     * Returns the SQL snippet used to declare a variable length binary column type.
     *
     * @param int|null $length The length of the column in bytes
     *                         or NULL if the length should be omitted.
     *
     * @throws ColumnLengthRequired
     */
    protected function getVarbinaryTypeDeclarationSQLSnippet(?int $length): string
    {
        if ($length === null) {
            throw ColumnLengthRequired::new($this, 'VARBINARY');
        }

        return sprintf('VARBINARY(%d)', $length);
    }

    /**
     * Returns the SQL snippet used to declare a CLOB column type.
     *
     * @param mixed[] $column
     */
    abstract public function getClobTypeDeclarationSQL(array $column): string;

    /**
     * Returns the SQL Snippet used to declare a BLOB column type.
     *
     * @param mixed[] $column
     */
    abstract public function getBlobTypeDeclarationSQL(array $column): string;

    /**
     * Registers a doctrine type to be used in conjunction with a column type of this platform.
     *
     * @throws Exception If the type is not found.
     */
    public function registerDoctrineTypeMapping(string $dbType, string $doctrineType): void
    {
        if ($this->doctrineTypeMapping === null) {
            $this->initializeAllDoctrineTypeMappings();
        }

        if (! Types\Type::hasType($doctrineType)) {
            throw TypeNotFound::new($doctrineType);
        }

        $dbType                             = strtolower($dbType);
        $this->doctrineTypeMapping[$dbType] = $doctrineType;
    }

    /**
     * Gets the Doctrine type that is mapped for the given database column type.
     *
     * @throws Exception
     */
    public function getDoctrineTypeMapping(string $dbType): string
    {
        if ($this->doctrineTypeMapping === null) {
            $this->initializeAllDoctrineTypeMappings();
        }

        $dbType = strtolower($dbType);

        if (! isset($this->doctrineTypeMapping[$dbType])) {
            throw new Exception(sprintf(
                'Unknown database type "%s" requested, %s may not support it.',
                $dbType,
                static::class
            ));
        }

        return $this->doctrineTypeMapping[$dbType];
    }

    /**
     * Checks if a database type is currently supported by this platform.
     */
    public function hasDoctrineTypeMappingFor(string $dbType): bool
    {
        if ($this->doctrineTypeMapping === null) {
            $this->initializeAllDoctrineTypeMappings();
        }

        $dbType = strtolower($dbType);

        return isset($this->doctrineTypeMapping[$dbType]);
    }

    /**
     * Returns the regular expression operator.
     *
     * @throws Exception If not supported on this platform.
     */
    public function getRegexpExpression(): string
    {
        throw NotSupported::new(__METHOD__);
    }

    /**
     * Returns the SQL snippet to get the length of a text column in characters.
     *
     * @param string $string SQL expression producing the string.
     */
    public function getLengthExpression(string $string): string
    {
        return 'LENGTH(' . $string . ')';
    }

    /**
     * Returns the SQL snippet to get the remainder of the operation of division of dividend by divisor.
     *
     * @param string $dividend SQL expression producing the dividend.
     * @param string $divisor  SQL expression producing the divisor.
     */
    public function getModExpression(string $dividend, string $divisor): string
    {
        return 'MOD(' . $dividend . ', ' . $divisor . ')';
    }

    /**
     * Returns the SQL snippet to trim a string.
     *
     * @param string      $str  The expression to apply the trim to.
     * @param int         $mode The position of the trim (leading/trailing/both).
     * @param string|null $char The char to trim, has to be quoted already. Defaults to space.
     *
     * @throws InvalidArgumentException
     */
    public function getTrimExpression(string $str, int $mode = TrimMode::UNSPECIFIED, ?string $char = null): string
    {
        $tokens = [];

        switch ($mode) {
            case TrimMode::UNSPECIFIED:
                break;

            case TrimMode::LEADING:
                $tokens[] = 'LEADING';
                break;

            case TrimMode::TRAILING:
                $tokens[] = 'TRAILING';
                break;

            case TrimMode::BOTH:
                $tokens[] = 'BOTH';
                break;

            default:
                throw new InvalidArgumentException(
                    sprintf(
                        'The value of $mode is expected to be one of the TrimMode constants, %d given.',
                        $mode
                    )
                );
        }

        if ($char !== null) {
            $tokens[] = $char;
        }

        if (count($tokens) > 0) {
            $tokens[] = 'FROM';
        }

        $tokens[] = $str;

        return sprintf('TRIM(%s)', implode(' ', $tokens));
    }

    /**
     * Returns the SQL snippet to get the position of the first occurrence of the substring in the string.
     *
     * @param string      $string    SQL expression producing the string to locate the substring in.
     * @param string      $substring SQL expression producing the substring to locate.
     * @param string|null $start     SQL expression producing the position to start at.
     *                               Defaults to the beginning of the string.
     */
    abstract public function getLocateExpression(string $string, string $substring, ?string $start = null): string;

    /**
     * Returns an SQL snippet to get a substring inside the string.
     *
     * Note: Not SQL92, but common functionality.
     *
     * @param string      $string SQL expression producing the string from which a substring should be extracted.
     * @param string      $start  SQL expression producing the position to start at,
     * @param string|null $length SQL expression producing the length of the substring portion to be returned.
     *                            By default, the entire substring is returned.
     */
    public function getSubstringExpression(string $string, string $start, ?string $length = null): string
    {
        if ($length === null) {
            return sprintf('SUBSTRING(%s FROM %s)', $string, $start);
        }

        return sprintf('SUBSTRING(%s FROM %s FOR %s)', $string, $start, $length);
    }

    /**
     * Returns a SQL snippet to concatenate the given strings.
     */
    public function getConcatExpression(string ...$string): string
    {
        return implode(' || ', $string);
    }

    /**
     * Returns the SQL to calculate the difference in days between the two passed dates.
     *
     * Computes diff = date1 - date2.
     */
    abstract public function getDateDiffExpression(string $date1, string $date2): string;

    /**
     * Returns the SQL to add the number of given seconds to a date.
     *
     * @param string $date    SQL expression producing the date.
     * @param string $seconds SQL expression producing the number of seconds.
     */
    public function getDateAddSecondsExpression(string $date, string $seconds): string
    {
        return $this->getDateArithmeticIntervalExpression($date, '+', $seconds, DateIntervalUnit::SECOND);
    }

    /**
     * Returns the SQL to subtract the number of given seconds from a date.
     *
     * @param string $date    SQL expression producing the date.
     * @param string $seconds SQL expression producing the number of seconds.
     */
    public function getDateSubSecondsExpression(string $date, string $seconds): string
    {
        return $this->getDateArithmeticIntervalExpression($date, '-', $seconds, DateIntervalUnit::SECOND);
    }

    /**
     * Returns the SQL to add the number of given minutes to a date.
     *
     * @param string $date    SQL expression producing the date.
     * @param string $minutes SQL expression producing the number of minutes.
     */
    public function getDateAddMinutesExpression(string $date, string $minutes): string
    {
        return $this->getDateArithmeticIntervalExpression($date, '+', $minutes, DateIntervalUnit::MINUTE);
    }

    /**
     * Returns the SQL to subtract the number of given minutes from a date.
     *
     * @param string $date    SQL expression producing the date.
     * @param string $minutes SQL expression producing the number of minutes.
     */
    public function getDateSubMinutesExpression(string $date, string $minutes): string
    {
        return $this->getDateArithmeticIntervalExpression($date, '-', $minutes, DateIntervalUnit::MINUTE);
    }

    /**
     * Returns the SQL to add the number of given hours to a date.
     *
     * @param string $date  SQL expression producing the date.
     * @param string $hours SQL expression producing the number of hours.
     */
    public function getDateAddHourExpression(string $date, string $hours): string
    {
        return $this->getDateArithmeticIntervalExpression($date, '+', $hours, DateIntervalUnit::HOUR);
    }

    /**
     * Returns the SQL to subtract the number of given hours to a date.
     *
     * @param string $date  SQL expression producing the date.
     * @param string $hours SQL expression producing the number of hours.
     */
    public function getDateSubHourExpression(string $date, string $hours): string
    {
        return $this->getDateArithmeticIntervalExpression($date, '-', $hours, DateIntervalUnit::HOUR);
    }

    /**
     * Returns the SQL to add the number of given days to a date.
     *
     * @param string $date SQL expression producing the date.
     * @param string $days SQL expression producing the number of days.
     */
    public function getDateAddDaysExpression(string $date, string $days): string
    {
        return $this->getDateArithmeticIntervalExpression($date, '+', $days, DateIntervalUnit::DAY);
    }

    /**
     * Returns the SQL to subtract the number of given days to a date.
     *
     * @param string $date SQL expression producing the date.
     * @param string $days SQL expression producing the number of days.
     */
    public function getDateSubDaysExpression(string $date, string $days): string
    {
        return $this->getDateArithmeticIntervalExpression($date, '-', $days, DateIntervalUnit::DAY);
    }

    /**
     * Returns the SQL to add the number of given weeks to a date.
     *
     * @param string $date  SQL expression producing the date.
     * @param string $weeks SQL expression producing the number of weeks.
     */
    public function getDateAddWeeksExpression(string $date, string $weeks): string
    {
        return $this->getDateArithmeticIntervalExpression($date, '+', $weeks, DateIntervalUnit::WEEK);
    }

    /**
     * Returns the SQL to subtract the number of given weeks from a date.
     *
     * @param string $date  SQL expression producing the date.
     * @param string $weeks SQL expression producing the number of weeks.
     */
    public function getDateSubWeeksExpression(string $date, string $weeks): string
    {
        return $this->getDateArithmeticIntervalExpression($date, '-', $weeks, DateIntervalUnit::WEEK);
    }

    /**
     * Returns the SQL to add the number of given months to a date.
     *
     * @param string $date   SQL expression producing the date.
     * @param string $months SQL expression producing the number of months.
     */
    public function getDateAddMonthExpression(string $date, string $months): string
    {
        return $this->getDateArithmeticIntervalExpression($date, '+', $months, DateIntervalUnit::MONTH);
    }

    /**
     * Returns the SQL to subtract the number of given months to a date.
     *
     * @param string $date   SQL expression producing the date.
     * @param string $months SQL expression producing the number of months.
     */
    public function getDateSubMonthExpression(string $date, string $months): string
    {
        return $this->getDateArithmeticIntervalExpression($date, '-', $months, DateIntervalUnit::MONTH);
    }

    /**
     * Returns the SQL to add the number of given quarters to a date.
     *
     * @param string $date     SQL expression producing the date.
     * @param string $quarters SQL expression producing the number of quarters.
     */
    public function getDateAddQuartersExpression(string $date, string $quarters): string
    {
        return $this->getDateArithmeticIntervalExpression($date, '+', $quarters, DateIntervalUnit::QUARTER);
    }

    /**
     * Returns the SQL to subtract the number of given quarters from a date.
     *
     * @param string $date     SQL expression producing the date.
     * @param string $quarters SQL expression producing the number of quarters.
     */
    public function getDateSubQuartersExpression(string $date, string $quarters): string
    {
        return $this->getDateArithmeticIntervalExpression($date, '-', $quarters, DateIntervalUnit::QUARTER);
    }

    /**
     * Returns the SQL to add the number of given years to a date.
     *
     * @param string $date  SQL expression producing the date.
     * @param string $years SQL expression producing the number of years.
     */
    public function getDateAddYearsExpression(string $date, string $years): string
    {
        return $this->getDateArithmeticIntervalExpression($date, '+', $years, DateIntervalUnit::YEAR);
    }

    /**
     * Returns the SQL to subtract the number of given years from a date.
     *
     * @param string $date  SQL expression producing the date.
     * @param string $years SQL expression producing the number of years.
     */
    public function getDateSubYearsExpression(string $date, string $years): string
    {
        return $this->getDateArithmeticIntervalExpression($date, '-', $years, DateIntervalUnit::YEAR);
    }

    /**
     * Returns the SQL for a date arithmetic expression.
     *
     * @param string $date     SQL expression representing a date to perform the arithmetic operation on.
     * @param string $operator The arithmetic operator (+ or -).
     * @param string $interval SQL expression representing the value of the interval that shall be calculated
     *                         into the date.
     * @param string $unit     The unit of the interval that shall be calculated into the date.
     *                         One of the DATE_INTERVAL_UNIT_* constants.
     */
    abstract protected function getDateArithmeticIntervalExpression(
        string $date,
        string $operator,
        string $interval,
        string $unit
    ): string;

    /**
     * Generates the SQL expression which represents the given date interval multiplied by a number
     *
     * @param string $interval   SQL expression describing the interval value
     * @param int    $multiplier Interval multiplier
     */
    protected function multiplyInterval(string $interval, int $multiplier): string
    {
        return sprintf('(%s * %d)', $interval, $multiplier);
    }

    /**
     * Returns the SQL bit AND comparison expression.
     *
     * @param string $value1 SQL expression producing the first value.
     * @param string $value2 SQL expression producing the second value.
     */
    public function getBitAndComparisonExpression(string $value1, string $value2): string
    {
        return '(' . $value1 . ' & ' . $value2 . ')';
    }

    /**
     * Returns the SQL bit OR comparison expression.
     *
     * @param string $value1 SQL expression producing the first value.
     * @param string $value2 SQL expression producing the second value.
     */
    public function getBitOrComparisonExpression(string $value1, string $value2): string
    {
        return '(' . $value1 . ' | ' . $value2 . ')';
    }

    /**
     * Returns the SQL expression which represents the currently selected database.
     */
    abstract public function getCurrentDatabaseExpression(): string;

    /**
     * Returns the FOR UPDATE expression.
     */
    public function getForUpdateSQL(): string
    {
        return 'FOR UPDATE';
    }

    /**
     * Honors that some SQL vendors such as MsSql use table hints for locking instead of the
     * ANSI SQL FOR UPDATE specification.
     *
     * @param string $fromClause The FROM clause to append the hint for the given lock mode to
     * @param int    $lockMode   One of the Doctrine\DBAL\LockMode::* constants
     * @psalm-param LockMode::* $lockMode
     */
    public function appendLockHint(string $fromClause, int $lockMode): string
    {
        switch ($lockMode) {
            case LockMode::NONE:
            case LockMode::OPTIMISTIC:
            case LockMode::PESSIMISTIC_READ:
            case LockMode::PESSIMISTIC_WRITE:
                return $fromClause;

            default:
                throw InvalidLockMode::fromLockMode($lockMode);
        }
    }

    /**
     * Returns the SQL snippet to append to any SELECT statement which locks rows in shared read lock.
     *
     * This defaults to the ANSI SQL "FOR UPDATE", which is an exclusive lock (Write). Some database
     * vendors allow to lighten this constraint up to be a real read lock.
     */
    public function getReadLockSQL(): string
    {
        return $this->getForUpdateSQL();
    }

    /**
     * Returns the SQL snippet to append to any SELECT statement which obtains an exclusive lock on the rows.
     *
     * The semantics of this lock mode should equal the SELECT .. FOR UPDATE of the ANSI SQL standard.
     */
    public function getWriteLockSQL(): string
    {
        return $this->getForUpdateSQL();
    }

    /**
     * Returns the SQL snippet to drop an existing table.
     */
    public function getDropTableSQL(string $table): string
    {
        if ($this->_eventManager !== null && $this->_eventManager->hasListeners(Events::onSchemaDropTable)) {
            $eventArgs = new SchemaDropTableEventArgs($table, $this);
            $this->_eventManager->dispatchEvent(Events::onSchemaDropTable, $eventArgs);

            if ($eventArgs->isDefaultPrevented()) {
                $sql = $eventArgs->getSql();

                if ($sql === null) {
                    throw new UnexpectedValueException(
                        'Default implementation of DROP TABLE was overridden with NULL.'
                    );
                }

                return $sql;
            }
        }

        return 'DROP TABLE ' . $table;
    }

    /**
     * Returns the SQL to safely drop a temporary table WITHOUT implicitly committing an open transaction.
     */
    public function getDropTemporaryTableSQL(string $table): string
    {
        return $this->getDropTableSQL($table);
    }

    /**
     * Returns the SQL to drop an index from a table.
     */
    public function getDropIndexSQL(string $name, string $table): string
    {
        return 'DROP INDEX ' . $name;
    }

    /**
     * Returns the SQL to drop a constraint.
     *
     * @internal The method should be only used from within the {@see AbstractPlatform} class hierarchy.
     */
    protected function getDropConstraintSQL(string $name, string $table): string
    {
        return 'ALTER TABLE ' . $table . ' DROP CONSTRAINT ' . $name;
    }

    /**
     * Returns the SQL to drop a foreign key.
     */
    public function getDropForeignKeySQL(string $foreignKey, string $table): string
    {
        return 'ALTER TABLE ' . $table . ' DROP FOREIGN KEY ' . $foreignKey;
    }

    /**
     * Returns the SQL to drop a unique constraint.
     */
    public function getDropUniqueConstraintSQL(string $name, string $tableName): string
    {
        return $this->getDropConstraintSQL($name, $tableName);
    }

    /**
     * Returns the SQL statement(s) to create a table with the specified name, columns and constraints
     * on this platform.
     *
     * @return list<string> The list of SQL statements.
     *
     * @throws Exception
     */
    public function getCreateTableSQL(Table $table): array
    {
        return $this->buildCreateTableSQL($table, true);
    }

    /**
     * @internal
     *
     * @return list<string>
     *
     * @throws Exception
     */
    final protected function getCreateTableWithoutForeignKeysSQL(Table $table): array
    {
        return $this->buildCreateTableSQL($table, false);
    }

    /**
     * @return list<string>
     *
     * @throws Exception
     */
    private function buildCreateTableSQL(Table $table, bool $createForeignKeys): array
    {
        if (count($table->getColumns()) === 0) {
            throw NoColumnsSpecifiedForTable::new($table->getName());
        }

        $tableName                    = $table->getQuotedName($this);
        $options                      = $table->getOptions();
        $options['uniqueConstraints'] = [];
        $options['indexes']           = [];
        $options['primary']           = [];

        foreach ($table->getIndexes() as $index) {
            if (! $index->isPrimary()) {
                $options['indexes'][$index->getQuotedName($this)] = $index;

                continue;
            }

            $options['primary']       = $index->getQuotedColumns($this);
            $options['primary_index'] = $index;
        }

        foreach ($table->getUniqueConstraints() as $uniqueConstraint) {
            $options['uniqueConstraints'][$uniqueConstraint->getQuotedName($this)] = $uniqueConstraint;
        }

        if ($createForeignKeys) {
            $options['foreignKeys'] = [];

            foreach ($table->getForeignKeys() as $fkConstraint) {
                $options['foreignKeys'][] = $fkConstraint;
            }
        }

        $columnSql = [];
        $columns   = [];

        foreach ($table->getColumns() as $column) {
            if (
                $this->_eventManager !== null
                && $this->_eventManager->hasListeners(Events::onSchemaCreateTableColumn)
            ) {
                $eventArgs = new SchemaCreateTableColumnEventArgs($column, $table, $this);

                $this->_eventManager->dispatchEvent(Events::onSchemaCreateTableColumn, $eventArgs);

                $columnSql = array_merge($columnSql, $eventArgs->getSql());

                if ($eventArgs->isDefaultPrevented()) {
                    continue;
                }
            }

            $columnData = $this->columnToArray($column);

            if (in_array($column->getName(), $options['primary'], true)) {
                $columnData['primary'] = true;
            }

            $columns[] = $columnData;
        }

        if ($this->_eventManager !== null && $this->_eventManager->hasListeners(Events::onSchemaCreateTable)) {
            $eventArgs = new SchemaCreateTableEventArgs($table, $columns, $options, $this);

            $this->_eventManager->dispatchEvent(Events::onSchemaCreateTable, $eventArgs);

            if ($eventArgs->isDefaultPrevented()) {
                return array_merge($eventArgs->getSql(), $columnSql);
            }
        }

        $sql = $this->_getCreateTableSQL($tableName, $columns, $options);

        if ($this->supportsCommentOnStatement()) {
            if ($table->hasOption('comment')) {
                $sql[] = $this->getCommentOnTableSQL($tableName, $table->getOption('comment'));
            }

            foreach ($table->getColumns() as $column) {
                $comment = $column->getComment();

                if ($comment === '') {
                    continue;
                }

                $sql[] = $this->getCommentOnColumnSQL($tableName, $column->getQuotedName($this), $comment);
            }
        }

        return array_merge($sql, $columnSql);
    }

    /**
     * @param list<Table> $tables
     *
     * @return list<string>
     *
     * @throws Exception
     */
    public function getCreateTablesSQL(array $tables): array
    {
        $sql = [];

        foreach ($tables as $table) {
            $sql = array_merge($sql, $this->getCreateTableWithoutForeignKeysSQL($table));
        }

        foreach ($tables as $table) {
            foreach ($table->getForeignKeys() as $foreignKey) {
                $sql[] = $this->getCreateForeignKeySQL(
                    $foreignKey,
                    $table->getQuotedName($this)
                );
            }
        }

        return $sql;
    }

    /**
     * @param list<Table> $tables
     *
     * @return list<string>
     */
    public function getDropTablesSQL(array $tables): array
    {
        $sql = [];

        foreach ($tables as $table) {
            foreach ($table->getForeignKeys() as $foreignKey) {
                $sql[] = $this->getDropForeignKeySQL(
                    $foreignKey->getQuotedName($this),
                    $table->getQuotedName($this)
                );
            }
        }

        foreach ($tables as $table) {
            $sql[] = $this->getDropTableSQL($table->getQuotedName($this));
        }

        return $sql;
    }

    protected function getCommentOnTableSQL(string $tableName, string $comment): string
    {
        $tableName = new Identifier($tableName);

        return sprintf(
            'COMMENT ON TABLE %s IS %s',
            $tableName->getQuotedName($this),
            $this->quoteStringLiteral($comment)
        );
    }

    public function getCommentOnColumnSQL(string $tableName, string $columnName, string $comment): string
    {
        $tableName  = new Identifier($tableName);
        $columnName = new Identifier($columnName);

        return sprintf(
            'COMMENT ON COLUMN %s.%s IS %s',
            $tableName->getQuotedName($this),
            $columnName->getQuotedName($this),
            $this->quoteStringLiteral($comment)
        );
    }

    /**
     * Returns the SQL to create inline comment on a column.
     *
     * @throws Exception If not supported on this platform.
     */
    public function getInlineColumnCommentSQL(string $comment): string
    {
        if (! $this->supportsInlineColumnComments()) {
            throw NotSupported::new(__METHOD__);
        }

        return 'COMMENT ' . $this->quoteStringLiteral($comment);
    }

    /**
     * Returns the SQL used to create a table.
     *
     * @param mixed[][] $columns
     * @param mixed[]   $options
     *
     * @return array<int, string>
     */
    protected function _getCreateTableSQL(string $name, array $columns, array $options = []): array
    {
        $columnListSql = $this->getColumnDeclarationListSQL($columns);

        if (isset($options['uniqueConstraints']) && ! empty($options['uniqueConstraints'])) {
            foreach ($options['uniqueConstraints'] as $definition) {
                $columnListSql .= ', ' . $this->getUniqueConstraintDeclarationSQL($definition);
            }
        }

        if (isset($options['primary']) && ! empty($options['primary'])) {
            $columnListSql .= ', PRIMARY KEY(' . implode(', ', array_unique(array_values($options['primary']))) . ')';
        }

        if (isset($options['indexes']) && ! empty($options['indexes'])) {
            foreach ($options['indexes'] as $index => $definition) {
                $columnListSql .= ', ' . $this->getIndexDeclarationSQL($definition);
            }
        }

        $query = 'CREATE TABLE ' . $name . ' (' . $columnListSql;
        $check = $this->getCheckDeclarationSQL($columns);

        if (! empty($check)) {
            $query .= ', ' . $check;
        }

        $query .= ')';

        $sql = [$query];

        if (isset($options['foreignKeys'])) {
            foreach ($options['foreignKeys'] as $definition) {
                $sql[] = $this->getCreateForeignKeySQL($definition, $name);
            }
        }

        return $sql;
    }

    public function getCreateTemporaryTableSnippetSQL(): string
    {
        return 'CREATE TEMPORARY TABLE';
    }

    /**
     * Returns the SQL to create a sequence on this platform.
     *
     * @throws Exception If not supported on this platform.
     */
    public function getCreateSequenceSQL(Sequence $sequence): string
    {
        throw NotSupported::new(__METHOD__);
    }

    /**
     * Returns the SQL to change a sequence on this platform.
     *
     * @throws Exception If not supported on this platform.
     */
    public function getAlterSequenceSQL(Sequence $sequence): string
    {
        throw NotSupported::new(__METHOD__);
    }

    /**
     * Returns the SQL snippet to drop an existing sequence.
     *
     * @throws Exception If not supported on this platform.
     */
    public function getDropSequenceSQL(string $name): string
    {
        if (! $this->supportsSequences()) {
            throw NotSupported::new(__METHOD__);
        }

        return 'DROP SEQUENCE ' . $name;
    }

    /**
     * Returns the SQL to create an index on a table on this platform.
     *
     * @throws InvalidArgumentException
     */
    public function getCreateIndexSQL(Index $index, string $table): string
    {
        $name    = $index->getQuotedName($this);
        $columns = $index->getColumns();

        if (count($columns) === 0) {
            throw new InvalidArgumentException('Incomplete definition. "columns" required.');
        }

        if ($index->isPrimary()) {
            return $this->getCreatePrimaryKeySQL($index, $table);
        }

        $query  = 'CREATE ' . $this->getCreateIndexSQLFlags($index) . 'INDEX ' . $name . ' ON ' . $table;
        $query .= ' (' . $this->getIndexFieldDeclarationListSQL($index) . ')' . $this->getPartialIndexSQL($index);

        return $query;
    }

    /**
     * Adds condition for partial index.
     */
    protected function getPartialIndexSQL(Index $index): string
    {
        if ($this->supportsPartialIndexes() && $index->hasOption('where')) {
            return ' WHERE ' . $index->getOption('where');
        }

        return '';
    }

    /**
     * Adds additional flags for index generation.
     */
    protected function getCreateIndexSQLFlags(Index $index): string
    {
        return $index->isUnique() ? 'UNIQUE ' : '';
    }

    /**
     * Returns the SQL to create an unnamed primary key constraint.
     */
    public function getCreatePrimaryKeySQL(Index $index, string $table): string
    {
        return 'ALTER TABLE ' . $table . ' ADD PRIMARY KEY (' . $this->getIndexFieldDeclarationListSQL($index) . ')';
    }

    /**
     * Returns the SQL to create a named schema.
     *
     * @throws Exception If not supported on this platform.
     */
    public function getCreateSchemaSQL(string $schemaName): string
    {
        if (! $this->supportsSchemas()) {
            throw NotSupported::new(__METHOD__);
        }

        return 'CREATE SCHEMA ' . $schemaName;
    }

    /**
     * Returns the SQL to create a unique constraint on a table on this platform.
     */
    public function getCreateUniqueConstraintSQL(UniqueConstraint $constraint, string $tableName): string
    {
        return 'ALTER TABLE ' . $tableName . ' ADD CONSTRAINT ' . $constraint->getQuotedName($this) . ' UNIQUE'
            . ' (' . implode(', ', $constraint->getQuotedColumns($this)) . ')';
    }

    /**
     * Returns the SQL snippet to drop a schema.
     *
     * @throws Exception If not supported on this platform.
     */
    public function getDropSchemaSQL(string $schemaName): string
    {
        if (! $this->supportsSchemas()) {
            throw NotSupported::new(__METHOD__);
        }

        return 'DROP SCHEMA ' . $schemaName;
    }

    /**
     * Quotes a string so that it can be safely used as a table or column name,
     * even if it is a reserved word of the platform. This also detects identifier
     * chains separated by dot and quotes them independently.
     *
     * NOTE: Just because you CAN use quoted identifiers doesn't mean
     * you SHOULD use them. In general, they end up causing way more
     * problems than they solve.
     *
     * @param string $identifier The identifier name to be quoted.
     *
     * @return string The quoted identifier string.
     */
    public function quoteIdentifier(string $identifier): string
    {
        if (str_contains($identifier, '.')) {
            $parts = array_map([$this, 'quoteSingleIdentifier'], explode('.', $identifier));

            return implode('.', $parts);
        }

        return $this->quoteSingleIdentifier($identifier);
    }

    /**
     * Quotes a single identifier (no dot chain separation).
     *
     * @param string $str The identifier name to be quoted.
     *
     * @return string The quoted identifier string.
     */
    public function quoteSingleIdentifier(string $str): string
    {
        return '"' . str_replace('"', '""', $str) . '"';
    }

    /**
     * Returns the SQL to create a new foreign key.
     *
     * @param ForeignKeyConstraint $foreignKey The foreign key constraint.
     * @param string               $table      The name of the table on which the foreign key is to be created.
     */
    public function getCreateForeignKeySQL(ForeignKeyConstraint $foreignKey, string $table): string
    {
        return 'ALTER TABLE ' . $table . ' ADD ' . $this->getForeignKeyDeclarationSQL($foreignKey);
    }

    /**
     * Gets the SQL statements for altering an existing table.
     *
     * This method returns an array of SQL statements, since some platforms need several statements.
     *
     * @return array<int, string>
     */
    abstract public function getAlterTableSQL(TableDiff $diff): array;

    /**
     * @param mixed[] $columnSql
     */
    protected function onSchemaAlterTableAddColumn(Column $column, TableDiff $diff, array &$columnSql): bool
    {
        if ($this->_eventManager === null) {
            return false;
        }

        if (! $this->_eventManager->hasListeners(Events::onSchemaAlterTableAddColumn)) {
            return false;
        }

        $eventArgs = new SchemaAlterTableAddColumnEventArgs($column, $diff, $this);
        $this->_eventManager->dispatchEvent(Events::onSchemaAlterTableAddColumn, $eventArgs);

        $columnSql = array_merge($columnSql, $eventArgs->getSql());

        return $eventArgs->isDefaultPrevented();
    }

    /**
     * @param string[] $columnSql
     */
    protected function onSchemaAlterTableRemoveColumn(Column $column, TableDiff $diff, array &$columnSql): bool
    {
        if ($this->_eventManager === null) {
            return false;
        }

        if (! $this->_eventManager->hasListeners(Events::onSchemaAlterTableRemoveColumn)) {
            return false;
        }

        $eventArgs = new SchemaAlterTableRemoveColumnEventArgs($column, $diff, $this);
        $this->_eventManager->dispatchEvent(Events::onSchemaAlterTableRemoveColumn, $eventArgs);

        $columnSql = array_merge($columnSql, $eventArgs->getSql());

        return $eventArgs->isDefaultPrevented();
    }

    /**
     * @param string[] $columnSql
     */
    protected function onSchemaAlterTableChangeColumn(ColumnDiff $columnDiff, TableDiff $diff, array &$columnSql): bool
    {
        if ($this->_eventManager === null) {
            return false;
        }

        if (! $this->_eventManager->hasListeners(Events::onSchemaAlterTableChangeColumn)) {
            return false;
        }

        $eventArgs = new SchemaAlterTableChangeColumnEventArgs($columnDiff, $diff, $this);
        $this->_eventManager->dispatchEvent(Events::onSchemaAlterTableChangeColumn, $eventArgs);

        $columnSql = array_merge($columnSql, $eventArgs->getSql());

        return $eventArgs->isDefaultPrevented();
    }

    /**
     * @param string[] $columnSql
     */
    protected function onSchemaAlterTableRenameColumn(
        string $oldColumnName,
        Column $column,
        TableDiff $diff,
        array &$columnSql
    ): bool {
        if ($this->_eventManager === null) {
            return false;
        }

        if (! $this->_eventManager->hasListeners(Events::onSchemaAlterTableRenameColumn)) {
            return false;
        }

        $eventArgs = new SchemaAlterTableRenameColumnEventArgs($oldColumnName, $column, $diff, $this);
        $this->_eventManager->dispatchEvent(Events::onSchemaAlterTableRenameColumn, $eventArgs);

        $columnSql = array_merge($columnSql, $eventArgs->getSql());

        return $eventArgs->isDefaultPrevented();
    }

    /**
     * @param string[] $sql
     */
    protected function onSchemaAlterTable(TableDiff $diff, array &$sql): bool
    {
        if ($this->_eventManager === null) {
            return false;
        }

        if (! $this->_eventManager->hasListeners(Events::onSchemaAlterTable)) {
            return false;
        }

        $eventArgs = new SchemaAlterTableEventArgs($diff, $this);
        $this->_eventManager->dispatchEvent(Events::onSchemaAlterTable, $eventArgs);

        $sql = array_merge($sql, $eventArgs->getSql());

        return $eventArgs->isDefaultPrevented();
    }

    /**
     * @return string[]
     */
    protected function getPreAlterTableIndexForeignKeySQL(TableDiff $diff): array
    {
        $tableName = $diff->getName($this)->getQuotedName($this);

        $sql = [];

        foreach ($diff->removedForeignKeys as $foreignKey) {
            $sql[] = $this->getDropForeignKeySQL($foreignKey->getQuotedName($this), $tableName);
        }

        foreach ($diff->changedForeignKeys as $foreignKey) {
            $sql[] = $this->getDropForeignKeySQL($foreignKey->getQuotedName($this), $tableName);
        }

        foreach ($diff->removedIndexes as $index) {
            $sql[] = $this->getDropIndexSQL($index->getQuotedName($this), $tableName);
        }

        foreach ($diff->changedIndexes as $index) {
            $sql[] = $this->getDropIndexSQL($index->getQuotedName($this), $tableName);
        }

        return $sql;
    }

    /**
     * @return string[]
     */
    protected function getPostAlterTableIndexForeignKeySQL(TableDiff $diff): array
    {
        $sql     = [];
        $newName = $diff->getNewName();

        if ($newName !== null) {
            $tableName = $newName->getQuotedName($this);
        } else {
            $tableName = $diff->getName($this)->getQuotedName($this);
        }

        foreach ($diff->addedForeignKeys as $foreignKey) {
            $sql[] = $this->getCreateForeignKeySQL($foreignKey, $tableName);
        }

        foreach ($diff->changedForeignKeys as $foreignKey) {
            $sql[] = $this->getCreateForeignKeySQL($foreignKey, $tableName);
        }

        foreach ($diff->addedIndexes as $index) {
            $sql[] = $this->getCreateIndexSQL($index, $tableName);
        }

        foreach ($diff->changedIndexes as $index) {
            $sql[] = $this->getCreateIndexSQL($index, $tableName);
        }

        foreach ($diff->renamedIndexes as $oldIndexName => $index) {
            $oldIndexName = new Identifier($oldIndexName);
            $sql          = array_merge(
                $sql,
                $this->getRenameIndexSQL($oldIndexName->getQuotedName($this), $index, $tableName)
            );
        }

        return $sql;
    }

    /**
     * Returns the SQL for renaming an index on a table.
     *
     * @param string $oldIndexName The name of the index to rename from.
     * @param Index  $index        The definition of the index to rename to.
     * @param string $tableName    The table to rename the given index on.
     *
     * @return string[] The sequence of SQL statements for renaming the given index.
     */
    protected function getRenameIndexSQL(string $oldIndexName, Index $index, string $tableName): array
    {
        return [
            $this->getDropIndexSQL($oldIndexName, $tableName),
            $this->getCreateIndexSQL($index, $tableName),
        ];
    }

    /**
     * Gets declaration of a number of columns in bulk.
     *
     * @param mixed[][] $columns A multidimensional array.
     *                           The first dimension determines the ordinal position of the column,
     *                           while the second dimension is keyed with the name of the properties
     *                           of the column being declared as array indexes. Currently, the types
     *                           of supported column properties are as follows:
     *
     *      length
     *          Integer value that determines the maximum length of the text
     *          column. If this argument is missing the column should be
     *          declared to have the longest length allowed by the DBMS.
     *
     *      default
     *          Text value to be used as default for this column.
     *
     *      notnull
     *          Boolean flag that indicates whether this column is constrained
     *          to not be set to null.
     *      charset
     *          Text value with the default CHARACTER SET for this column.
     *      collation
     *          Text value with the default COLLATION for this column.
     *      unique
     *          unique constraint
     */
    public function getColumnDeclarationListSQL(array $columns): string
    {
        $declarations = [];

        foreach ($columns as $column) {
            $declarations[] = $this->getColumnDeclarationSQL($column['name'], $column);
        }

        return implode(', ', $declarations);
    }

    /**
     * Obtains DBMS specific SQL code portion needed to declare a generic type
     * column to be used in statements like CREATE TABLE.
     *
     * @param string  $name   The name the column to be declared.
     * @param mixed[] $column An associative array with the name of the properties
     *                        of the column being declared as array indexes. Currently, the types
     *                        of supported column properties are as follows:
     *
     *      length
     *          Integer value that determines the maximum length of the text
     *          column. If this argument is missing the column should be
     *          declared to have the longest length allowed by the DBMS.
     *
     *      default
     *          Text value to be used as default for this column.
     *
     *      notnull
     *          Boolean flag that indicates whether this column is constrained
     *          to not be set to null.
     *      charset
     *          Text value with the default CHARACTER SET for this column.
     *      collation
     *          Text value with the default COLLATION for this column.
     *      unique
     *          unique constraint
     *      check
     *          column check constraint
     *      columnDefinition
     *          a string that defines the complete column
     *
     * @return string DBMS specific SQL code portion that should be used to declare the column.
     *
     * @throws Exception
     */
    public function getColumnDeclarationSQL(string $name, array $column): string
    {
        if (isset($column['columnDefinition'])) {
            $declaration = $this->getCustomTypeDeclarationSQL($column);
        } else {
            $default = $this->getDefaultValueDeclarationSQL($column);

            $charset = ! empty($column['charset']) ?
                ' ' . $this->getColumnCharsetDeclarationSQL($column['charset']) : '';

            $collation = ! empty($column['collation']) ?
                ' ' . $this->getColumnCollationDeclarationSQL($column['collation']) : '';

            $notnull = ! empty($column['notnull']) ? ' NOT NULL' : '';

            $unique = ! empty($column['unique']) ? ' UNIQUE' : '';

            $check = ! empty($column['check']) ? ' ' . $column['check'] : '';

            $typeDecl    = $column['type']->getSQLDeclaration($column, $this);
            $declaration = $typeDecl . $charset . $default . $notnull . $unique . $check . $collation;

            if ($this->supportsInlineColumnComments() && isset($column['comment']) && $column['comment'] !== '') {
                $declaration .= ' ' . $this->getInlineColumnCommentSQL($column['comment']);
            }
        }

        return $name . ' ' . $declaration;
    }

    /**
     * Returns the SQL snippet that declares a floating point column of arbitrary precision.
     *
     * @param mixed[] $column
     */
    public function getDecimalTypeDeclarationSQL(array $column): string
    {
        $column['precision'] = ! isset($column['precision']) || empty($column['precision'])
            ? 10 : $column['precision'];
        $column['scale']     = ! isset($column['scale']) || empty($column['scale'])
            ? 0 : $column['scale'];

        return 'NUMERIC(' . $column['precision'] . ', ' . $column['scale'] . ')';
    }

    /**
     * Obtains DBMS specific SQL code portion needed to set a default value
     * declaration to be used in statements like CREATE TABLE.
     *
     * @param mixed[] $column The column definition array.
     *
     * @return string DBMS specific SQL code portion needed to set a default value.
     */
    public function getDefaultValueDeclarationSQL(array $column): string
    {
        if (! isset($column['default'])) {
            return empty($column['notnull']) ? ' DEFAULT NULL' : '';
        }

        $default = $column['default'];

        if (! isset($column['type'])) {
            return " DEFAULT '" . $default . "'";
        }

        $type = $column['type'];

        if ($type instanceof Types\PhpIntegerMappingType) {
            return ' DEFAULT ' . $default;
        }

        if ($type instanceof Types\PhpDateTimeMappingType && $default === $this->getCurrentTimestampSQL()) {
            return ' DEFAULT ' . $this->getCurrentTimestampSQL();
        }

        if ($type instanceof Types\TimeType && $default === $this->getCurrentTimeSQL()) {
            return ' DEFAULT ' . $this->getCurrentTimeSQL();
        }

        if ($type instanceof Types\DateType && $default === $this->getCurrentDateSQL()) {
            return ' DEFAULT ' . $this->getCurrentDateSQL();
        }

        if ($type instanceof Types\BooleanType) {
            return ' DEFAULT ' . $this->convertBooleans($default);
        }

        if (is_int($default) || is_float($default)) {
            return ' DEFAULT ' . $default;
        }

        return ' DEFAULT ' . $this->quoteStringLiteral($default);
    }

    /**
     * Obtains DBMS specific SQL code portion needed to set a CHECK constraint
     * declaration to be used in statements like CREATE TABLE.
     *
     * @param string[]|mixed[][] $definition The check definition.
     *
     * @return string DBMS specific SQL code portion needed to set a CHECK constraint.
     */
    public function getCheckDeclarationSQL(array $definition): string
    {
        $constraints = [];
        foreach ($definition as $def) {
            if (is_string($def)) {
                $constraints[] = 'CHECK (' . $def . ')';
            } else {
                if (isset($def['min'])) {
                    $constraints[] = 'CHECK (' . $def['name'] . ' >= ' . $def['min'] . ')';
                }

                if (! isset($def['max'])) {
                    continue;
                }

                $constraints[] = 'CHECK (' . $def['name'] . ' <= ' . $def['max'] . ')';
            }
        }

        return implode(', ', $constraints);
    }

    /**
     * Obtains DBMS specific SQL code portion needed to set a unique
     * constraint declaration to be used in statements like CREATE TABLE.
     *
     * @param UniqueConstraint $constraint The unique constraint definition.
     *
     * @return string DBMS specific SQL code portion needed to set a constraint.
     *
     * @throws InvalidArgumentException
     */
    public function getUniqueConstraintDeclarationSQL(UniqueConstraint $constraint): string
    {
        $columns = $constraint->getColumns();

        if (count($columns) === 0) {
            throw new InvalidArgumentException('Incomplete definition. "columns" required.');
        }

        $chunks = ['CONSTRAINT'];

        if ($constraint->getName() !== '') {
            $chunks[] = $constraint->getQuotedName($this);
        }

        $chunks[] = 'UNIQUE';

        if ($constraint->hasFlag('clustered')) {
            $chunks[] = 'CLUSTERED';
        }

        $chunks[] = sprintf('(%s)', $this->getColumnsFieldDeclarationListSQL($columns));

        return implode(' ', $chunks);
    }

    /**
     * Obtains DBMS specific SQL code portion needed to set an index
     * declaration to be used in statements like CREATE TABLE.
     *
     * @param Index $index The index definition.
     *
     * @return string DBMS specific SQL code portion needed to set an index.
     *
     * @throws InvalidArgumentException
     */
    public function getIndexDeclarationSQL(Index $index): string
    {
        $columns = $index->getColumns();

        if (count($columns) === 0) {
            throw new InvalidArgumentException('Incomplete definition. "columns" required.');
        }

        return $this->getCreateIndexSQLFlags($index) . 'INDEX ' . $index->getQuotedName($this)
            . ' (' . $this->getIndexFieldDeclarationListSQL($index) . ')' . $this->getPartialIndexSQL($index);
    }

    /**
     * Obtains SQL code portion needed to create a custom column,
     * e.g. when a column has the "columnDefinition" keyword.
     * Only "AUTOINCREMENT" and "PRIMARY KEY" are added if appropriate.
     *
     * @param mixed[] $column
     */
    public function getCustomTypeDeclarationSQL(array $column): string
    {
        return $column['columnDefinition'];
    }

    /**
     * Obtains DBMS specific SQL code portion needed to set an index
     * declaration to be used in statements like CREATE TABLE.
     */
    public function getIndexFieldDeclarationListSQL(Index $index): string
    {
        return implode(', ', $index->getQuotedColumns($this));
    }

    /**
     * Obtains DBMS specific SQL code portion needed to set an index
     * declaration to be used in statements like CREATE TABLE.
     *
     * @param mixed[] $columns
     */
    public function getColumnsFieldDeclarationListSQL(array $columns): string
    {
        $ret = [];

        foreach ($columns as $column => $definition) {
            if (is_array($definition)) {
                $ret[] = $column;
            } else {
                $ret[] = $definition;
            }
        }

        return implode(', ', $ret);
    }

    /**
     * Some vendors require temporary table names to be qualified specially.
     */
    public function getTemporaryTableName(string $tableName): string
    {
        return $tableName;
    }

    /**
     * Obtain DBMS specific SQL code portion needed to set the FOREIGN KEY constraint
     * of a column declaration to be used in statements like CREATE TABLE.
     *
     * @return string DBMS specific SQL code portion needed to set the FOREIGN KEY constraint
     *                of a column declaration.
     */
    public function getForeignKeyDeclarationSQL(ForeignKeyConstraint $foreignKey): string
    {
        $sql  = $this->getForeignKeyBaseDeclarationSQL($foreignKey);
        $sql .= $this->getAdvancedForeignKeyOptionsSQL($foreignKey);

        return $sql;
    }

    /**
     * Returns the FOREIGN KEY query section dealing with non-standard options
     * as MATCH, INITIALLY DEFERRED, ON UPDATE, ...
     *
     * @param ForeignKeyConstraint $foreignKey The foreign key definition.
     */
    public function getAdvancedForeignKeyOptionsSQL(ForeignKeyConstraint $foreignKey): string
    {
        $query = '';
        if ($foreignKey->hasOption('onUpdate')) {
            $query .= ' ON UPDATE ' . $this->getForeignKeyReferentialActionSQL($foreignKey->getOption('onUpdate'));
        }

        if ($foreignKey->hasOption('onDelete')) {
            $query .= ' ON DELETE ' . $this->getForeignKeyReferentialActionSQL($foreignKey->getOption('onDelete'));
        }

        return $query;
    }

    /**
     * Returns the given referential action in uppercase if valid, otherwise throws an exception.
     *
     * @param string $action The foreign key referential action.
     *
     * @throws InvalidArgumentException If unknown referential action given.
     */
    public function getForeignKeyReferentialActionSQL(string $action): string
    {
        $upper = strtoupper($action);
        switch ($upper) {
            case 'CASCADE':
            case 'SET NULL':
            case 'NO ACTION':
            case 'RESTRICT':
            case 'SET DEFAULT':
                return $upper;

            default:
                throw new InvalidArgumentException(sprintf('Invalid foreign key action "%s".', $upper));
        }
    }

    /**
     * Obtains DBMS specific SQL code portion needed to set the FOREIGN KEY constraint
     * of a column declaration to be used in statements like CREATE TABLE.
     *
     * @throws InvalidArgumentException
     */
    public function getForeignKeyBaseDeclarationSQL(ForeignKeyConstraint $foreignKey): string
    {
        $sql = '';
        if ($foreignKey->getName() !== '') {
            $sql .= 'CONSTRAINT ' . $foreignKey->getQuotedName($this) . ' ';
        }

        $sql .= 'FOREIGN KEY (';

        if (count($foreignKey->getLocalColumns()) === 0) {
            throw new InvalidArgumentException('Incomplete definition. "local" required.');
        }

        if (count($foreignKey->getForeignColumns()) === 0) {
            throw new InvalidArgumentException('Incomplete definition. "foreign" required.');
        }

        if (strlen($foreignKey->getForeignTableName()) === 0) {
            throw new InvalidArgumentException('Incomplete definition. "foreignTable" required.');
        }

        return $sql . implode(', ', $foreignKey->getQuotedLocalColumns($this))
            . ') REFERENCES '
            . $foreignKey->getQuotedForeignTableName($this) . ' ('
            . implode(', ', $foreignKey->getQuotedForeignColumns($this)) . ')';
    }

    /**
     * Obtains DBMS specific SQL code portion needed to set the CHARACTER SET
     * of a column declaration to be used in statements like CREATE TABLE.
     *
     * @param string $charset The name of the charset.
     *
     * @return string DBMS specific SQL code portion needed to set the CHARACTER SET
     *                of a column declaration.
     */
    public function getColumnCharsetDeclarationSQL(string $charset): string
    {
        return '';
    }

    /**
     * Obtains DBMS specific SQL code portion needed to set the COLLATION
     * of a column declaration to be used in statements like CREATE TABLE.
     *
     * @param string $collation The name of the collation.
     *
     * @return string DBMS specific SQL code portion needed to set the COLLATION
     *                of a column declaration.
     */
    public function getColumnCollationDeclarationSQL(string $collation): string
    {
        return $this->supportsColumnCollation() ? 'COLLATE ' . $collation : '';
    }

    /**
     * Some platforms need the boolean values to be converted.
     *
     * The default conversion in this implementation converts to integers (false => 0, true => 1).
     *
     * Note: if the input is not a boolean the original input might be returned.
     *
     * There are two contexts when converting booleans: Literals and Prepared Statements.
     * This method should handle the literal case
     *
     * @param mixed $item A boolean or an array of them.
     *
     * @return mixed A boolean database value or an array of them.
     */
    public function convertBooleans(mixed $item): mixed
    {
        if (is_array($item)) {
            foreach ($item as $k => $value) {
                if (! is_bool($value)) {
                    continue;
                }

                $item[$k] = (int) $value;
            }
        } elseif (is_bool($item)) {
            $item = (int) $item;
        }

        return $item;
    }

    /**
     * Some platforms have boolean literals that needs to be correctly converted
     *
     * The default conversion tries to convert value into bool "(bool)$item"
     */
    public function convertFromBoolean(mixed $item): ?bool
    {
        if ($item === null) {
            return null;
        }

        return (bool) $item;
    }

    /**
     * This method should handle the prepared statements case. When there is no
     * distinction, it's OK to use the same method.
     *
     * Note: if the input is not a boolean the original input might be returned.
     *
     * @param mixed $item A boolean or an array of them.
     *
     * @return mixed A boolean database value or an array of them.
     */
    public function convertBooleansToDatabaseValue(mixed $item): mixed
    {
        return $this->convertBooleans($item);
    }

    /**
     * Returns the SQL specific for the platform to get the current date.
     */
    public function getCurrentDateSQL(): string
    {
        return 'CURRENT_DATE';
    }

    /**
     * Returns the SQL specific for the platform to get the current time.
     */
    public function getCurrentTimeSQL(): string
    {
        return 'CURRENT_TIME';
    }

    /**
     * Returns the SQL specific for the platform to get the current timestamp
     */
    public function getCurrentTimestampSQL(): string
    {
        return 'CURRENT_TIMESTAMP';
    }

    /**
     * Returns the SQL for a given transaction isolation level Connection constant.
     *
     * @throws InvalidArgumentException
     */
    protected function _getTransactionIsolationLevelSQL(int $level): string
    {
        switch ($level) {
            case TransactionIsolationLevel::READ_UNCOMMITTED:
                return 'READ UNCOMMITTED';

            case TransactionIsolationLevel::READ_COMMITTED:
                return 'READ COMMITTED';

            case TransactionIsolationLevel::REPEATABLE_READ:
                return 'REPEATABLE READ';

            case TransactionIsolationLevel::SERIALIZABLE:
                return 'SERIALIZABLE';

            default:
                throw new InvalidArgumentException(sprintf('Invalid isolation level "%s".', $level));
        }
    }

    /**
     * @throws Exception If not supported on this platform.
     */
    public function getListDatabasesSQL(): string
    {
        throw NotSupported::new(__METHOD__);
    }

    /**
     * @throws Exception If not supported on this platform.
     */
    public function getListSequencesSQL(string $database): string
    {
        throw NotSupported::new(__METHOD__);
    }

    /**
     * Returns the SQL to list all views of a database or user.
     */
    abstract public function getListViewsSQL(string $database): string;

    public function getCreateViewSQL(string $name, string $sql): string
    {
        return 'CREATE VIEW ' . $name . ' AS ' . $sql;
    }

    public function getDropViewSQL(string $name): string
    {
        return 'DROP VIEW ' . $name;
    }

    /**
     * @throws Exception If not supported on this platform.
     */
    public function getSequenceNextValSQL(string $sequence): string
    {
        throw NotSupported::new(__METHOD__);
    }

    /**
     * Returns the SQL to create a new database.
     *
     * @param string $name The name of the database that should be created.
     *
     * @throws Exception If not supported on this platform.
     */
    public function getCreateDatabaseSQL(string $name): string
    {
        if (! $this->supportsCreateDropDatabase()) {
            throw NotSupported::new(__METHOD__);
        }

        return 'CREATE DATABASE ' . $name;
    }

    /**
     * Returns the SQL snippet to drop an existing database.
     *
     * @param string $name The name of the database that should be dropped.
     *
     * @throws Exception If not supported on this platform.
     */
    public function getDropDatabaseSQL(string $name): string
    {
        if (! $this->supportsCreateDropDatabase()) {
            throw NotSupported::new(__METHOD__);
        }

        return 'DROP DATABASE ' . $name;
    }

    /**
     * Returns the SQL to set the transaction isolation level.
     */
    abstract public function getSetTransactionIsolationSQL(int $level): string;

    /**
     * Obtains DBMS specific SQL to be used to create datetime columns in
     * statements like CREATE TABLE.
     *
     * @param mixed[] $column
     */
    abstract public function getDateTimeTypeDeclarationSQL(array $column): string;

    /**
     * Obtains DBMS specific SQL to be used to create datetime with timezone offset columns.
     *
     * @param mixed[] $column
     */
    public function getDateTimeTzTypeDeclarationSQL(array $column): string
    {
        return $this->getDateTimeTypeDeclarationSQL($column);
    }

    /**
     * Obtains DBMS specific SQL to be used to create date columns in statements
     * like CREATE TABLE.
     *
     * @param mixed[] $column
     */
    abstract public function getDateTypeDeclarationSQL(array $column): string;

    /**
     * Obtains DBMS specific SQL to be used to create time columns in statements
     * like CREATE TABLE.
     *
     * @param mixed[] $column
     */
    abstract public function getTimeTypeDeclarationSQL(array $column): string;

    /**
     * @param mixed[] $column
     */
    public function getFloatDeclarationSQL(array $column): string
    {
        return 'DOUBLE PRECISION';
    }

    /**
     * Gets the default transaction isolation level of the platform.
     *
     * @see TransactionIsolationLevel
     *
     * @return TransactionIsolationLevel::* The default isolation level.
     */
    public function getDefaultTransactionIsolationLevel(): int
    {
        return TransactionIsolationLevel::READ_COMMITTED;
    }

    /* supports*() methods */

    /**
     * Whether the platform supports sequences.
     */
    public function supportsSequences(): bool
    {
        return false;
    }

    /**
     * Whether the platform supports identity columns.
     *
     * Identity columns are columns that receive an auto-generated value from the
     * database on insert of a row.
     */
    public function supportsIdentityColumns(): bool
    {
        return false;
    }

    /**
     * Whether the platform emulates identity columns through sequences.
     *
     * Some platforms that do not support identity columns natively
     * but support sequences can emulate identity columns by using
     * sequences.
<<<<<<< HEAD
=======
     *
     * @deprecated
     *
     * @return bool
>>>>>>> 25c27dd7
     */
    public function usesSequenceEmulatedIdentityColumns(): bool
    {
        Deprecation::trigger(
            'doctrine/dbal',
            'https://github.com/doctrine/dbal/pull/5513',
            '%s is deprecated.',
            __METHOD__
        );

        return false;
    }

    /**
     * Returns the name of the sequence for a particular identity column in a particular table.
     *
     * @deprecated
     *
     * @see usesSequenceEmulatedIdentityColumns
     *
     * @param string $tableName  The name of the table to return the sequence name for.
     * @param string $columnName The name of the identity column in the table to return the sequence name for.
     *
     * @throws Exception If not supported on this platform.
     */
    public function getIdentitySequenceName(string $tableName, string $columnName): string
    {
        throw NotSupported::new(__METHOD__);
    }

    /**
     * Whether the platform supports partial indexes.
     */
    public function supportsPartialIndexes(): bool
    {
        return false;
    }

    /**
     * Whether the platform supports indexes with column length definitions.
     */
    public function supportsColumnLengthIndexes(): bool
    {
        return false;
    }

    /**
     * Whether the platform supports savepoints.
     */
    public function supportsSavepoints(): bool
    {
        return true;
    }

    /**
     * Whether the platform supports releasing savepoints.
     */
    public function supportsReleaseSavepoints(): bool
    {
        return $this->supportsSavepoints();
    }

    /**
     * Whether the platform supports database schemas.
     */
    public function supportsSchemas(): bool
    {
        return false;
    }

    /**
     * Returns the default schema name.
     *
<<<<<<< HEAD
=======
     * @deprecated
     *
     * @return string
     *
>>>>>>> 25c27dd7
     * @throws Exception If not supported on this platform.
     */
    public function getDefaultSchemaName(): string
    {
        throw NotSupported::new(__METHOD__);
    }

    /**
     * Whether this platform supports create database.
     *
     * Some databases don't allow to create and drop databases at all or only with certain tools.
<<<<<<< HEAD
=======
     *
     * @deprecated
     *
     * @return bool
     */
    public function supportsCreateDropDatabase()
    {
        Deprecation::trigger(
            'doctrine/dbal',
            'https://github.com/doctrine/dbal/pull/5513',
            '%s is deprecated.',
            __METHOD__
        );

        return true;
    }

    /**
     * Whether the platform supports getting the affected rows of a recent update/delete type query.
     *
     * @deprecated
     *
     * @return bool
>>>>>>> 25c27dd7
     */
    public function supportsCreateDropDatabase(): bool
    {
        return true;
    }

    /**
     * Whether this platform support to add inline column comments as postfix.
     */
    public function supportsInlineColumnComments(): bool
    {
        return false;
    }

    /**
     * Whether this platform support the proprietary syntax "COMMENT ON asset".
     */
    public function supportsCommentOnStatement(): bool
    {
        return false;
    }

    /**
     * Does this platform support column collation?
     */
    public function supportsColumnCollation(): bool
    {
        return false;
    }

    /**
     * Gets the format string, as accepted by the date() function, that describes
     * the format of a stored datetime value of this platform.
     *
     * @return string The format string.
     */
    public function getDateTimeFormatString(): string
    {
        return 'Y-m-d H:i:s';
    }

    /**
     * Gets the format string, as accepted by the date() function, that describes
     * the format of a stored datetime with timezone value of this platform.
     *
     * @return string The format string.
     */
    public function getDateTimeTzFormatString(): string
    {
        return 'Y-m-d H:i:s';
    }

    /**
     * Gets the format string, as accepted by the date() function, that describes
     * the format of a stored date value of this platform.
     *
     * @return string The format string.
     */
    public function getDateFormatString(): string
    {
        return 'Y-m-d';
    }

    /**
     * Gets the format string, as accepted by the date() function, that describes
     * the format of a stored time value of this platform.
     *
     * @return string The format string.
     */
    public function getTimeFormatString(): string
    {
        return 'H:i:s';
    }

    /**
     * Adds an driver-specific LIMIT clause to the query.
     *
     * @throws Exception
     */
    final public function modifyLimitQuery(string $query, ?int $limit, int $offset = 0): string
    {
        if ($offset < 0) {
            throw new Exception(sprintf(
                'Offset must be a positive integer or zero, %d given.',
                $offset
            ));
        }

        return $this->doModifyLimitQuery($query, $limit, $offset);
    }

    /**
     * Adds an platform-specific LIMIT clause to the query.
     */
    protected function doModifyLimitQuery(string $query, ?int $limit, int $offset): string
    {
        if ($limit !== null) {
            $query .= sprintf(' LIMIT %d', $limit);
        }

        if ($offset > 0) {
            $query .= sprintf(' OFFSET %d', $offset);
        }

        return $query;
    }

    /**
     * Maximum length of any given database identifier, like tables or column names.
     */
    public function getMaxIdentifierLength(): int
    {
        return 63;
    }

    /**
     * Returns the insert SQL for an empty insert statement.
     */
    public function getEmptyIdentityInsertSQL(string $quotedTableName, string $quotedIdentifierColumnName): string
    {
        return 'INSERT INTO ' . $quotedTableName . ' (' . $quotedIdentifierColumnName . ') VALUES (null)';
    }

    /**
     * Generates a Truncate Table SQL statement for a given table.
     *
     * Cascade is not supported on many platforms but would optionally cascade the truncate by
     * following the foreign keys.
     */
    public function getTruncateTableSQL(string $tableName, bool $cascade = false): string
    {
        $tableIdentifier = new Identifier($tableName);

        return 'TRUNCATE ' . $tableIdentifier->getQuotedName($this);
    }

    /**
     * This is for test reasons, many vendors have special requirements for dummy statements.
     */
    public function getDummySelectSQL(string $expression = '1'): string
    {
        return sprintf('SELECT %s', $expression);
    }

    /**
     * Returns the SQL to create a new savepoint.
     */
    public function createSavePoint(string $savepoint): string
    {
        return 'SAVEPOINT ' . $savepoint;
    }

    /**
     * Returns the SQL to release a savepoint.
     */
    public function releaseSavePoint(string $savepoint): string
    {
        return 'RELEASE SAVEPOINT ' . $savepoint;
    }

    /**
     * Returns the SQL to rollback a savepoint.
     */
    public function rollbackSavePoint(string $savepoint): string
    {
        return 'ROLLBACK TO SAVEPOINT ' . $savepoint;
    }

    /**
     * Returns the keyword list instance of this platform.
     */
    final public function getReservedKeywordsList(): KeywordList
    {
        // Store the instance so it doesn't need to be generated on every request.
        return $this->_keywords ??= $this->createReservedKeywordsList();
    }

    /**
     * Creates an instance of the reserved keyword list of this platform.
     */
    abstract protected function createReservedKeywordsList(): KeywordList;

    /**
     * Quotes a literal string.
     * This method is NOT meant to fix SQL injections!
     * It is only meant to escape this platform's string literal
     * quote character inside the given literal string.
     *
     * @param string $str The literal string to be quoted.
     *
     * @return string The quoted literal string.
     */
    public function quoteStringLiteral(string $str): string
    {
        return "'" . str_replace("'", "''", $str) . "'";
    }

    /**
     * Escapes metacharacters in a string intended to be used with a LIKE
     * operator.
     *
     * @param string $inputString a literal, unquoted string
     * @param string $escapeChar  should be reused by the caller in the LIKE
     *                            expression.
     */
    final public function escapeStringForLike(string $inputString, string $escapeChar): string
    {
        $sql = preg_replace(
            '~([' . preg_quote($this->getLikeWildcardCharacters() . $escapeChar, '~') . '])~u',
            addcslashes($escapeChar, '\\') . '$1',
            $inputString
        );

        assert(is_string($sql));

        return $sql;
    }

    /**
     * @return array<string,mixed> An associative array with the name of the properties
     *                             of the column being declared as array indexes.
     */
    private function columnToArray(Column $column): array
    {
        return array_merge($column->toArray(), [
            'name' => $column->getQuotedName($this),
            'version' => $column->hasPlatformOption('version') ? $column->getPlatformOption('version') : false,
            'comment' => $column->getComment(),
        ]);
    }

    /**
     * @internal
     */
    public function createSQLParser(): Parser
    {
        return new Parser(false);
    }

    protected function getLikeWildcardCharacters(): string
    {
        return '%_';
    }

    /**
     * Compares the definitions of the given columns in the context of this platform.
     *
     * @throws Exception
     */
    public function columnsEqual(Column $column1, Column $column2): bool
    {
        $column1Array = $this->columnToArray($column1);
        $column2Array = $this->columnToArray($column2);

        // ignore explicit columnDefinition since it's not set on the Column generated by the SchemaManager
        unset($column1Array['columnDefinition']);
        unset($column2Array['columnDefinition']);

        if (
            $this->getColumnDeclarationSQL('', $column1Array)
            !== $this->getColumnDeclarationSQL('', $column2Array)
        ) {
            return false;
        }

        // If the platform supports inline comments, all comparison is already done above
        if ($this->supportsInlineColumnComments()) {
            return true;
        }

        return $column1->getComment() === $column2->getComment();
    }

    /**
     * Creates the schema manager that can be used to inspect and change the underlying
     * database schema according to the dialect of the platform.
     */
    abstract public function createSchemaManager(Connection $connection): AbstractSchemaManager;
}<|MERGE_RESOLUTION|>--- conflicted
+++ resolved
@@ -37,6 +37,7 @@
 use Doctrine\DBAL\Types;
 use Doctrine\DBAL\Types\Exception\TypeNotFound;
 use Doctrine\DBAL\Types\Type;
+use Doctrine\Deprecations\Deprecation;
 use InvalidArgumentException;
 use UnexpectedValueException;
 
@@ -2188,13 +2189,8 @@
      * Some platforms that do not support identity columns natively
      * but support sequences can emulate identity columns by using
      * sequences.
-<<<<<<< HEAD
-=======
      *
      * @deprecated
-     *
-     * @return bool
->>>>>>> 25c27dd7
      */
     public function usesSequenceEmulatedIdentityColumns(): bool
     {
@@ -2268,13 +2264,8 @@
     /**
      * Returns the default schema name.
      *
-<<<<<<< HEAD
-=======
      * @deprecated
      *
-     * @return string
-     *
->>>>>>> 25c27dd7
      * @throws Exception If not supported on this platform.
      */
     public function getDefaultSchemaName(): string
@@ -2286,32 +2277,8 @@
      * Whether this platform supports create database.
      *
      * Some databases don't allow to create and drop databases at all or only with certain tools.
-<<<<<<< HEAD
-=======
      *
      * @deprecated
-     *
-     * @return bool
-     */
-    public function supportsCreateDropDatabase()
-    {
-        Deprecation::trigger(
-            'doctrine/dbal',
-            'https://github.com/doctrine/dbal/pull/5513',
-            '%s is deprecated.',
-            __METHOD__
-        );
-
-        return true;
-    }
-
-    /**
-     * Whether the platform supports getting the affected rows of a recent update/delete type query.
-     *
-     * @deprecated
-     *
-     * @return bool
->>>>>>> 25c27dd7
      */
     public function supportsCreateDropDatabase(): bool
     {
