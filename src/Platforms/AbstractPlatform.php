<?php

declare(strict_types=1);

namespace Doctrine\DBAL\Platforms;

use Doctrine\Common\EventManager;
use Doctrine\DBAL\Event\SchemaAlterTableAddColumnEventArgs;
use Doctrine\DBAL\Event\SchemaAlterTableChangeColumnEventArgs;
use Doctrine\DBAL\Event\SchemaAlterTableEventArgs;
use Doctrine\DBAL\Event\SchemaAlterTableRemoveColumnEventArgs;
use Doctrine\DBAL\Event\SchemaAlterTableRenameColumnEventArgs;
use Doctrine\DBAL\Event\SchemaCreateTableColumnEventArgs;
use Doctrine\DBAL\Event\SchemaCreateTableEventArgs;
use Doctrine\DBAL\Event\SchemaDropTableEventArgs;
use Doctrine\DBAL\Events;
use Doctrine\DBAL\Exception;
use Doctrine\DBAL\Exception\ColumnLengthRequired;
use Doctrine\DBAL\Platforms\Exception\NoColumnsSpecifiedForTable;
use Doctrine\DBAL\Platforms\Exception\NotSupported;
use Doctrine\DBAL\Platforms\Keywords\KeywordList;
use Doctrine\DBAL\Schema\Column;
use Doctrine\DBAL\Schema\ColumnDiff;
use Doctrine\DBAL\Schema\Constraint;
use Doctrine\DBAL\Schema\ForeignKeyConstraint;
use Doctrine\DBAL\Schema\Identifier;
use Doctrine\DBAL\Schema\Index;
use Doctrine\DBAL\Schema\Sequence;
use Doctrine\DBAL\Schema\Table;
use Doctrine\DBAL\Schema\TableDiff;
use Doctrine\DBAL\Schema\UniqueConstraint;
use Doctrine\DBAL\TransactionIsolationLevel;
use Doctrine\DBAL\Types;
use Doctrine\DBAL\Types\Exception\TypeNotFound;
use Doctrine\DBAL\Types\Type;
use InvalidArgumentException;
use UnexpectedValueException;

use function addcslashes;
use function array_map;
use function array_merge;
use function array_unique;
use function array_values;
use function assert;
use function count;
use function explode;
use function implode;
use function in_array;
use function is_array;
use function is_bool;
use function is_float;
use function is_int;
use function is_string;
use function preg_quote;
use function preg_replace;
use function sprintf;
use function str_replace;
use function strlen;
use function strpos;
use function strtolower;
use function strtoupper;

/**
 * Base class for all DatabasePlatforms. The DatabasePlatforms are the central
 * point of abstraction of platform-specific behaviors, features and SQL dialects.
 * They are a passive source of information.
 *
 * @todo Remove any unnecessary methods.
 */
abstract class AbstractPlatform
{
    public const CREATE_INDEXES = 1;

    public const CREATE_FOREIGNKEYS = 2;

    /** @var string[]|null */
    protected $doctrineTypeMapping;

    /**
     * Contains a list of all columns that should generate parseable column comments for type-detection
     * in reverse engineering scenarios.
     *
     * @var string[]|null
     */
    protected $doctrineTypeComments;

    /** @var EventManager|null */
    protected $_eventManager;

    /**
     * Holds the KeywordList instance for the current platform.
     *
     * @var KeywordList|null
     */
    protected $_keywords;

    public function __construct()
    {
    }

    /**
     * Sets the EventManager used by the Platform.
     */
    public function setEventManager(EventManager $eventManager): void
    {
        $this->_eventManager = $eventManager;
    }

    /**
     * Gets the EventManager used by the Platform.
     */
    public function getEventManager(): ?EventManager
    {
        return $this->_eventManager;
    }

    /**
     * Returns the SQL snippet that declares a boolean column.
     *
     * @param mixed[] $column
     */
    abstract public function getBooleanTypeDeclarationSQL(array $column): string;

    /**
     * Returns the SQL snippet that declares a 4 byte integer column.
     *
     * @param mixed[] $column
     */
    abstract public function getIntegerTypeDeclarationSQL(array $column): string;

    /**
     * Returns the SQL snippet that declares an 8 byte integer column.
     *
     * @param mixed[] $column
     */
    abstract public function getBigIntTypeDeclarationSQL(array $column): string;

    /**
     * Returns the SQL snippet that declares a 2 byte integer column.
     *
     * @param mixed[] $column
     */
    abstract public function getSmallIntTypeDeclarationSQL(array $column): string;

    /**
     * Returns the SQL snippet that declares common properties of an integer column.
     *
     * @param mixed[] $column
     */
    abstract protected function _getCommonIntegerTypeDeclarationSQL(array $column): string;

    /**
     * Lazy load Doctrine Type Mappings.
     */
    abstract protected function initializeDoctrineTypeMappings(): void;

    /**
     * Initializes Doctrine Type Mappings with the platform defaults
     * and with all additional type mappings.
     */
    private function initializeAllDoctrineTypeMappings(): void
    {
        $this->initializeDoctrineTypeMappings();

        foreach (Type::getTypesMap() as $typeName => $className) {
            foreach (Type::getType($typeName)->getMappedDatabaseTypes($this) as $dbType) {
                $this->doctrineTypeMapping[$dbType] = $typeName;
            }
        }
    }

    /**
     * Returns the SQL snippet used to declare a column that can
     * store characters in the ASCII character set
     *
     * @param array<string, mixed> $column The column definition.
     *
     * @throws ColumnLengthRequired
     */
    public function getAsciiStringTypeDeclarationSQL(array $column): string
    {
        return $this->getStringTypeDeclarationSQL($column);
    }

    /**
     * Returns the SQL snippet used to declare a string column type.
     *
     * @param array<string, mixed> $column The column definition.
     *
     * @throws ColumnLengthRequired
     */
    public function getStringTypeDeclarationSQL(array $column): string
    {
        $length = $column['length'] ?? null;

        if (empty($column['fixed'])) {
            return $this->getVarcharTypeDeclarationSQLSnippet($length);
        }

        return $this->getCharTypeDeclarationSQLSnippet($length);
    }

    /**
     * Returns the SQL snippet used to declare a binary string column type.
     *
     * @param array<string, mixed> $column The column definition.
     *
     * @throws ColumnLengthRequired
     */
    public function getBinaryTypeDeclarationSQL(array $column): string
    {
        $length = $column['length'] ?? null;

        if (empty($column['fixed'])) {
            return $this->getVarbinaryTypeDeclarationSQLSnippet($length);
        }

        return $this->getBinaryTypeDeclarationSQLSnippet($length);
    }

    /**
     * Returns the SQL snippet to declare a GUID/UUID column.
     *
     * By default this maps directly to a CHAR(36) and only maps to more
     * special datatypes when the underlying databases support this datatype.
     *
     * @param array<string, mixed> $column The column definition.
     *
     * @throws Exception
     */
    public function getGuidTypeDeclarationSQL(array $column): string
    {
        $column['length'] = 36;
        $column['fixed']  = true;

        return $this->getStringTypeDeclarationSQL($column);
    }

    /**
     * Returns the SQL snippet to declare a JSON column.
     *
     * By default this maps directly to a CLOB and only maps to more
     * special datatypes when the underlying databases support this datatype.
     *
     * @param mixed[] $column
     */
    public function getJsonTypeDeclarationSQL(array $column): string
    {
        return $this->getClobTypeDeclarationSQL($column);
    }

    /**
     * @param int|null $length The length of the column in characters
     *                         or NULL if the length should be omitted.
     *
     * @throws ColumnLengthRequired
     */
    protected function getCharTypeDeclarationSQLSnippet(?int $length): string
    {
        $sql = 'CHAR';

        if ($length !== null) {
            $sql .= sprintf('(%d)', $length);
        }

        return $sql;
    }

    /**
     * @param int|null $length The length of the column in characters
     *                         or NULL if the length should be omitted.
     *
     * @throws ColumnLengthRequired
     */
    protected function getVarcharTypeDeclarationSQLSnippet(?int $length): string
    {
        if ($length === null) {
            throw ColumnLengthRequired::new($this, 'VARCHAR');
        }

        return sprintf('VARCHAR(%d)', $length);
    }

    /**
     * Returns the SQL snippet used to declare a fixed length binary column type.
     *
     * @param int|null $length The length of the column in bytes
     *                         or NULL if the length should be omitted.
     *
     * @throws ColumnLengthRequired
     */
    protected function getBinaryTypeDeclarationSQLSnippet(?int $length): string
    {
        $sql = 'BINARY';

        if ($length !== null) {
            $sql .= sprintf('(%d)', $length);
        }

        return $sql;
    }

    /**
     * Returns the SQL snippet used to declare a variable length binary column type.
     *
     * @param int|null $length The length of the column in bytes
     *                         or NULL if the length should be omitted.
     *
     * @throws ColumnLengthRequired
     */
    protected function getVarbinaryTypeDeclarationSQLSnippet(?int $length): string
    {
        if ($length === null) {
            throw ColumnLengthRequired::new($this, 'VARBINARY');
        }

        return sprintf('VARBINARY(%d)', $length);
    }

    /**
     * Returns the SQL snippet used to declare a CLOB column type.
     *
     * @param mixed[] $column
     */
    abstract public function getClobTypeDeclarationSQL(array $column): string;

    /**
     * Returns the SQL Snippet used to declare a BLOB column type.
     *
     * @param mixed[] $column
     */
    abstract public function getBlobTypeDeclarationSQL(array $column): string;

    /**
     * Gets the name of the platform.
     */
    abstract public function getName(): string;

    /**
     * Registers a doctrine type to be used in conjunction with a column type of this platform.
     *
     * @throws Exception If the type is not found.
     */
    public function registerDoctrineTypeMapping(string $dbType, string $doctrineType): void
    {
        if ($this->doctrineTypeMapping === null) {
            $this->initializeAllDoctrineTypeMappings();
        }

        if (! Types\Type::hasType($doctrineType)) {
            throw TypeNotFound::new($doctrineType);
        }

        $dbType                             = strtolower($dbType);
        $this->doctrineTypeMapping[$dbType] = $doctrineType;

        $doctrineType = Type::getType($doctrineType);

        if (! $doctrineType->requiresSQLCommentHint($this)) {
            return;
        }

        $this->markDoctrineTypeCommented($doctrineType);
    }

    /**
     * Gets the Doctrine type that is mapped for the given database column type.
     *
     * @throws Exception
     */
    public function getDoctrineTypeMapping(string $dbType): string
    {
        if ($this->doctrineTypeMapping === null) {
            $this->initializeAllDoctrineTypeMappings();
        }

        $dbType = strtolower($dbType);

        if (! isset($this->doctrineTypeMapping[$dbType])) {
            throw new Exception(sprintf(
                'Unknown database type "%s" requested, %s may not support it.',
                $dbType,
                static::class
            ));
        }

        return $this->doctrineTypeMapping[$dbType];
    }

    /**
     * Checks if a database type is currently supported by this platform.
     */
    public function hasDoctrineTypeMappingFor(string $dbType): bool
    {
        if ($this->doctrineTypeMapping === null) {
            $this->initializeAllDoctrineTypeMappings();
        }

        $dbType = strtolower($dbType);

        return isset($this->doctrineTypeMapping[$dbType]);
    }

    /**
     * Initializes the Doctrine Type comments instance variable for in_array() checks.
     */
    protected function initializeCommentedDoctrineTypes(): void
    {
        $this->doctrineTypeComments = [];

        foreach (Type::getTypesMap() as $typeName => $className) {
            $type = Type::getType($typeName);

            if (! $type->requiresSQLCommentHint($this)) {
                continue;
            }

            $this->doctrineTypeComments[] = $typeName;
        }
    }

    /**
     * Is it necessary for the platform to add a parsable type comment to allow reverse engineering the given type?
     */
    public function isCommentedDoctrineType(Type $doctrineType): bool
    {
        if ($this->doctrineTypeComments === null) {
            $this->initializeCommentedDoctrineTypes();
        }

        assert(is_array($this->doctrineTypeComments));

        return in_array($doctrineType->getName(), $this->doctrineTypeComments, true);
    }

    /**
     * Marks this type as to be commented in ALTER TABLE and CREATE TABLE statements.
     *
     * @param string|Type $doctrineType
     */
    public function markDoctrineTypeCommented($doctrineType): void
    {
        if ($this->doctrineTypeComments === null) {
            $this->initializeCommentedDoctrineTypes();
        }

        assert(is_array($this->doctrineTypeComments));

        $this->doctrineTypeComments[] = $doctrineType instanceof Type ? $doctrineType->getName() : $doctrineType;
    }

    /**
     * Gets the comment to append to a column comment that helps parsing this type in reverse engineering.
     */
    public function getDoctrineTypeComment(Type $doctrineType): string
    {
        return '(DC2Type:' . $doctrineType->getName() . ')';
    }

    /**
     * Gets the comment of a passed column modified by potential doctrine type comment hints.
     */
    protected function getColumnComment(Column $column): string
    {
        $comment = $column->getComment();

        if ($this->isCommentedDoctrineType($column->getType())) {
            $comment .= $this->getDoctrineTypeComment($column->getType());
        }

        return $comment;
    }

    /**
     * Gets the character used for identifier quoting.
     */
    public function getIdentifierQuoteCharacter(): string
    {
        return '"';
    }

    /**
     * Gets the string portion that starts an SQL comment.
     */
    public function getSqlCommentStartString(): string
    {
        return '--';
    }

    /**
     * Gets the string portion that ends an SQL comment.
     */
    public function getSqlCommentEndString(): string
    {
        return "\n";
    }

    /**
     * Gets all SQL wildcard characters of the platform.
     *
     * @return string[]
     */
    public function getWildcards(): array
    {
        return ['%', '_'];
    }

    /**
     * Returns the regular expression operator.
     *
     * @throws Exception If not supported on this platform.
     */
    public function getRegexpExpression(): string
    {
        throw NotSupported::new(__METHOD__);
    }

    /**
     * Returns the SQL snippet to get the average value of a column.
     *
     * @param string $value SQL expression producing the value.
     */
    public function getAvgExpression(string $value): string
    {
        return 'AVG(' . $value . ')';
    }

    /**
     * Returns the SQL snippet to get the number of rows (without a NULL value) of a column.
     *
     * If a '*' is used instead of a column the number of selected rows is returned.
     *
     * @param string $expression The expression to count.
     */
    public function getCountExpression(string $expression): string
    {
        return 'COUNT(' . $expression . ')';
    }

    /**
     * Returns the SQL snippet to get the maximum value in a set of values.
     *
     * @param string $value SQL expression producing the value.
     */
    public function getMaxExpression(string $value): string
    {
        return 'MAX(' . $value . ')';
    }

    /**
     * Returns the SQL snippet to get the minimum value in a set of values.
     *
     * @param string $value SQL expression producing the value.
     */
    public function getMinExpression(string $value): string
    {
        return 'MIN(' . $value . ')';
    }

    /**
     * Returns the SQL snippet to get the total sum of the values in a set.
     *
     * @param string $value SQL expression producing the value.
     */
    public function getSumExpression(string $value): string
    {
        return 'SUM(' . $value . ')';
    }

    // scalar functions

    /**
     * Returns the SQL snippet to get the md5 sum of the value.
     *
     * Note: Not SQL92, but common functionality.
     *
     * @param string $string SQL expression producing the string.
     */
    public function getMd5Expression(string $string): string
    {
        return 'MD5(' . $string . ')';
    }

    /**
     * Returns the SQL snippet to get the length of a text column.
     *
     * @param string $string SQL expression producing the string.
     */
    public function getLengthExpression(string $string): string
    {
        return 'LENGTH(' . $string . ')';
    }

    /**
     * Returns the SQL snippet to get the square root of the value.
     *
     * @param string $number SQL expression producing the number.
     */
    public function getSqrtExpression(string $number): string
    {
        return 'SQRT(' . $number . ')';
    }

    /**
     * Returns the SQL snippet to round a number to the number of decimals specified.
     *
     * @param string $number   SQL expression producing the number to round.
     * @param string $decimals SQL expression producing the number of decimals.
     */
    public function getRoundExpression(string $number, string $decimals = '0'): string
    {
        return 'ROUND(' . $number . ', ' . $decimals . ')';
    }

    /**
     * Returns the SQL snippet to get the remainder of the operation of division of dividend by divisor.
     *
     * @param string $dividend SQL expression producing the dividend.
     * @param string $divisor  SQL expression producing the divisor.
     */
    public function getModExpression(string $dividend, string $divisor): string
    {
        return 'MOD(' . $dividend . ', ' . $divisor . ')';
    }

    /**
     * Returns the SQL snippet to trim a string.
     *
     * @param string      $str  The expression to apply the trim to.
     * @param int         $mode The position of the trim (leading/trailing/both).
     * @param string|null $char The char to trim, has to be quoted already. Defaults to space.
     *
     * @throws InvalidArgumentException
     */
    public function getTrimExpression(string $str, int $mode = TrimMode::UNSPECIFIED, ?string $char = null): string
    {
        $tokens = [];

        switch ($mode) {
            case TrimMode::UNSPECIFIED:
                break;

            case TrimMode::LEADING:
                $tokens[] = 'LEADING';
                break;

            case TrimMode::TRAILING:
                $tokens[] = 'TRAILING';
                break;

            case TrimMode::BOTH:
                $tokens[] = 'BOTH';
                break;

            default:
                throw new InvalidArgumentException(
                    sprintf(
                        'The value of $mode is expected to be one of the TrimMode constants, %d given.',
                        $mode
                    )
                );
        }

        if ($char !== null) {
            $tokens[] = $char;
        }

        if (count($tokens) > 0) {
            $tokens[] = 'FROM';
        }

        $tokens[] = $str;

        return sprintf('TRIM(%s)', implode(' ', $tokens));
    }

    /**
     * Returns the SQL snippet to trim trailing space characters from the string.
     *
     * @param string $string SQL expression producing the string.
     */
    public function getRtrimExpression(string $string): string
    {
        return 'RTRIM(' . $string . ')';
    }

    /**
     * Returns the SQL snippet to trim leading space characters from the string.
     *
     * @param string $string SQL expression producing the string.
     */
    public function getLtrimExpression(string $string): string
    {
        return 'LTRIM(' . $string . ')';
    }

    /**
     * Returns the SQL snippet to change all characters from the string to uppercase,
     * according to the current character set mapping.
     *
     * @param string $string SQL expression producing the string.
     */
    public function getUpperExpression(string $string): string
    {
        return 'UPPER(' . $string . ')';
    }

    /**
     * Returns the SQL snippet to change all characters from the string to lowercase,
     * according to the current character set mapping.
     *
     * @param string $string SQL expression producing the string.
     */
    public function getLowerExpression(string $string): string
    {
        return 'LOWER(' . $string . ')';
    }

    /**
     * Returns the SQL snippet to get the position of the first occurrence of the substring in the string.
     *
     * @param string      $string    SQL expression producing the string to locate the substring in.
     * @param string      $substring SQL expression producing the substring to locate.
     * @param string|null $start     SQL expression producing the position to start at.
     *                               Defaults to the beginning of the string.
     *
     * @throws Exception If not supported on this platform.
     */
    public function getLocateExpression(string $string, string $substring, ?string $start = null): string
    {
        throw NotSupported::new(__METHOD__);
    }

    /**
     * Returns the SQL snippet to get the current system date.
     */
    public function getNowExpression(): string
    {
        return 'NOW()';
    }

    /**
     * Returns an SQL snippet to get a substring inside the string.
     *
     * Note: Not SQL92, but common functionality.
     *
     * @param string      $string SQL expression producing the string from which a substring should be extracted.
     * @param string      $start  SQL expression producing the position to start at,
     * @param string|null $length SQL expression producing the length of the substring portion to be returned.
     *                            By default, the entire substring is returned.
     */
    public function getSubstringExpression(string $string, string $start, ?string $length = null): string
    {
        if ($length === null) {
            return sprintf('SUBSTRING(%s FROM %s)', $string, $start);
        }

        return sprintf('SUBSTRING(%s FROM %s FOR %s)', $string, $start, $length);
    }

    /**
     * Returns a SQL snippet to concatenate the given strings.
     */
    public function getConcatExpression(string ...$string): string
    {
        return implode(' || ', $string);
    }

    /**
     * Returns the SQL for a logical not.
     *
     * @param string $value SQL expression producing the value to negate.
     */
    public function getNotExpression(string $value): string
    {
        return 'NOT(' . $value . ')';
    }

    /**
     * Returns the SQL that checks if an expression is null.
     *
     * @param string $value SQL expression producing the to be compared to null.
     */
    public function getIsNullExpression(string $value): string
    {
        return $value . ' IS NULL';
    }

    /**
     * Returns the SQL that checks if an expression is not null.
     *
     * @param string $value SQL expression producing the to be compared to null.
     */
    public function getIsNotNullExpression(string $value): string
    {
        return $value . ' IS NOT NULL';
    }

    /**
     * Returns the SQL that checks if an expression evaluates to a value between two values.
     *
     * The parameter $value is checked if it is between $min and $max.
     *
     * Note: There is a slight difference in the way BETWEEN works on some databases.
     * http://www.w3schools.com/sql/sql_between.asp. If you want complete database
     * independence you should avoid using between().
     *
     * @param string $value SQL expression producing the value to compare.
     * @param string $min   SQL expression producing the lower value to compare with.
     * @param string $max   SQL expression producing the higher value to compare with.
     */
    public function getBetweenExpression(string $value, string $min, string $max): string
    {
        return $value . ' BETWEEN ' . $min . ' AND ' . $max;
    }

    /**
     * Returns the SQL to get the arccosine of a value.
     *
     * @param string $number SQL expression producing the number.
     */
    public function getAcosExpression(string $number): string
    {
        return 'ACOS(' . $number . ')';
    }

    /**
     * Returns the SQL to get the sine of a value.
     *
     * @param string $number SQL expression producing the number.
     */
    public function getSinExpression(string $number): string
    {
        return 'SIN(' . $number . ')';
    }

    /**
     * Returns the SQL to get the PI value.
     */
    public function getPiExpression(): string
    {
        return 'PI()';
    }

    /**
     * Returns the SQL to get the cosine of a value.
     *
     * @param string $number SQL expression producing the number.
     */
    public function getCosExpression(string $number): string
    {
        return 'COS(' . $number . ')';
    }

    /**
     * Returns the SQL to calculate the difference in days between the two passed dates.
     *
     * Computes diff = date1 - date2.
     *
     * @throws Exception If not supported on this platform.
     */
    public function getDateDiffExpression(string $date1, string $date2): string
    {
        throw NotSupported::new(__METHOD__);
    }

    /**
     * Returns the SQL to add the number of given seconds to a date.
     *
     * @param string $date    SQL expression producing the date.
     * @param string $seconds SQL expression producing the number of seconds.
     *
     * @throws Exception If not supported on this platform.
     */
    public function getDateAddSecondsExpression(string $date, string $seconds): string
    {
        return $this->getDateArithmeticIntervalExpression($date, '+', $seconds, DateIntervalUnit::SECOND);
    }

    /**
     * Returns the SQL to subtract the number of given seconds from a date.
     *
     * @param string $date    SQL expression producing the date.
     * @param string $seconds SQL expression producing the number of seconds.
     *
     * @throws Exception If not supported on this platform.
     */
    public function getDateSubSecondsExpression(string $date, string $seconds): string
    {
        return $this->getDateArithmeticIntervalExpression($date, '-', $seconds, DateIntervalUnit::SECOND);
    }

    /**
     * Returns the SQL to add the number of given minutes to a date.
     *
     * @param string $date    SQL expression producing the date.
     * @param string $minutes SQL expression producing the number of minutes.
     *
     * @throws Exception If not supported on this platform.
     */
    public function getDateAddMinutesExpression(string $date, string $minutes): string
    {
        return $this->getDateArithmeticIntervalExpression($date, '+', $minutes, DateIntervalUnit::MINUTE);
    }

    /**
     * Returns the SQL to subtract the number of given minutes from a date.
     *
     * @param string $date    SQL expression producing the date.
     * @param string $minutes SQL expression producing the number of minutes.
     *
     * @throws Exception If not supported on this platform.
     */
    public function getDateSubMinutesExpression(string $date, string $minutes): string
    {
        return $this->getDateArithmeticIntervalExpression($date, '-', $minutes, DateIntervalUnit::MINUTE);
    }

    /**
     * Returns the SQL to add the number of given hours to a date.
     *
     * @param string $date  SQL expression producing the date.
     * @param string $hours SQL expression producing the number of hours.
     *
     * @throws Exception If not supported on this platform.
     */
    public function getDateAddHourExpression(string $date, string $hours): string
    {
        return $this->getDateArithmeticIntervalExpression($date, '+', $hours, DateIntervalUnit::HOUR);
    }

    /**
     * Returns the SQL to subtract the number of given hours to a date.
     *
     * @param string $date  SQL expression producing the date.
     * @param string $hours SQL expression producing the number of hours.
     *
     * @throws Exception If not supported on this platform.
     */
    public function getDateSubHourExpression(string $date, string $hours): string
    {
        return $this->getDateArithmeticIntervalExpression($date, '-', $hours, DateIntervalUnit::HOUR);
    }

    /**
     * Returns the SQL to add the number of given days to a date.
     *
     * @param string $date SQL expression producing the date.
     * @param string $days SQL expression producing the number of days.
     *
     * @throws Exception If not supported on this platform.
     */
    public function getDateAddDaysExpression(string $date, string $days): string
    {
        return $this->getDateArithmeticIntervalExpression($date, '+', $days, DateIntervalUnit::DAY);
    }

    /**
     * Returns the SQL to subtract the number of given days to a date.
     *
     * @param string $date SQL expression producing the date.
     * @param string $days SQL expression producing the number of days.
     *
     * @throws Exception If not supported on this platform.
     */
    public function getDateSubDaysExpression(string $date, string $days): string
    {
        return $this->getDateArithmeticIntervalExpression($date, '-', $days, DateIntervalUnit::DAY);
    }

    /**
     * Returns the SQL to add the number of given weeks to a date.
     *
     * @param string $date  SQL expression producing the date.
     * @param string $weeks SQL expression producing the number of weeks.
     *
     * @throws Exception If not supported on this platform.
     */
    public function getDateAddWeeksExpression(string $date, string $weeks): string
    {
        return $this->getDateArithmeticIntervalExpression($date, '+', $weeks, DateIntervalUnit::WEEK);
    }

    /**
     * Returns the SQL to subtract the number of given weeks from a date.
     *
     * @param string $date  SQL expression producing the date.
     * @param string $weeks SQL expression producing the number of weeks.
     *
     * @throws Exception If not supported on this platform.
     */
    public function getDateSubWeeksExpression(string $date, string $weeks): string
    {
        return $this->getDateArithmeticIntervalExpression($date, '-', $weeks, DateIntervalUnit::WEEK);
    }

    /**
     * Returns the SQL to add the number of given months to a date.
     *
     * @param string $date   SQL expression producing the date.
     * @param string $months SQL expression producing the number of months.
     *
     * @throws Exception If not supported on this platform.
     */
    public function getDateAddMonthExpression(string $date, string $months): string
    {
        return $this->getDateArithmeticIntervalExpression($date, '+', $months, DateIntervalUnit::MONTH);
    }

    /**
     * Returns the SQL to subtract the number of given months to a date.
     *
     * @param string $date   SQL expression producing the date.
     * @param string $months SQL expression producing the number of months.
     *
     * @throws Exception If not supported on this platform.
     */
    public function getDateSubMonthExpression(string $date, string $months): string
    {
        return $this->getDateArithmeticIntervalExpression($date, '-', $months, DateIntervalUnit::MONTH);
    }

    /**
     * Returns the SQL to add the number of given quarters to a date.
     *
     * @param string $date     SQL expression producing the date.
     * @param string $quarters SQL expression producing the number of quarters.
     *
     * @throws Exception If not supported on this platform.
     */
    public function getDateAddQuartersExpression(string $date, string $quarters): string
    {
        return $this->getDateArithmeticIntervalExpression($date, '+', $quarters, DateIntervalUnit::QUARTER);
    }

    /**
     * Returns the SQL to subtract the number of given quarters from a date.
     *
     * @param string $date     SQL expression producing the date.
     * @param string $quarters SQL expression producing the number of quarters.
     *
     * @throws Exception If not supported on this platform.
     */
    public function getDateSubQuartersExpression(string $date, string $quarters): string
    {
        return $this->getDateArithmeticIntervalExpression($date, '-', $quarters, DateIntervalUnit::QUARTER);
    }

    /**
     * Returns the SQL to add the number of given years to a date.
     *
     * @param string $date  SQL expression producing the date.
     * @param string $years SQL expression producing the number of years.
     *
     * @throws Exception If not supported on this platform.
     */
    public function getDateAddYearsExpression(string $date, string $years): string
    {
        return $this->getDateArithmeticIntervalExpression($date, '+', $years, DateIntervalUnit::YEAR);
    }

    /**
     * Returns the SQL to subtract the number of given years from a date.
     *
     * @param string $date  SQL expression producing the date.
     * @param string $years SQL expression producing the number of years.
     *
     * @throws Exception If not supported on this platform.
     */
    public function getDateSubYearsExpression(string $date, string $years): string
    {
        return $this->getDateArithmeticIntervalExpression($date, '-', $years, DateIntervalUnit::YEAR);
    }

    /**
     * Returns the SQL for a date arithmetic expression.
     *
     * @param string $date     SQL expression representing a date to perform the arithmetic operation on.
     * @param string $operator The arithmetic operator (+ or -).
     * @param string $interval SQL expression representing the value of the interval that shall be calculated
     *                         into the date.
     * @param string $unit     The unit of the interval that shall be calculated into the date.
     *                         One of the DATE_INTERVAL_UNIT_* constants.
     *
     * @throws Exception If not supported on this platform.
     */
    protected function getDateArithmeticIntervalExpression(
        string $date,
        string $operator,
        string $interval,
        string $unit
    ): string {
        throw NotSupported::new(__METHOD__);
    }

    /**
     * Generates the SQL expression which represents the given date interval multiplied by a number
     *
     * @param string $interval   SQL expression describing the interval value
     * @param int    $multiplier Interval multiplier
     *
     * @throws Exception
     */
    protected function multiplyInterval(string $interval, int $multiplier): string
    {
        return sprintf('(%s * %d)', $interval, $multiplier);
    }

    /**
     * Returns the SQL bit AND comparison expression.
     *
     * @param string $value1 SQL expression producing the first value.
     * @param string $value2 SQL expression producing the second value.
     */
    public function getBitAndComparisonExpression(string $value1, string $value2): string
    {
        return '(' . $value1 . ' & ' . $value2 . ')';
    }

    /**
     * Returns the SQL bit OR comparison expression.
     *
     * @param string $value1 SQL expression producing the first value.
     * @param string $value2 SQL expression producing the second value.
     */
    public function getBitOrComparisonExpression(string $value1, string $value2): string
    {
        return '(' . $value1 . ' | ' . $value2 . ')';
    }

    /**
     * Returns the SQL expression which represents the currently selected database.
     */
    abstract public function getCurrentDatabaseExpression(): string;

    /**
     * Returns the FOR UPDATE expression.
     */
    public function getForUpdateSQL(): string
    {
        return 'FOR UPDATE';
    }

    /**
     * Honors that some SQL vendors such as MsSql use table hints for locking instead of the
     * ANSI SQL FOR UPDATE specification.
     *
     * @param string   $fromClause The FROM clause to append the hint for the given lock mode to.
     * @param int|null $lockMode   One of the Doctrine\DBAL\LockMode::* constants. If null is given, nothing will
     *                             be appended to the FROM clause.
     */
    public function appendLockHint(string $fromClause, ?int $lockMode): string
    {
        return $fromClause;
    }

    /**
     * Returns the SQL snippet to append to any SELECT statement which locks rows in shared read lock.
     *
     * This defaults to the ANSI SQL "FOR UPDATE", which is an exclusive lock (Write). Some database
     * vendors allow to lighten this constraint up to be a real read lock.
     */
    public function getReadLockSQL(): string
    {
        return $this->getForUpdateSQL();
    }

    /**
     * Returns the SQL snippet to append to any SELECT statement which obtains an exclusive lock on the rows.
     *
     * The semantics of this lock mode should equal the SELECT .. FOR UPDATE of the ANSI SQL standard.
     */
    public function getWriteLockSQL(): string
    {
        return $this->getForUpdateSQL();
    }

    /**
     * Returns the SQL snippet to drop an existing database.
     *
     * @param string $database The name of the database that should be dropped.
     */
    public function getDropDatabaseSQL(string $database): string
    {
        return 'DROP DATABASE ' . $database;
    }

    /**
     * Returns the SQL snippet to drop an existing table.
     *
     * @param Table|string $table
     *
     * @throws InvalidArgumentException
     */
    public function getDropTableSQL($table): string
    {
        $tableArg = $table;

        if ($table instanceof Table) {
            $table = $table->getQuotedName($this);
        }

        if (! is_string($table)) {
            throw new InvalidArgumentException(
                __METHOD__ . '() expects $table parameter to be string or ' . Table::class . '.'
            );
        }

        if ($this->_eventManager !== null && $this->_eventManager->hasListeners(Events::onSchemaDropTable)) {
            $eventArgs = new SchemaDropTableEventArgs($tableArg, $this);
            $this->_eventManager->dispatchEvent(Events::onSchemaDropTable, $eventArgs);

            if ($eventArgs->isDefaultPrevented()) {
                $sql = $eventArgs->getSql();

                if ($sql === null) {
                    throw new UnexpectedValueException(
                        'Default implementation of DROP TABLE was overridden with NULL.'
                    );
                }

                return $sql;
            }
        }

        return 'DROP TABLE ' . $table;
    }

    /**
     * Returns the SQL to safely drop a temporary table WITHOUT implicitly committing an open transaction.
     *
     * @param Table|string $table
     */
    public function getDropTemporaryTableSQL($table): string
    {
        return $this->getDropTableSQL($table);
    }

    /**
     * Returns the SQL to drop an index from a table.
     *
     * @param Index|string $index
     * @param Table|string $table
     *
     * @throws InvalidArgumentException
     */
    public function getDropIndexSQL($index, $table = null): string
    {
        if ($index instanceof Index) {
            $index = $index->getQuotedName($this);
        } elseif (! is_string($index)) {
            throw new InvalidArgumentException(
                __METHOD__ . '() expects $index parameter to be string or ' . Index::class . '.'
            );
        }

        return 'DROP INDEX ' . $index;
    }

    /**
     * Returns the SQL to drop a constraint.
     *
     * @param Constraint|string $constraint
     * @param Table|string      $table
     */
    public function getDropConstraintSQL($constraint, $table): string
    {
        if (! $constraint instanceof Constraint) {
            $constraint = new Identifier($constraint);
        }

        if (! $table instanceof Table) {
            $table = new Identifier($table);
        }

        $constraint = $constraint->getQuotedName($this);
        $table      = $table->getQuotedName($this);

        return 'ALTER TABLE ' . $table . ' DROP CONSTRAINT ' . $constraint;
    }

    /**
     * Returns the SQL to drop a foreign key.
     *
     * @param ForeignKeyConstraint|string $foreignKey
     * @param Table|string                $table
     */
    public function getDropForeignKeySQL($foreignKey, $table): string
    {
        if (! $foreignKey instanceof ForeignKeyConstraint) {
            $foreignKey = new Identifier($foreignKey);
        }

        if (! $table instanceof Table) {
            $table = new Identifier($table);
        }

        $foreignKey = $foreignKey->getQuotedName($this);
        $table      = $table->getQuotedName($this);

        return 'ALTER TABLE ' . $table . ' DROP FOREIGN KEY ' . $foreignKey;
    }

    /**
     * Returns the SQL statement(s) to create a table with the specified name, columns and constraints
     * on this platform.
     *
     * @return array<int, string> The sequence of SQL statements.
     *
     * @throws Exception
     */
    public function getCreateTableSQL(Table $table, int $createFlags = self::CREATE_INDEXES): array
    {
        if (count($table->getColumns()) === 0) {
            throw NoColumnsSpecifiedForTable::new($table->getName());
        }

        $tableName                    = $table->getQuotedName($this);
        $options                      = $table->getOptions();
        $options['uniqueConstraints'] = [];
        $options['indexes']           = [];
        $options['primary']           = [];

        if (($createFlags & self::CREATE_INDEXES) > 0) {
            foreach ($table->getIndexes() as $index) {
                if (! $index->isPrimary()) {
                    $options['indexes'][$index->getQuotedName($this)] = $index;

                    continue;
                }

                $options['primary']       = $index->getQuotedColumns($this);
                $options['primary_index'] = $index;
            }

            foreach ($table->getUniqueConstraints() as $uniqueConstraint) {
                $options['uniqueConstraints'][$uniqueConstraint->getQuotedName($this)] = $uniqueConstraint;
            }
        }

        if (($createFlags & self::CREATE_FOREIGNKEYS) > 0) {
            $options['foreignKeys'] = [];

            foreach ($table->getForeignKeys() as $fkConstraint) {
                $options['foreignKeys'][] = $fkConstraint;
            }
        }

        $columnSql = [];
        $columns   = [];

        foreach ($table->getColumns() as $column) {
            if (
                $this->_eventManager !== null
                && $this->_eventManager->hasListeners(Events::onSchemaCreateTableColumn)
            ) {
                $eventArgs = new SchemaCreateTableColumnEventArgs($column, $table, $this);

                $this->_eventManager->dispatchEvent(Events::onSchemaCreateTableColumn, $eventArgs);

                $columnSql = array_merge($columnSql, $eventArgs->getSql());

                if ($eventArgs->isDefaultPrevented()) {
                    continue;
                }
            }

            $name = $column->getQuotedName($this);

            $columnData = array_merge($column->toArray(), [
                'name' => $name,
                'version' => $column->hasPlatformOption('version') ? $column->getPlatformOption('version') : false,
                'comment' => $this->getColumnComment($column),
            ]);

            if (in_array($column->getName(), $options['primary'], true)) {
                $columnData['primary'] = true;
            }

<<<<<<< HEAD
            $columns[] = $columnData;
=======
            $columns[$name] = $columnData;
>>>>>>> 3c845853
        }

        if ($this->_eventManager !== null && $this->_eventManager->hasListeners(Events::onSchemaCreateTable)) {
            $eventArgs = new SchemaCreateTableEventArgs($table, $columns, $options, $this);

            $this->_eventManager->dispatchEvent(Events::onSchemaCreateTable, $eventArgs);

            if ($eventArgs->isDefaultPrevented()) {
                return array_merge($eventArgs->getSql(), $columnSql);
            }
        }

        $sql = $this->_getCreateTableSQL($tableName, $columns, $options);

        if ($this->supportsCommentOnStatement()) {
            if ($table->hasOption('comment')) {
                $sql[] = $this->getCommentOnTableSQL($tableName, $table->getOption('comment'));
            }

            foreach ($table->getColumns() as $column) {
                $comment = $this->getColumnComment($column);

                if ($comment === '') {
                    continue;
                }

                $sql[] = $this->getCommentOnColumnSQL($tableName, $column->getQuotedName($this), $comment);
            }
        }

        return array_merge($sql, $columnSql);
    }

    protected function getCommentOnTableSQL(string $tableName, string $comment): string
    {
        $tableName = new Identifier($tableName);

        return sprintf(
            'COMMENT ON TABLE %s IS %s',
            $tableName->getQuotedName($this),
            $this->quoteStringLiteral($comment)
        );
    }

    public function getCommentOnColumnSQL(string $tableName, string $columnName, string $comment): string
    {
        $tableName  = new Identifier($tableName);
        $columnName = new Identifier($columnName);

        return sprintf(
            'COMMENT ON COLUMN %s.%s IS %s',
            $tableName->getQuotedName($this),
            $columnName->getQuotedName($this),
            $this->quoteStringLiteral($comment)
        );
    }

    /**
     * Returns the SQL to create inline comment on a column.
     *
     * @throws Exception If not supported on this platform.
     */
    public function getInlineColumnCommentSQL(string $comment): string
    {
        if (! $this->supportsInlineColumnComments()) {
            throw NotSupported::new(__METHOD__);
        }

        return 'COMMENT ' . $this->quoteStringLiteral($comment);
    }

    /**
     * Returns the SQL used to create a table.
     *
     * @param mixed[][] $columns
     * @param mixed[]   $options
     *
     * @return array<int, string>
     */
    protected function _getCreateTableSQL(string $name, array $columns, array $options = []): array
    {
        $columnListSql = $this->getColumnDeclarationListSQL($columns);

        if (isset($options['uniqueConstraints']) && ! empty($options['uniqueConstraints'])) {
            foreach ($options['uniqueConstraints'] as $index => $definition) {
                $columnListSql .= ', ' . $this->getUniqueConstraintDeclarationSQL($index, $definition);
            }
        }

        if (isset($options['primary']) && ! empty($options['primary'])) {
            $columnListSql .= ', PRIMARY KEY(' . implode(', ', array_unique(array_values($options['primary']))) . ')';
        }

        if (isset($options['indexes']) && ! empty($options['indexes'])) {
            foreach ($options['indexes'] as $index => $definition) {
                $columnListSql .= ', ' . $this->getIndexDeclarationSQL($index, $definition);
            }
        }

        $query = 'CREATE TABLE ' . $name . ' (' . $columnListSql;
        $check = $this->getCheckDeclarationSQL($columns);

        if (! empty($check)) {
            $query .= ', ' . $check;
        }

        $query .= ')';

        $sql = [$query];

        if (isset($options['foreignKeys'])) {
            foreach ((array) $options['foreignKeys'] as $definition) {
                $sql[] = $this->getCreateForeignKeySQL($definition, $name);
            }
        }

        return $sql;
    }

    public function getCreateTemporaryTableSnippetSQL(): string
    {
        return 'CREATE TEMPORARY TABLE';
    }

    /**
     * Returns the SQL to create a sequence on this platform.
     *
     * @throws Exception If not supported on this platform.
     */
    public function getCreateSequenceSQL(Sequence $sequence): string
    {
        throw NotSupported::new(__METHOD__);
    }

    /**
     * Returns the SQL to change a sequence on this platform.
     *
     * @throws Exception If not supported on this platform.
     */
    public function getAlterSequenceSQL(Sequence $sequence): string
    {
        throw NotSupported::new(__METHOD__);
    }

    /**
     * Returns the SQL to create a constraint on a table on this platform.
     *
     * @param Table|string $table
     *
     * @throws InvalidArgumentException
     */
    public function getCreateConstraintSQL(Constraint $constraint, $table): string
    {
        if ($table instanceof Table) {
            $table = $table->getQuotedName($this);
        }

        $query = 'ALTER TABLE ' . $table . ' ADD CONSTRAINT ' . $constraint->getQuotedName($this);

        $columnList = '(' . implode(', ', $constraint->getQuotedColumns($this)) . ')';

        $referencesClause = '';
        if ($constraint instanceof Index) {
            if ($constraint->isPrimary()) {
                $query .= ' PRIMARY KEY';
            } elseif ($constraint->isUnique()) {
                $query .= ' UNIQUE';
            } else {
                throw new InvalidArgumentException(
                    'Can only create primary or unique constraints, no common indexes with getCreateConstraintSQL().'
                );
            }
        } elseif ($constraint instanceof ForeignKeyConstraint) {
            $query .= ' FOREIGN KEY';

            $referencesClause = ' REFERENCES ' . $constraint->getQuotedForeignTableName($this) .
                ' (' . implode(', ', $constraint->getQuotedForeignColumns($this)) . ')';
        }

        $query .= ' ' . $columnList . $referencesClause;

        return $query;
    }

    /**
     * Returns the SQL to create an index on a table on this platform.
     *
     * @param Table|string $table The name of the table on which the index is to be created.
     *
     * @throws InvalidArgumentException
     */
    public function getCreateIndexSQL(Index $index, $table): string
    {
        if ($table instanceof Table) {
            $table = $table->getQuotedName($this);
        }

        $name    = $index->getQuotedName($this);
        $columns = $index->getColumns();

        if (count($columns) === 0) {
            throw new InvalidArgumentException('Incomplete definition. "columns" required.');
        }

        if ($index->isPrimary()) {
            return $this->getCreatePrimaryKeySQL($index, $table);
        }

        $query  = 'CREATE ' . $this->getCreateIndexSQLFlags($index) . 'INDEX ' . $name . ' ON ' . $table;
        $query .= ' (' . $this->getIndexFieldDeclarationListSQL($index) . ')' . $this->getPartialIndexSQL($index);

        return $query;
    }

    /**
     * Adds condition for partial index.
     */
    protected function getPartialIndexSQL(Index $index): string
    {
        if ($this->supportsPartialIndexes() && $index->hasOption('where')) {
            return ' WHERE ' . $index->getOption('where');
        }

        return '';
    }

    /**
     * Adds additional flags for index generation.
     */
    protected function getCreateIndexSQLFlags(Index $index): string
    {
        return $index->isUnique() ? 'UNIQUE ' : '';
    }

    /**
     * Returns the SQL to create an unnamed primary key constraint.
     *
     * @param Table|string $table
     */
    public function getCreatePrimaryKeySQL(Index $index, $table): string
    {
        if ($table instanceof Table) {
            $table = $table->getQuotedName($this);
        }

        return 'ALTER TABLE ' . $table . ' ADD PRIMARY KEY (' . $this->getIndexFieldDeclarationListSQL($index) . ')';
    }

    /**
     * Returns the SQL to create a named schema.
     *
     * @throws Exception If not supported on this platform.
     */
    public function getCreateSchemaSQL(string $schemaName): string
    {
        throw NotSupported::new(__METHOD__);
    }

    /**
     * Quotes a string so that it can be safely used as a table or column name,
     * even if it is a reserved word of the platform. This also detects identifier
     * chains separated by dot and quotes them independently.
     *
     * NOTE: Just because you CAN use quoted identifiers doesn't mean
     * you SHOULD use them. In general, they end up causing way more
     * problems than they solve.
     *
     * @param string $identifier The identifier name to be quoted.
     *
     * @return string The quoted identifier string.
     */
    public function quoteIdentifier(string $identifier): string
    {
        if (strpos($identifier, '.') !== false) {
            $parts = array_map([$this, 'quoteSingleIdentifier'], explode('.', $identifier));

            return implode('.', $parts);
        }

        return $this->quoteSingleIdentifier($identifier);
    }

    /**
     * Quotes a single identifier (no dot chain separation).
     *
     * @param string $str The identifier name to be quoted.
     *
     * @return string The quoted identifier string.
     */
    public function quoteSingleIdentifier(string $str): string
    {
        $c = $this->getIdentifierQuoteCharacter();

        return $c . str_replace($c, $c . $c, $str) . $c;
    }

    /**
     * Returns the SQL to create a new foreign key.
     *
     * @param ForeignKeyConstraint $foreignKey The foreign key constraint.
     * @param Table|string         $table      The name of the table on which the foreign key is to be created.
     */
    public function getCreateForeignKeySQL(ForeignKeyConstraint $foreignKey, $table): string
    {
        if ($table instanceof Table) {
            $table = $table->getQuotedName($this);
        }

        return 'ALTER TABLE ' . $table . ' ADD ' . $this->getForeignKeyDeclarationSQL($foreignKey);
    }

    /**
     * Gets the SQL statements for altering an existing table.
     *
     * This method returns an array of SQL statements, since some platforms need several statements.
     *
     * @return array<int, string>
     *
     * @throws Exception If not supported on this platform.
     */
    public function getAlterTableSQL(TableDiff $diff): array
    {
        throw NotSupported::new(__METHOD__);
    }

    /**
     * @param mixed[] $columnSql
     */
    protected function onSchemaAlterTableAddColumn(Column $column, TableDiff $diff, array &$columnSql): bool
    {
        if ($this->_eventManager === null) {
            return false;
        }

        if (! $this->_eventManager->hasListeners(Events::onSchemaAlterTableAddColumn)) {
            return false;
        }

        $eventArgs = new SchemaAlterTableAddColumnEventArgs($column, $diff, $this);
        $this->_eventManager->dispatchEvent(Events::onSchemaAlterTableAddColumn, $eventArgs);

        $columnSql = array_merge($columnSql, $eventArgs->getSql());

        return $eventArgs->isDefaultPrevented();
    }

    /**
     * @param string[] $columnSql
     */
    protected function onSchemaAlterTableRemoveColumn(Column $column, TableDiff $diff, array &$columnSql): bool
    {
        if ($this->_eventManager === null) {
            return false;
        }

        if (! $this->_eventManager->hasListeners(Events::onSchemaAlterTableRemoveColumn)) {
            return false;
        }

        $eventArgs = new SchemaAlterTableRemoveColumnEventArgs($column, $diff, $this);
        $this->_eventManager->dispatchEvent(Events::onSchemaAlterTableRemoveColumn, $eventArgs);

        $columnSql = array_merge($columnSql, $eventArgs->getSql());

        return $eventArgs->isDefaultPrevented();
    }

    /**
     * @param string[] $columnSql
     */
    protected function onSchemaAlterTableChangeColumn(ColumnDiff $columnDiff, TableDiff $diff, array &$columnSql): bool
    {
        if ($this->_eventManager === null) {
            return false;
        }

        if (! $this->_eventManager->hasListeners(Events::onSchemaAlterTableChangeColumn)) {
            return false;
        }

        $eventArgs = new SchemaAlterTableChangeColumnEventArgs($columnDiff, $diff, $this);
        $this->_eventManager->dispatchEvent(Events::onSchemaAlterTableChangeColumn, $eventArgs);

        $columnSql = array_merge($columnSql, $eventArgs->getSql());

        return $eventArgs->isDefaultPrevented();
    }

    /**
     * @param string[] $columnSql
     */
    protected function onSchemaAlterTableRenameColumn(
        string $oldColumnName,
        Column $column,
        TableDiff $diff,
        array &$columnSql
    ): bool {
        if ($this->_eventManager === null) {
            return false;
        }

        if (! $this->_eventManager->hasListeners(Events::onSchemaAlterTableRenameColumn)) {
            return false;
        }

        $eventArgs = new SchemaAlterTableRenameColumnEventArgs($oldColumnName, $column, $diff, $this);
        $this->_eventManager->dispatchEvent(Events::onSchemaAlterTableRenameColumn, $eventArgs);

        $columnSql = array_merge($columnSql, $eventArgs->getSql());

        return $eventArgs->isDefaultPrevented();
    }

    /**
     * @param string[] $sql
     */
    protected function onSchemaAlterTable(TableDiff $diff, array &$sql): bool
    {
        if ($this->_eventManager === null) {
            return false;
        }

        if (! $this->_eventManager->hasListeners(Events::onSchemaAlterTable)) {
            return false;
        }

        $eventArgs = new SchemaAlterTableEventArgs($diff, $this);
        $this->_eventManager->dispatchEvent(Events::onSchemaAlterTable, $eventArgs);

        $sql = array_merge($sql, $eventArgs->getSql());

        return $eventArgs->isDefaultPrevented();
    }

    /**
     * @return string[]
     */
    protected function getPreAlterTableIndexForeignKeySQL(TableDiff $diff): array
    {
        $tableName = $diff->getName($this)->getQuotedName($this);

        $sql = [];
        if ($this->supportsForeignKeyConstraints()) {
            foreach ($diff->removedForeignKeys as $foreignKey) {
                $sql[] = $this->getDropForeignKeySQL($foreignKey, $tableName);
            }

            foreach ($diff->changedForeignKeys as $foreignKey) {
                $sql[] = $this->getDropForeignKeySQL($foreignKey, $tableName);
            }
        }

        foreach ($diff->removedIndexes as $index) {
            $sql[] = $this->getDropIndexSQL($index, $tableName);
        }

        foreach ($diff->changedIndexes as $index) {
            $sql[] = $this->getDropIndexSQL($index, $tableName);
        }

        return $sql;
    }

    /**
     * @return string[]
     */
    protected function getPostAlterTableIndexForeignKeySQL(TableDiff $diff): array
    {
        $sql     = [];
        $newName = $diff->getNewName();

        if ($newName !== null) {
            $tableName = $newName->getQuotedName($this);
        } else {
            $tableName = $diff->getName($this)->getQuotedName($this);
        }

        if ($this->supportsForeignKeyConstraints()) {
            foreach ($diff->addedForeignKeys as $foreignKey) {
                $sql[] = $this->getCreateForeignKeySQL($foreignKey, $tableName);
            }

            foreach ($diff->changedForeignKeys as $foreignKey) {
                $sql[] = $this->getCreateForeignKeySQL($foreignKey, $tableName);
            }
        }

        foreach ($diff->addedIndexes as $index) {
            $sql[] = $this->getCreateIndexSQL($index, $tableName);
        }

        foreach ($diff->changedIndexes as $index) {
            $sql[] = $this->getCreateIndexSQL($index, $tableName);
        }

        foreach ($diff->renamedIndexes as $oldIndexName => $index) {
            $oldIndexName = new Identifier($oldIndexName);
            $sql          = array_merge(
                $sql,
                $this->getRenameIndexSQL($oldIndexName->getQuotedName($this), $index, $tableName)
            );
        }

        return $sql;
    }

    /**
     * Returns the SQL for renaming an index on a table.
     *
     * @param string $oldIndexName The name of the index to rename from.
     * @param Index  $index        The definition of the index to rename to.
     * @param string $tableName    The table to rename the given index on.
     *
     * @return string[] The sequence of SQL statements for renaming the given index.
     */
    protected function getRenameIndexSQL(string $oldIndexName, Index $index, string $tableName): array
    {
        return [
            $this->getDropIndexSQL($oldIndexName, $tableName),
            $this->getCreateIndexSQL($index, $tableName),
        ];
    }

    /**
     * Gets declaration of a number of columns in bulk.
     *
     * @param mixed[][] $columns A multidimensional array.
     *                           The first dimension determines the ordinal position of the column,
     *                           while the second dimension is keyed with the name of the properties
     *                           of the column being declared as array indexes. Currently, the types
     *                           of supported column properties are as follows:
     *
     *      length
     *          Integer value that determines the maximum length of the text
     *          column. If this argument is missing the column should be
     *          declared to have the longest length allowed by the DBMS.
     *
     *      default
     *          Text value to be used as default for this column.
     *
     *      notnull
     *          Boolean flag that indicates whether this column is constrained
     *          to not be set to null.
     *      charset
     *          Text value with the default CHARACTER SET for this column.
     *      collation
     *          Text value with the default COLLATION for this column.
     *      unique
     *          unique constraint
     */
    public function getColumnDeclarationListSQL(array $columns): string
    {
        $declarations = [];

        foreach ($columns as $column) {
            $declarations[] = $this->getColumnDeclarationSQL($column['name'], $column);
        }

        return implode(', ', $declarations);
    }

    /**
     * Obtains DBMS specific SQL code portion needed to declare a generic type
     * column to be used in statements like CREATE TABLE.
     *
     * @param string  $name   The name the column to be declared.
     * @param mixed[] $column An associative array with the name of the properties
     *                        of the column being declared as array indexes. Currently, the types
     *                        of supported column properties are as follows:
     *
     *      length
     *          Integer value that determines the maximum length of the text
     *          column. If this argument is missing the column should be
     *          declared to have the longest length allowed by the DBMS.
     *
     *      default
     *          Text value to be used as default for this column.
     *
     *      notnull
     *          Boolean flag that indicates whether this column is constrained
     *          to not be set to null.
     *      charset
     *          Text value with the default CHARACTER SET for this column.
     *      collation
     *          Text value with the default COLLATION for this column.
     *      unique
     *          unique constraint
     *      check
     *          column check constraint
     *      columnDefinition
     *          a string that defines the complete column
     *
     * @return string DBMS specific SQL code portion that should be used to declare the column.
     *
     * @throws Exception
     */
    public function getColumnDeclarationSQL(string $name, array $column): string
    {
        if (isset($column['columnDefinition'])) {
            $declaration = $this->getCustomTypeDeclarationSQL($column);
        } else {
            $default = $this->getDefaultValueDeclarationSQL($column);

            $charset = ! empty($column['charset']) ?
                ' ' . $this->getColumnCharsetDeclarationSQL($column['charset']) : '';

            $collation = ! empty($column['collation']) ?
                ' ' . $this->getColumnCollationDeclarationSQL($column['collation']) : '';

            $notnull = ! empty($column['notnull']) ? ' NOT NULL' : '';

            $unique = ! empty($column['unique']) ?
                ' ' . $this->getUniqueFieldDeclarationSQL() : '';

            $check = ! empty($column['check']) ? ' ' . $column['check'] : '';

            $typeDecl    = $column['type']->getSQLDeclaration($column, $this);
            $declaration = $typeDecl . $charset . $default . $notnull . $unique . $check . $collation;

            if ($this->supportsInlineColumnComments() && isset($column['comment']) && $column['comment'] !== '') {
                $declaration .= ' ' . $this->getInlineColumnCommentSQL($column['comment']);
            }
        }

        return $name . ' ' . $declaration;
    }

    /**
     * Returns the SQL snippet that declares a floating point column of arbitrary precision.
     *
     * @param mixed[] $column
     */
    public function getDecimalTypeDeclarationSQL(array $column): string
    {
        $column['precision'] = ! isset($column['precision']) || empty($column['precision'])
            ? 10 : $column['precision'];
        $column['scale']     = ! isset($column['scale']) || empty($column['scale'])
            ? 0 : $column['scale'];

        return 'NUMERIC(' . $column['precision'] . ', ' . $column['scale'] . ')';
    }

    /**
     * Obtains DBMS specific SQL code portion needed to set a default value
     * declaration to be used in statements like CREATE TABLE.
     *
     * @param mixed[] $column The column definition array.
     *
     * @return string DBMS specific SQL code portion needed to set a default value.
     */
    public function getDefaultValueDeclarationSQL(array $column): string
    {
        if (! isset($column['default'])) {
            return empty($column['notnull']) ? ' DEFAULT NULL' : '';
        }

        $default = $column['default'];

        if (! isset($column['type'])) {
            return " DEFAULT '" . $default . "'";
        }

        $type = $column['type'];

        if ($type instanceof Types\PhpIntegerMappingType) {
            return ' DEFAULT ' . $default;
        }

        if ($type instanceof Types\PhpDateTimeMappingType && $default === $this->getCurrentTimestampSQL()) {
            return ' DEFAULT ' . $this->getCurrentTimestampSQL();
        }

        if ($type instanceof Types\TimeType && $default === $this->getCurrentTimeSQL()) {
            return ' DEFAULT ' . $this->getCurrentTimeSQL();
        }

        if ($type instanceof Types\DateType && $default === $this->getCurrentDateSQL()) {
            return ' DEFAULT ' . $this->getCurrentDateSQL();
        }

        if ($type instanceof Types\BooleanType) {
            return " DEFAULT '" . $this->convertBooleans($default) . "'";
        }

        if (is_int($default) || is_float($default)) {
            return ' DEFAULT ' . $default;
        }

        return ' DEFAULT ' . $this->quoteStringLiteral($default);
    }

    /**
     * Obtains DBMS specific SQL code portion needed to set a CHECK constraint
     * declaration to be used in statements like CREATE TABLE.
     *
     * @param string[]|mixed[][] $definition The check definition.
     *
     * @return string DBMS specific SQL code portion needed to set a CHECK constraint.
     */
    public function getCheckDeclarationSQL(array $definition): string
    {
        $constraints = [];
        foreach ($definition as $def) {
            if (is_string($def)) {
                $constraints[] = 'CHECK (' . $def . ')';
            } else {
                if (isset($def['min'])) {
                    $constraints[] = 'CHECK (' . $def['name'] . ' >= ' . $def['min'] . ')';
                }

                if (! isset($def['max'])) {
                    continue;
                }

                $constraints[] = 'CHECK (' . $def['name'] . ' <= ' . $def['max'] . ')';
            }
        }

        return implode(', ', $constraints);
    }

    /**
     * Obtains DBMS specific SQL code portion needed to set a unique
     * constraint declaration to be used in statements like CREATE TABLE.
     *
     * @param string           $name       The name of the unique constraint.
     * @param UniqueConstraint $constraint The unique constraint definition.
     *
     * @return string DBMS specific SQL code portion needed to set a constraint.
     *
     * @throws InvalidArgumentException
     */
    public function getUniqueConstraintDeclarationSQL(string $name, UniqueConstraint $constraint): string
    {
        $columns = $constraint->getColumns();

        if (count($columns) === 0) {
            throw new InvalidArgumentException('Incomplete definition. "columns" required.');
        }

        $chunks = ['CONSTRAINT'];

        if ($name !== '') {
            $chunks[] = (new Identifier($name))->getQuotedName($this);
        }

        $chunks[] = 'UNIQUE';

        if ($constraint->hasFlag('clustered')) {
            $chunks[] = 'CLUSTERED';
        }

        $chunks[] = sprintf('(%s)', $this->getColumnsFieldDeclarationListSQL($columns));

        return implode(' ', $chunks);
    }

    /**
     * Obtains DBMS specific SQL code portion needed to set an index
     * declaration to be used in statements like CREATE TABLE.
     *
     * @param string $name  The name of the index.
     * @param Index  $index The index definition.
     *
     * @return string DBMS specific SQL code portion needed to set an index.
     *
     * @throws InvalidArgumentException
     */
    public function getIndexDeclarationSQL(string $name, Index $index): string
    {
        $columns = $index->getColumns();
        $name    = new Identifier($name);

        if (count($columns) === 0) {
            throw new InvalidArgumentException('Incomplete definition. "columns" required.');
        }

        return $this->getCreateIndexSQLFlags($index) . 'INDEX ' . $name->getQuotedName($this)
            . ' (' . $this->getIndexFieldDeclarationListSQL($index) . ')' . $this->getPartialIndexSQL($index);
    }

    /**
     * Obtains SQL code portion needed to create a custom column,
     * e.g. when a column has the "columnDefinition" keyword.
     * Only "AUTOINCREMENT" and "PRIMARY KEY" are added if appropriate.
     *
     * @param mixed[] $column
     */
    public function getCustomTypeDeclarationSQL(array $column): string
    {
        return $column['columnDefinition'];
    }

    /**
     * Obtains DBMS specific SQL code portion needed to set an index
     * declaration to be used in statements like CREATE TABLE.
     */
    public function getIndexFieldDeclarationListSQL(Index $index): string
    {
        return implode(', ', $index->getQuotedColumns($this));
    }

    /**
     * Obtains DBMS specific SQL code portion needed to set an index
     * declaration to be used in statements like CREATE TABLE.
     *
     * @param mixed[] $columns
     */
    public function getColumnsFieldDeclarationListSQL(array $columns): string
    {
        $ret = [];

        foreach ($columns as $column => $definition) {
            if (is_array($definition)) {
                $ret[] = $column;
            } else {
                $ret[] = $definition;
            }
        }

        return implode(', ', $ret);
    }

    /**
     * Returns the required SQL string that fits between CREATE ... TABLE
     * to create the table as a temporary table.
     *
     * Should be overridden in driver classes to return the correct string for the
     * specific database type.
     *
     * The default is to return the string "TEMPORARY" - this will result in a
     * SQL error for any database that does not support temporary tables, or that
     * requires a different SQL command from "CREATE TEMPORARY TABLE".
     *
     * @return string The string required to be placed between "CREATE" and "TABLE"
     *                to generate a temporary table, if possible.
     */
    public function getTemporaryTableSQL(): string
    {
        return 'TEMPORARY';
    }

    /**
     * Some vendors require temporary table names to be qualified specially.
     */
    public function getTemporaryTableName(string $tableName): string
    {
        return $tableName;
    }

    /**
     * Obtain DBMS specific SQL code portion needed to set the FOREIGN KEY constraint
     * of a column declaration to be used in statements like CREATE TABLE.
     *
     * @return string DBMS specific SQL code portion needed to set the FOREIGN KEY constraint
     *                of a column declaration.
     */
    public function getForeignKeyDeclarationSQL(ForeignKeyConstraint $foreignKey): string
    {
        $sql  = $this->getForeignKeyBaseDeclarationSQL($foreignKey);
        $sql .= $this->getAdvancedForeignKeyOptionsSQL($foreignKey);

        return $sql;
    }

    /**
     * Returns the FOREIGN KEY query section dealing with non-standard options
     * as MATCH, INITIALLY DEFERRED, ON UPDATE, ...
     *
     * @param ForeignKeyConstraint $foreignKey The foreign key definition.
     */
    public function getAdvancedForeignKeyOptionsSQL(ForeignKeyConstraint $foreignKey): string
    {
        $query = '';
        if ($foreignKey->hasOption('onUpdate')) {
            $query .= ' ON UPDATE ' . $this->getForeignKeyReferentialActionSQL($foreignKey->getOption('onUpdate'));
        }

        if ($foreignKey->hasOption('onDelete')) {
            $query .= ' ON DELETE ' . $this->getForeignKeyReferentialActionSQL($foreignKey->getOption('onDelete'));
        }

        return $query;
    }

    /**
     * Returns the given referential action in uppercase if valid, otherwise throws an exception.
     *
     * @param string $action The foreign key referential action.
     *
     * @throws InvalidArgumentException If unknown referential action given.
     */
    public function getForeignKeyReferentialActionSQL(string $action): string
    {
        $upper = strtoupper($action);
        switch ($upper) {
            case 'CASCADE':
            case 'SET NULL':
            case 'NO ACTION':
            case 'RESTRICT':
            case 'SET DEFAULT':
                return $upper;

            default:
                throw new InvalidArgumentException(sprintf('Invalid foreign key action "%s".', $upper));
        }
    }

    /**
     * Obtains DBMS specific SQL code portion needed to set the FOREIGN KEY constraint
     * of a column declaration to be used in statements like CREATE TABLE.
     *
     * @throws InvalidArgumentException
     */
    public function getForeignKeyBaseDeclarationSQL(ForeignKeyConstraint $foreignKey): string
    {
        $sql = '';
        if ($foreignKey->getName() !== '') {
            $sql .= 'CONSTRAINT ' . $foreignKey->getQuotedName($this) . ' ';
        }

        $sql .= 'FOREIGN KEY (';

        if (count($foreignKey->getLocalColumns()) === 0) {
            throw new InvalidArgumentException('Incomplete definition. "local" required.');
        }

        if (count($foreignKey->getForeignColumns()) === 0) {
            throw new InvalidArgumentException('Incomplete definition. "foreign" required.');
        }

        if (strlen($foreignKey->getForeignTableName()) === 0) {
            throw new InvalidArgumentException('Incomplete definition. "foreignTable" required.');
        }

        return $sql . implode(', ', $foreignKey->getQuotedLocalColumns($this))
            . ') REFERENCES '
            . $foreignKey->getQuotedForeignTableName($this) . ' ('
            . implode(', ', $foreignKey->getQuotedForeignColumns($this)) . ')';
    }

    /**
     * Obtains DBMS specific SQL code portion needed to set the UNIQUE constraint
     * of a column declaration to be used in statements like CREATE TABLE.
     *
     * @return string DBMS specific SQL code portion needed to set the UNIQUE constraint
     *                of a column declaration.
     */
    public function getUniqueFieldDeclarationSQL(): string
    {
        return 'UNIQUE';
    }

    /**
     * Obtains DBMS specific SQL code portion needed to set the CHARACTER SET
     * of a column declaration to be used in statements like CREATE TABLE.
     *
     * @param string $charset The name of the charset.
     *
     * @return string DBMS specific SQL code portion needed to set the CHARACTER SET
     *                of a column declaration.
     */
    public function getColumnCharsetDeclarationSQL(string $charset): string
    {
        return '';
    }

    /**
     * Obtains DBMS specific SQL code portion needed to set the COLLATION
     * of a column declaration to be used in statements like CREATE TABLE.
     *
     * @param string $collation The name of the collation.
     *
     * @return string DBMS specific SQL code portion needed to set the COLLATION
     *                of a column declaration.
     */
    public function getColumnCollationDeclarationSQL(string $collation): string
    {
        return $this->supportsColumnCollation() ? 'COLLATE ' . $collation : '';
    }

    /**
     * Whether the platform prefers identity columns (eg. autoincrement) for ID generation.
     * Subclasses should override this method to return TRUE if they prefer identity columns.
     */
    public function prefersIdentityColumns(): bool
    {
        return false;
    }

    /**
     * Some platforms need the boolean values to be converted.
     *
     * The default conversion in this implementation converts to integers (false => 0, true => 1).
     *
     * Note: if the input is not a boolean the original input might be returned.
     *
     * There are two contexts when converting booleans: Literals and Prepared Statements.
     * This method should handle the literal case
     *
     * @param mixed $item A boolean or an array of them.
     *
     * @return mixed A boolean database value or an array of them.
     */
    public function convertBooleans($item)
    {
        if (is_array($item)) {
            foreach ($item as $k => $value) {
                if (! is_bool($value)) {
                    continue;
                }

                $item[$k] = (int) $value;
            }
        } elseif (is_bool($item)) {
            $item = (int) $item;
        }

        return $item;
    }

    /**
     * Some platforms have boolean literals that needs to be correctly converted
     *
     * The default conversion tries to convert value into bool "(bool)$item"
     *
     * @param mixed $item
     */
    public function convertFromBoolean($item): ?bool
    {
        if ($item === null) {
            return null;
        }

        return (bool) $item;
    }

    /**
     * This method should handle the prepared statements case. When there is no
     * distinction, it's OK to use the same method.
     *
     * Note: if the input is not a boolean the original input might be returned.
     *
     * @param mixed $item A boolean or an array of them.
     *
     * @return mixed A boolean database value or an array of them.
     */
    public function convertBooleansToDatabaseValue($item)
    {
        return $this->convertBooleans($item);
    }

    /**
     * Returns the SQL specific for the platform to get the current date.
     */
    public function getCurrentDateSQL(): string
    {
        return 'CURRENT_DATE';
    }

    /**
     * Returns the SQL specific for the platform to get the current time.
     */
    public function getCurrentTimeSQL(): string
    {
        return 'CURRENT_TIME';
    }

    /**
     * Returns the SQL specific for the platform to get the current timestamp
     */
    public function getCurrentTimestampSQL(): string
    {
        return 'CURRENT_TIMESTAMP';
    }

    /**
     * Returns the SQL for a given transaction isolation level Connection constant.
     *
     * @throws InvalidArgumentException
     */
    protected function _getTransactionIsolationLevelSQL(int $level): string
    {
        switch ($level) {
            case TransactionIsolationLevel::READ_UNCOMMITTED:
                return 'READ UNCOMMITTED';

            case TransactionIsolationLevel::READ_COMMITTED:
                return 'READ COMMITTED';

            case TransactionIsolationLevel::REPEATABLE_READ:
                return 'REPEATABLE READ';

            case TransactionIsolationLevel::SERIALIZABLE:
                return 'SERIALIZABLE';

            default:
                throw new InvalidArgumentException(sprintf('Invalid isolation level "%s".', $level));
        }
    }

    /**
     * @throws Exception If not supported on this platform.
     */
    public function getListDatabasesSQL(): string
    {
        throw NotSupported::new(__METHOD__);
    }

    /**
     * Returns the SQL statement for retrieving the namespaces defined in the database.
     *
     * @throws Exception If not supported on this platform.
     */
    public function getListNamespacesSQL(): string
    {
        throw NotSupported::new(__METHOD__);
    }

    /**
     * @throws Exception If not supported on this platform.
     */
    public function getListSequencesSQL(string $database): string
    {
        throw NotSupported::new(__METHOD__);
    }

    /**
     * @throws Exception If not supported on this platform.
     */
    public function getListTableConstraintsSQL(string $table): string
    {
        throw NotSupported::new(__METHOD__);
    }

    /**
     * @throws Exception If not supported on this platform.
     */
    public function getListTableColumnsSQL(string $table, ?string $database = null): string
    {
        throw NotSupported::new(__METHOD__);
    }

    /**
     * @throws Exception If not supported on this platform.
     */
    public function getListTablesSQL(): string
    {
        throw NotSupported::new(__METHOD__);
    }

    /**
     * @throws Exception If not supported on this platform.
     */
    public function getListUsersSQL(): string
    {
        throw NotSupported::new(__METHOD__);
    }

    /**
     * Returns the SQL to list all views of a database or user.
     *
     * @throws Exception If not supported on this platform.
     */
    public function getListViewsSQL(string $database): string
    {
        throw NotSupported::new(__METHOD__);
    }

    /**
     * Returns the list of indexes for the current database.
     *
     * The current database parameter is optional but will always be passed
     * when using the SchemaManager API and is the database the given table is in.
     *
     * Attention: Some platforms only support currentDatabase when they
     * are connected with that database. Cross-database information schema
     * requests may be impossible.
     *
     * @throws Exception If not supported on this platform.
     */
    public function getListTableIndexesSQL(string $table, ?string $database = null): string
    {
        throw NotSupported::new(__METHOD__);
    }

    /**
     * @throws Exception If not supported on this platform.
     */
    public function getListTableForeignKeysSQL(string $table, ?string $database = null): string
    {
        throw NotSupported::new(__METHOD__);
    }

    /**
     * @throws Exception If not supported on this platform.
     */
    public function getCreateViewSQL(string $name, string $sql): string
    {
        throw NotSupported::new(__METHOD__);
    }

    /**
     * @throws Exception If not supported on this platform.
     */
    public function getDropViewSQL(string $name): string
    {
        throw NotSupported::new(__METHOD__);
    }

    /**
     * Returns the SQL snippet to drop an existing sequence.
     *
     * @param Sequence|string $sequence
     *
     * @throws Exception If not supported on this platform.
     */
    public function getDropSequenceSQL($sequence): string
    {
        throw NotSupported::new(__METHOD__);
    }

    /**
     * @throws Exception If not supported on this platform.
     */
    public function getSequenceNextValSQL(string $sequence): string
    {
        throw NotSupported::new(__METHOD__);
    }

    /**
     * Returns the SQL to create a new database.
     *
     * @param string $database The name of the database that should be created.
     *
     * @throws Exception If not supported on this platform.
     */
    public function getCreateDatabaseSQL(string $database): string
    {
        throw NotSupported::new(__METHOD__);
    }

    /**
     * Returns the SQL to set the transaction isolation level.
     *
     * @throws Exception If not supported on this platform.
     */
    public function getSetTransactionIsolationSQL(int $level): string
    {
        throw NotSupported::new(__METHOD__);
    }

    /**
     * Obtains DBMS specific SQL to be used to create datetime columns in
     * statements like CREATE TABLE.
     *
     * @param mixed[] $column
     *
     * @throws Exception If not supported on this platform.
     */
    public function getDateTimeTypeDeclarationSQL(array $column): string
    {
        throw NotSupported::new(__METHOD__);
    }

    /**
     * Obtains DBMS specific SQL to be used to create datetime with timezone offset columns.
     *
     * @param mixed[] $column
     */
    public function getDateTimeTzTypeDeclarationSQL(array $column): string
    {
        return $this->getDateTimeTypeDeclarationSQL($column);
    }

    /**
     * Obtains DBMS specific SQL to be used to create date columns in statements
     * like CREATE TABLE.
     *
     * @param mixed[] $column
     *
     * @throws Exception If not supported on this platform.
     */
    public function getDateTypeDeclarationSQL(array $column): string
    {
        throw NotSupported::new(__METHOD__);
    }

    /**
     * Obtains DBMS specific SQL to be used to create time columns in statements
     * like CREATE TABLE.
     *
     * @param mixed[] $column
     *
     * @throws Exception If not supported on this platform.
     */
    public function getTimeTypeDeclarationSQL(array $column): string
    {
        throw NotSupported::new(__METHOD__);
    }

    /**
     * @param mixed[] $column
     */
    public function getFloatDeclarationSQL(array $column): string
    {
        return 'DOUBLE PRECISION';
    }

    /**
     * Gets the default transaction isolation level of the platform.
     *
     * @see TransactionIsolationLevel
     *
     * @return int The default isolation level.
     */
    public function getDefaultTransactionIsolationLevel(): int
    {
        return TransactionIsolationLevel::READ_COMMITTED;
    }

    /* supports*() methods */

    /**
     * Whether the platform supports sequences.
     */
    public function supportsSequences(): bool
    {
        return false;
    }

    /**
     * Whether the platform supports identity columns.
     *
     * Identity columns are columns that receive an auto-generated value from the
     * database on insert of a row.
     */
    public function supportsIdentityColumns(): bool
    {
        return false;
    }

    /**
     * Whether the platform emulates identity columns through sequences.
     *
     * Some platforms that do not support identity columns natively
     * but support sequences can emulate identity columns by using
     * sequences.
     */
    public function usesSequenceEmulatedIdentityColumns(): bool
    {
        return false;
    }

    /**
     * Gets the sequence name prefix based on table information.
     */
    public function getSequencePrefix(string $tableName, ?string $schemaName = null): string
    {
        if ($schemaName === null) {
            return $tableName;
        }

        // Prepend the schema name to the table name if there is one
        return ! $this->supportsSchemas() && $this->canEmulateSchemas()
            ? $schemaName . '__' . $tableName
            : $schemaName . '.' . $tableName;
    }

    /**
     * Returns the name of the sequence for a particular identity column in a particular table.
     *
     * @see usesSequenceEmulatedIdentityColumns
     *
     * @param string $tableName  The name of the table to return the sequence name for.
     * @param string $columnName The name of the identity column in the table to return the sequence name for.
     *
     * @throws Exception If not supported on this platform.
     */
    public function getIdentitySequenceName(string $tableName, string $columnName): string
    {
        throw NotSupported::new(__METHOD__);
    }

    /**
     * Whether the platform supports indexes.
     */
    public function supportsIndexes(): bool
    {
        return true;
    }

    /**
     * Whether the platform supports partial indexes.
     */
    public function supportsPartialIndexes(): bool
    {
        return false;
    }

    /**
     * Whether the platform supports indexes with column length definitions.
     */
    public function supportsColumnLengthIndexes(): bool
    {
        return false;
    }

    /**
     * Whether the platform supports altering tables.
     */
    public function supportsAlterTable(): bool
    {
        return true;
    }

    /**
     * Whether the platform supports transactions.
     */
    public function supportsTransactions(): bool
    {
        return true;
    }

    /**
     * Whether the platform supports savepoints.
     */
    public function supportsSavepoints(): bool
    {
        return true;
    }

    /**
     * Whether the platform supports releasing savepoints.
     */
    public function supportsReleaseSavepoints(): bool
    {
        return $this->supportsSavepoints();
    }

    /**
     * Whether the platform supports primary key constraints.
     */
    public function supportsPrimaryConstraints(): bool
    {
        return true;
    }

    /**
     * Whether the platform supports foreign key constraints.
     */
    public function supportsForeignKeyConstraints(): bool
    {
        return true;
    }

    /**
     * Whether the platform supports database schemas.
     */
    public function supportsSchemas(): bool
    {
        return false;
    }

    /**
     * Whether this platform can emulate schemas.
     *
     * Platforms that either support or emulate schemas don't automatically
     * filter a schema for the namespaced elements in {@link AbstractManager::createSchema()}.
     */
    public function canEmulateSchemas(): bool
    {
        return false;
    }

    /**
     * Returns the default schema name.
     *
     * @throws Exception If not supported on this platform.
     */
    public function getDefaultSchemaName(): string
    {
        throw NotSupported::new(__METHOD__);
    }

    /**
     * Whether this platform supports create database.
     *
     * Some databases don't allow to create and drop databases at all or only with certain tools.
     */
    public function supportsCreateDropDatabase(): bool
    {
        return true;
    }

    /**
     * Whether the platform supports getting the affected rows of a recent update/delete type query.
     */
    public function supportsGettingAffectedRows(): bool
    {
        return true;
    }

    /**
     * Whether this platform support to add inline column comments as postfix.
     */
    public function supportsInlineColumnComments(): bool
    {
        return false;
    }

    /**
     * Whether this platform support the proprietary syntax "COMMENT ON asset".
     */
    public function supportsCommentOnStatement(): bool
    {
        return false;
    }

    /**
     * Does this platform have native guid type.
     */
    public function hasNativeGuidType(): bool
    {
        return false;
    }

    /**
     * Does this platform have native JSON type.
     */
    public function hasNativeJsonType(): bool
    {
        return false;
    }

    /**
     * Whether this platform supports views.
     */
    public function supportsViews(): bool
    {
        return true;
    }

    /**
     * Does this platform support column collation?
     */
    public function supportsColumnCollation(): bool
    {
        return false;
    }

    /**
     * Gets the format string, as accepted by the date() function, that describes
     * the format of a stored datetime value of this platform.
     *
     * @return string The format string.
     */
    public function getDateTimeFormatString(): string
    {
        return 'Y-m-d H:i:s';
    }

    /**
     * Gets the format string, as accepted by the date() function, that describes
     * the format of a stored datetime with timezone value of this platform.
     *
     * @return string The format string.
     */
    public function getDateTimeTzFormatString(): string
    {
        return 'Y-m-d H:i:s';
    }

    /**
     * Gets the format string, as accepted by the date() function, that describes
     * the format of a stored date value of this platform.
     *
     * @return string The format string.
     */
    public function getDateFormatString(): string
    {
        return 'Y-m-d';
    }

    /**
     * Gets the format string, as accepted by the date() function, that describes
     * the format of a stored time value of this platform.
     *
     * @return string The format string.
     */
    public function getTimeFormatString(): string
    {
        return 'H:i:s';
    }

    /**
     * Adds an driver-specific LIMIT clause to the query.
     *
<<<<<<< HEAD
     * @throws Exception
     */
    final public function modifyLimitQuery(string $query, ?int $limit, int $offset = 0): string
=======
     * @param string   $query
     * @param int|null $limit
     * @param int      $offset
     *
     * @return string
     *
     * @throws Exception
     */
    final public function modifyLimitQuery($query, $limit, $offset = 0)
>>>>>>> 3c845853
    {
        if ($offset < 0) {
            throw new Exception(sprintf(
                'Offset must be a positive integer or zero, %d given.',
                $offset
            ));
        }

        if ($offset > 0 && ! $this->supportsLimitOffset()) {
            throw new Exception(sprintf(
                'Platform "%s" does not support offset values in limit queries.',
                $this->getName()
            ));
        }

        return $this->doModifyLimitQuery($query, $limit, $offset);
    }

    /**
     * Adds an platform-specific LIMIT clause to the query.
<<<<<<< HEAD
=======
     *
     * @param string   $query
     * @param int|null $limit
     * @param int      $offset
     *
     * @return string
>>>>>>> 3c845853
     */
    protected function doModifyLimitQuery(string $query, ?int $limit, int $offset): string
    {
        if ($limit !== null) {
            $query .= sprintf(' LIMIT %d', $limit);
        }

        if ($offset > 0) {
            $query .= sprintf(' OFFSET %d', $offset);
        }

        return $query;
    }

    /**
     * Whether the database platform support offsets in modify limit clauses.
     */
    public function supportsLimitOffset(): bool
    {
        return true;
    }

    /**
     * Maximum length of any given database identifier, like tables or column names.
     */
    public function getMaxIdentifierLength(): int
    {
        return 63;
    }

    /**
     * Returns the insert SQL for an empty insert statement.
     */
    public function getEmptyIdentityInsertSQL(string $quotedTableName, string $quotedIdentifierColumnName): string
    {
        return 'INSERT INTO ' . $quotedTableName . ' (' . $quotedIdentifierColumnName . ') VALUES (null)';
    }

    /**
     * Generates a Truncate Table SQL statement for a given table.
     *
     * Cascade is not supported on many platforms but would optionally cascade the truncate by
     * following the foreign keys.
     */
    public function getTruncateTableSQL(string $tableName, bool $cascade = false): string
    {
        $tableIdentifier = new Identifier($tableName);

        return 'TRUNCATE ' . $tableIdentifier->getQuotedName($this);
    }

    /**
     * This is for test reasons, many vendors have special requirements for dummy statements.
     */
    public function getDummySelectSQL(string $expression = '1'): string
    {
        return sprintf('SELECT %s', $expression);
    }

    /**
     * Returns the SQL to create a new savepoint.
     */
    public function createSavePoint(string $savepoint): string
    {
        return 'SAVEPOINT ' . $savepoint;
    }

    /**
     * Returns the SQL to release a savepoint.
     */
    public function releaseSavePoint(string $savepoint): string
    {
        return 'RELEASE SAVEPOINT ' . $savepoint;
    }

    /**
     * Returns the SQL to rollback a savepoint.
     */
    public function rollbackSavePoint(string $savepoint): string
    {
        return 'ROLLBACK TO SAVEPOINT ' . $savepoint;
    }

    /**
     * Returns the keyword list instance of this platform.
     *
     * @throws Exception If no keyword list is specified.
     */
    final public function getReservedKeywordsList(): KeywordList
    {
        // Check for an existing instantiation of the keywords class.
        if ($this->_keywords !== null) {
            return $this->_keywords;
        }

        $class    = $this->getReservedKeywordsClass();
        $keywords = new $class();
        if (! $keywords instanceof KeywordList) {
            throw NotSupported::new(__METHOD__);
        }

        // Store the instance so it doesn't need to be generated on every request.
        $this->_keywords = $keywords;

        return $keywords;
    }

    /**
     * Returns the class name of the reserved keywords list.
     *
     * @throws Exception If not supported on this platform.
     */
    protected function getReservedKeywordsClass(): string
    {
        throw NotSupported::new(__METHOD__);
    }

    /**
     * Quotes a literal string.
     * This method is NOT meant to fix SQL injections!
     * It is only meant to escape this platform's string literal
     * quote character inside the given literal string.
     *
     * @param string $str The literal string to be quoted.
     *
     * @return string The quoted literal string.
     */
    public function quoteStringLiteral(string $str): string
    {
        $c = $this->getStringLiteralQuoteCharacter();

        return $c . str_replace($c, $c . $c, $str) . $c;
    }

    /**
     * Gets the character used for string literal quoting.
     */
    public function getStringLiteralQuoteCharacter(): string
    {
        return "'";
    }

    /**
     * Escapes metacharacters in a string intended to be used with a LIKE
     * operator.
     *
     * @param string $inputString a literal, unquoted string
     * @param string $escapeChar  should be reused by the caller in the LIKE
     *                            expression.
     */
    final public function escapeStringForLike(string $inputString, string $escapeChar): string
    {
        $sql = preg_replace(
            '~([' . preg_quote($this->getLikeWildcardCharacters() . $escapeChar, '~') . '])~u',
            addcslashes($escapeChar, '\\') . '$1',
            $inputString
        );

        assert(is_string($sql));

        return $sql;
    }

    protected function getLikeWildcardCharacters(): string
    {
        return '%_';
    }
}<|MERGE_RESOLUTION|>--- conflicted
+++ resolved
@@ -1365,10 +1365,8 @@
                 }
             }
 
-            $name = $column->getQuotedName($this);
-
             $columnData = array_merge($column->toArray(), [
-                'name' => $name,
+                'name' => $column->getQuotedName($this),
                 'version' => $column->hasPlatformOption('version') ? $column->getPlatformOption('version') : false,
                 'comment' => $this->getColumnComment($column),
             ]);
@@ -1377,11 +1375,7 @@
                 $columnData['primary'] = true;
             }
 
-<<<<<<< HEAD
             $columns[] = $columnData;
-=======
-            $columns[$name] = $columnData;
->>>>>>> 3c845853
         }
 
         if ($this->_eventManager !== null && $this->_eventManager->hasListeners(Events::onSchemaCreateTable)) {
@@ -2980,21 +2974,9 @@
     /**
      * Adds an driver-specific LIMIT clause to the query.
      *
-<<<<<<< HEAD
      * @throws Exception
      */
     final public function modifyLimitQuery(string $query, ?int $limit, int $offset = 0): string
-=======
-     * @param string   $query
-     * @param int|null $limit
-     * @param int      $offset
-     *
-     * @return string
-     *
-     * @throws Exception
-     */
-    final public function modifyLimitQuery($query, $limit, $offset = 0)
->>>>>>> 3c845853
     {
         if ($offset < 0) {
             throw new Exception(sprintf(
@@ -3015,15 +2997,6 @@
 
     /**
      * Adds an platform-specific LIMIT clause to the query.
-<<<<<<< HEAD
-=======
-     *
-     * @param string   $query
-     * @param int|null $limit
-     * @param int      $offset
-     *
-     * @return string
->>>>>>> 3c845853
      */
     protected function doModifyLimitQuery(string $query, ?int $limit, int $offset): string
     {
