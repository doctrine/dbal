<?php

declare(strict_types=1);

namespace Doctrine\DBAL\Platforms;

use Doctrine\DBAL\Platforms\Keywords\KeywordList;
use Doctrine\DBAL\Platforms\Keywords\PostgreSQLKeywords;
use Doctrine\DBAL\Schema\ColumnDiff;
use Doctrine\DBAL\Schema\ForeignKeyConstraint;
use Doctrine\DBAL\Schema\Identifier;
use Doctrine\DBAL\Schema\Index;
use Doctrine\DBAL\Schema\Sequence;
use Doctrine\DBAL\Schema\TableDiff;
use Doctrine\DBAL\Types\BigIntType;
use Doctrine\DBAL\Types\BinaryType;
use Doctrine\DBAL\Types\BlobType;
use Doctrine\DBAL\Types\IntegerType;
use Doctrine\DBAL\Types\Type;
use UnexpectedValueException;

use function array_diff;
use function array_merge;
use function array_unique;
use function array_values;
use function count;
use function explode;
use function implode;
use function in_array;
use function is_array;
use function is_bool;
use function is_numeric;
use function is_string;
use function sprintf;
use function strpos;
use function strtolower;
use function trim;

/**
 * Provides the behavior, features and SQL dialect of the PostgreSQL 9.4+ database platform.
 */
class PostgreSQLPlatform extends AbstractPlatform
{
    private bool $useBooleanTrueFalseStrings = true;

    /** @var string[][] PostgreSQL booleans literals */
    private array $booleanLiterals = [
        'true' => [
            't',
            'true',
            'y',
            'yes',
            'on',
            '1',
        ],
        'false' => [
            'f',
            'false',
            'n',
            'no',
            'off',
            '0',
        ],
    ];

    /**
     * PostgreSQL has different behavior with some drivers
     * with regard to how booleans have to be handled.
     *
     * Enables use of 'true'/'false' or otherwise 1 and 0 instead.
     */
    public function setUseBooleanTrueFalseStrings(bool $flag): void
    {
        $this->useBooleanTrueFalseStrings = $flag;
    }

    public function getRegexpExpression(): string
    {
        return 'SIMILAR TO';
    }

    public function getLocateExpression(string $string, string $substring, ?string $start = null): string
    {
        if ($start !== null) {
            $string = $this->getSubstringExpression($string, $start);

            return 'CASE WHEN (POSITION(' . $substring . ' IN ' . $string . ') = 0) THEN 0'
                . ' ELSE (POSITION(' . $substring . ' IN ' . $string . ') + ' . $start . ' - 1) END';
        }

        return sprintf('POSITION(%s IN %s)', $substring, $string);
    }

    protected function getDateArithmeticIntervalExpression(
        string $date,
        string $operator,
        string $interval,
        string $unit
    ): string {
        if ($unit === DateIntervalUnit::QUARTER) {
            $interval = $this->multiplyInterval($interval, 3);
            $unit     = DateIntervalUnit::MONTH;
        }

        return '(' . $date . ' ' . $operator . ' (' . $interval . " || ' " . $unit . "')::interval)";
    }

    public function getDateDiffExpression(string $date1, string $date2): string
    {
        return '(DATE(' . $date1 . ')-DATE(' . $date2 . '))';
    }

    public function getCurrentDatabaseExpression(): string
    {
        return 'CURRENT_DATABASE()';
    }

    public function supportsSequences(): bool
    {
        return true;
    }

    public function supportsSchemas(): bool
    {
        return true;
    }

    public function getDefaultSchemaName(): string
    {
        return 'public';
    }

    public function supportsIdentityColumns(): bool
    {
        return true;
    }

    public function supportsPartialIndexes(): bool
    {
        return true;
    }

    public function usesSequenceEmulatedIdentityColumns(): bool
    {
        return true;
    }

    public function getIdentitySequenceName(string $tableName, string $columnName): string
    {
        return $tableName . '_' . $columnName . '_seq';
    }

    public function supportsCommentOnStatement(): bool
    {
        return true;
    }

    public function hasNativeGuidType(): bool
    {
        return true;
    }

    public function getListDatabasesSQL(): string
    {
        return 'SELECT datname FROM pg_database';
    }

    public function getListSequencesSQL(string $database): string
    {
        return "SELECT sequence_name AS relname,
                       sequence_schema AS schemaname
                FROM   information_schema.sequences
                WHERE  sequence_schema NOT LIKE 'pg\_%'
                AND    sequence_schema != 'information_schema'";
    }

    public function getListTablesSQL(): string
    {
        return "SELECT quote_ident(table_name) AS table_name,
                       table_schema AS schema_name
                FROM   information_schema.tables
                WHERE  table_schema NOT LIKE 'pg\_%'
                AND    table_schema != 'information_schema'
                AND    table_name != 'geometry_columns'
                AND    table_name != 'spatial_ref_sys'
                AND    table_type != 'VIEW'";
    }

    public function getListViewsSQL(string $database): string
    {
        return 'SELECT quote_ident(table_name) AS viewname,
                       table_schema AS schemaname,
                       view_definition AS definition
                FROM   information_schema.views
                WHERE  view_definition IS NOT NULL';
    }

    public function getListTableForeignKeysSQL(string $table, ?string $database = null): string
    {
        return 'SELECT quote_ident(r.conname) as conname, pg_catalog.pg_get_constraintdef(r.oid, true) as condef
                  FROM pg_catalog.pg_constraint r
                  WHERE r.conrelid =
                  (
                      SELECT c.oid
                      FROM pg_catalog.pg_class c, pg_catalog.pg_namespace n
                      WHERE ' . $this->getTableWhereClause($table) . " AND n.oid = c.relnamespace
                  )
                  AND r.contype = 'f'";
    }

<<<<<<< HEAD
    public function getCreateViewSQL(string $name, string $sql): string
    {
        return 'CREATE VIEW ' . $name . ' AS ' . $sql;
    }

    public function getDropViewSQL(string $name): string
    {
        return 'DROP VIEW ' . $name;
    }

    public function getListTableConstraintsSQL(string $table): string
=======
    /**
     * {@inheritDoc}
     */
    public function getListTableConstraintsSQL($table)
>>>>>>> 06d20af1
    {
        $table = new Identifier($table);
        $table = $this->quoteStringLiteral($table->getName());

        return sprintf(
            <<<'SQL'
SELECT
    quote_ident(relname) as relname
FROM
    pg_class
WHERE oid IN (
    SELECT indexrelid
    FROM pg_index, pg_class
    WHERE pg_class.relname = %s
        AND pg_class.oid = pg_index.indrelid
        AND (indisunique = 't' OR indisprimary = 't')
    )
SQL
            ,
            $table
        );
    }

    /**
     * {@inheritDoc}
     *
     * @link http://ezcomponents.org/docs/api/trunk/DatabaseSchema/ezcDbSchemaPgsqlReader.html
     */
    public function getListTableIndexesSQL(string $table, ?string $database = null): string
    {
        return 'SELECT quote_ident(relname) as relname, pg_index.indisunique, pg_index.indisprimary,
                       pg_index.indkey, pg_index.indrelid,
                       pg_get_expr(indpred, indrelid) AS where
                 FROM pg_class, pg_index
                 WHERE oid IN (
                    SELECT indexrelid
                    FROM pg_index si, pg_class sc, pg_namespace sn
                    WHERE ' . $this->getTableWhereClause($table, 'sc', 'sn') . '
                    AND sc.oid=si.indrelid AND sc.relnamespace = sn.oid
                 ) AND pg_index.indexrelid = oid';
    }

    private function getTableWhereClause(string $table, string $classAlias = 'c', string $namespaceAlias = 'n'): string
    {
        $whereClause = $namespaceAlias . ".nspname NOT IN ('pg_catalog', 'information_schema', 'pg_toast') AND ";
        if (strpos($table, '.') !== false) {
            [$schema, $table] = explode('.', $table);
            $schema           = $this->quoteStringLiteral($schema);
        } else {
            $schema = 'ANY(current_schemas(false))';
        }

        $table = new Identifier($table);
        $table = $this->quoteStringLiteral($table->getName());

        return $whereClause . sprintf(
            '%s.relname = %s AND %s.nspname = %s',
            $classAlias,
            $table,
            $namespaceAlias,
            $schema
        );
    }

    public function getListTableColumnsSQL(string $table, ?string $database = null): string
    {
        return "SELECT
                    a.attnum,
                    quote_ident(a.attname) AS field,
                    t.typname AS type,
                    format_type(a.atttypid, a.atttypmod) AS complete_type,
                    (SELECT tc.collcollate FROM pg_catalog.pg_collation tc WHERE tc.oid = a.attcollation) AS collation,
                    (SELECT t1.typname FROM pg_catalog.pg_type t1 WHERE t1.oid = t.typbasetype) AS domain_type,
                    (SELECT format_type(t2.typbasetype, t2.typtypmod) FROM
                      pg_catalog.pg_type t2 WHERE t2.typtype = 'd' AND t2.oid = a.atttypid) AS domain_complete_type,
                    a.attnotnull AS isnotnull,
                    (SELECT 't'
                     FROM pg_index
                     WHERE c.oid = pg_index.indrelid
                        AND pg_index.indkey[0] = a.attnum
                        AND pg_index.indisprimary = 't'
                    ) AS pri,
                    (SELECT pg_get_expr(adbin, adrelid)
                     FROM pg_attrdef
                     WHERE c.oid = pg_attrdef.adrelid
                        AND pg_attrdef.adnum=a.attnum
                    ) AS default,
                    (SELECT pg_description.description
                        FROM pg_description WHERE pg_description.objoid = c.oid AND a.attnum = pg_description.objsubid
                    ) AS comment
                    FROM pg_attribute a, pg_class c, pg_type t, pg_namespace n
                    WHERE " . $this->getTableWhereClause($table, 'c', 'n') . '
                        AND a.attnum > 0
                        AND a.attrelid = c.oid
                        AND a.atttypid = t.oid
                        AND n.oid = c.relnamespace
                    ORDER BY a.attnum';
    }

<<<<<<< HEAD
    public function getCreateDatabaseSQL(string $name): string
    {
        return 'CREATE DATABASE ' . $name;
    }

    public function getAdvancedForeignKeyOptionsSQL(ForeignKeyConstraint $foreignKey): string
=======
    /**
     * {@inheritDoc}
     */
    public function getAdvancedForeignKeyOptionsSQL(ForeignKeyConstraint $foreignKey)
>>>>>>> 06d20af1
    {
        $query = '';

        if ($foreignKey->hasOption('match')) {
            $query .= ' MATCH ' . $foreignKey->getOption('match');
        }

        $query .= parent::getAdvancedForeignKeyOptionsSQL($foreignKey);

        if ($foreignKey->hasOption('deferrable') && $foreignKey->getOption('deferrable') !== false) {
            $query .= ' DEFERRABLE';
        } else {
            $query .= ' NOT DEFERRABLE';
        }

        if (
            $foreignKey->hasOption('deferred') && $foreignKey->getOption('deferred') !== false
        ) {
            $query .= ' INITIALLY DEFERRED';
        } else {
            $query .= ' INITIALLY IMMEDIATE';
        }

        return $query;
    }

    /**
     * {@inheritDoc}
     */
    public function getAlterTableSQL(TableDiff $diff): array
    {
        $sql         = [];
        $commentsSQL = [];
        $columnSql   = [];

        foreach ($diff->addedColumns as $column) {
            if ($this->onSchemaAlterTableAddColumn($column, $diff, $columnSql)) {
                continue;
            }

            $query = 'ADD ' . $this->getColumnDeclarationSQL($column->getQuotedName($this), $column->toArray());
            $sql[] = 'ALTER TABLE ' . $diff->getName($this)->getQuotedName($this) . ' ' . $query;

            $comment = $this->getColumnComment($column);

            if ($comment === '') {
                continue;
            }

            $commentsSQL[] = $this->getCommentOnColumnSQL(
                $diff->getName($this)->getQuotedName($this),
                $column->getQuotedName($this),
                $comment
            );
        }

        foreach ($diff->removedColumns as $column) {
            if ($this->onSchemaAlterTableRemoveColumn($column, $diff, $columnSql)) {
                continue;
            }

            $query = 'DROP ' . $column->getQuotedName($this);
            $sql[] = 'ALTER TABLE ' . $diff->getName($this)->getQuotedName($this) . ' ' . $query;
        }

        foreach ($diff->changedColumns as $columnDiff) {
            if ($this->onSchemaAlterTableChangeColumn($columnDiff, $diff, $columnSql)) {
                continue;
            }

            if ($this->isUnchangedBinaryColumn($columnDiff)) {
                continue;
            }

            $oldColumnName = $columnDiff->getOldColumnName()->getQuotedName($this);
            $column        = $columnDiff->column;

            if (
                $columnDiff->hasChanged('type')
                || $columnDiff->hasChanged('precision')
                || $columnDiff->hasChanged('scale')
                || $columnDiff->hasChanged('fixed')
            ) {
                $type = $column->getType();

                // SERIAL/BIGSERIAL are not "real" types and we can't alter a column to that type
                $columnDefinition                  = $column->toArray();
                $columnDefinition['autoincrement'] = false;

                // here was a server version check before, but DBAL API does not support this anymore.
                $query = 'ALTER ' . $oldColumnName . ' TYPE ' . $type->getSQLDeclaration($columnDefinition, $this);
                $sql[] = 'ALTER TABLE ' . $diff->getName($this)->getQuotedName($this) . ' ' . $query;
            }

            if ($columnDiff->hasChanged('default') || $this->typeChangeBreaksDefaultValue($columnDiff)) {
                $defaultClause = $column->getDefault() === null
                    ? ' DROP DEFAULT'
                    : ' SET' . $this->getDefaultValueDeclarationSQL($column->toArray());
                $query         = 'ALTER ' . $oldColumnName . $defaultClause;
                $sql[]         = 'ALTER TABLE ' . $diff->getName($this)->getQuotedName($this) . ' ' . $query;
            }

            if ($columnDiff->hasChanged('notnull')) {
                $query = 'ALTER ' . $oldColumnName . ' ' . ($column->getNotnull() ? 'SET' : 'DROP') . ' NOT NULL';
                $sql[] = 'ALTER TABLE ' . $diff->getName($this)->getQuotedName($this) . ' ' . $query;
            }

            if ($columnDiff->hasChanged('autoincrement')) {
                if ($column->getAutoincrement()) {
                    // add autoincrement
                    $seqName = $this->getIdentitySequenceName($diff->name, $oldColumnName);

                    $sql[] = 'CREATE SEQUENCE ' . $seqName;
                    $sql[] = "SELECT setval('" . $seqName . "', (SELECT MAX(" . $oldColumnName . ') FROM '
                        . $diff->getName($this)->getQuotedName($this) . '))';
                    $query = 'ALTER ' . $oldColumnName . " SET DEFAULT nextval('" . $seqName . "')";
                    $sql[] = 'ALTER TABLE ' . $diff->getName($this)->getQuotedName($this) . ' ' . $query;
                } else {
                    // Drop autoincrement, but do NOT drop the sequence. It might be re-used by other tables or have
                    $query = 'ALTER ' . $oldColumnName . ' DROP DEFAULT';
                    $sql[] = 'ALTER TABLE ' . $diff->getName($this)->getQuotedName($this) . ' ' . $query;
                }
            }

            $newComment = $this->getColumnComment($column);
            $oldComment = $this->getColumnComment($columnDiff->fromColumn);

            if ($columnDiff->hasChanged('comment') || $oldComment !== $newComment) {
                $commentsSQL[] = $this->getCommentOnColumnSQL(
                    $diff->getName($this)->getQuotedName($this),
                    $column->getQuotedName($this),
                    $newComment
                );
            }

            if (! $columnDiff->hasChanged('length')) {
                continue;
            }

            $query = 'ALTER ' . $oldColumnName . ' TYPE '
                . $column->getType()->getSQLDeclaration($column->toArray(), $this);
            $sql[] = 'ALTER TABLE ' . $diff->getName($this)->getQuotedName($this) . ' ' . $query;
        }

        foreach ($diff->renamedColumns as $oldColumnName => $column) {
            if ($this->onSchemaAlterTableRenameColumn($oldColumnName, $column, $diff, $columnSql)) {
                continue;
            }

            $oldColumnName = new Identifier($oldColumnName);

            $sql[] = 'ALTER TABLE ' . $diff->getName($this)->getQuotedName($this) .
                ' RENAME COLUMN ' . $oldColumnName->getQuotedName($this) . ' TO ' . $column->getQuotedName($this);
        }

        $tableSql = [];

        if (! $this->onSchemaAlterTable($diff, $tableSql)) {
            $sql = array_merge($sql, $commentsSQL);

            $newName = $diff->getNewName();

            if ($newName !== null) {
                $sql[] = sprintf(
                    'ALTER TABLE %s RENAME TO %s',
                    $diff->getName($this)->getQuotedName($this),
                    $newName->getQuotedName($this)
                );
            }

            $sql = array_merge(
                $this->getPreAlterTableIndexForeignKeySQL($diff),
                $sql,
                $this->getPostAlterTableIndexForeignKeySQL($diff)
            );
        }

        return array_merge($sql, $tableSql, $columnSql);
    }

    /**
     * Checks whether a given column diff is a logically unchanged binary type column.
     *
     * Used to determine whether a column alteration for a binary type column can be skipped.
     * Doctrine's {@link BinaryType} and {@link BlobType} are mapped to the same database column type on this platform
     * as this platform does not have a native VARBINARY/BINARY column type. Therefore the comparator
     * might detect differences for binary type columns which do not have to be propagated
     * to database as there actually is no difference at database level.
     *
     * @param ColumnDiff $columnDiff The column diff to check against.
     *
     * @return bool True if the given column diff is an unchanged binary type column, false otherwise.
     */
    private function isUnchangedBinaryColumn(ColumnDiff $columnDiff): bool
    {
        $columnType = $columnDiff->column->getType();

        if (! $columnType instanceof BinaryType && ! $columnType instanceof BlobType) {
            return false;
        }

        $fromColumnType = $columnDiff->fromColumn->getType();

        if (! $fromColumnType instanceof BinaryType && ! $fromColumnType instanceof BlobType) {
            return false;
        }

        return count(array_diff($columnDiff->changedProperties, ['type', 'length', 'fixed'])) === 0;
    }

    /**
     * {@inheritdoc}
     */
    protected function getRenameIndexSQL(string $oldIndexName, Index $index, string $tableName): array
    {
        if (strpos($tableName, '.') !== false) {
            [$schema]     = explode('.', $tableName);
            $oldIndexName = $schema . '.' . $oldIndexName;
        }

        return ['ALTER INDEX ' . $oldIndexName . ' RENAME TO ' . $index->getQuotedName($this)];
    }

    public function getCreateSequenceSQL(Sequence $sequence): string
    {
        return 'CREATE SEQUENCE ' . $sequence->getQuotedName($this) .
            ' INCREMENT BY ' . $sequence->getAllocationSize() .
            ' MINVALUE ' . $sequence->getInitialValue() .
            ' START ' . $sequence->getInitialValue() .
            $this->getSequenceCacheSQL($sequence);
    }

    public function getAlterSequenceSQL(Sequence $sequence): string
    {
        return 'ALTER SEQUENCE ' . $sequence->getQuotedName($this) .
            ' INCREMENT BY ' . $sequence->getAllocationSize() .
            $this->getSequenceCacheSQL($sequence);
    }

    /**
     * Cache definition for sequences
     */
    private function getSequenceCacheSQL(Sequence $sequence): string
    {
        if ($sequence->getCache() > 1) {
            return ' CACHE ' . $sequence->getCache();
        }

        return '';
    }

    public function getDropSequenceSQL(string $name): string
    {
<<<<<<< HEAD
        return 'DROP SEQUENCE ' . $name . ' CASCADE';
    }

    public function getCreateSchemaSQL(string $schemaName): string
    {
        return 'CREATE SCHEMA ' . $schemaName;
=======
        return parent::getDropSequenceSQL($sequence) . ' CASCADE';
>>>>>>> 06d20af1
    }

    public function getDropForeignKeySQL(string $foreignKey, string $table): string
    {
        return $this->getDropConstraintSQL($foreignKey, $table);
    }

    /**
     * {@inheritDoc}
     */
    protected function _getCreateTableSQL(string $name, array $columns, array $options = []): array
    {
        $queryFields = $this->getColumnDeclarationListSQL($columns);

        if (isset($options['primary']) && ! empty($options['primary'])) {
            $keyColumns   = array_unique(array_values($options['primary']));
            $queryFields .= ', PRIMARY KEY(' . implode(', ', $keyColumns) . ')';
        }

        $query = 'CREATE TABLE ' . $name . ' (' . $queryFields . ')';

        $sql = [$query];

        if (isset($options['indexes']) && ! empty($options['indexes'])) {
            foreach ($options['indexes'] as $index) {
                $sql[] = $this->getCreateIndexSQL($index, $name);
            }
        }

        if (isset($options['uniqueConstraints'])) {
            foreach ($options['uniqueConstraints'] as $uniqueConstraint) {
                $sql[] = $this->getCreateConstraintSQL($uniqueConstraint, $name);
            }
        }

        if (isset($options['foreignKeys'])) {
            foreach ((array) $options['foreignKeys'] as $definition) {
                $sql[] = $this->getCreateForeignKeySQL($definition, $name);
            }
        }

        return $sql;
    }

    /**
     * Converts a single boolean value.
     *
     * First converts the value to its native PHP boolean type
     * and passes it to the given callback function to be reconverted
     * into any custom representation.
     *
     * @param mixed    $value    The value to convert.
     * @param callable $callback The callback function to use for converting the real boolean value.
     *
     * @return mixed
     *
     * @throws UnexpectedValueException
     */
    private function convertSingleBooleanValue($value, callable $callback)
    {
        if ($value === null) {
            return $callback(null);
        }

        if (is_bool($value) || is_numeric($value)) {
            return $callback((bool) $value);
        }

        if (! is_string($value)) {
            return $callback(true);
        }

        /**
         * Better safe than sorry: http://php.net/in_array#106319
         */
        if (in_array(strtolower(trim($value)), $this->booleanLiterals['false'], true)) {
            return $callback(false);
        }

        if (in_array(strtolower(trim($value)), $this->booleanLiterals['true'], true)) {
            return $callback(true);
        }

        throw new UnexpectedValueException(sprintf(
            'Unrecognized boolean literal, %s given.',
            $value
        ));
    }

    /**
     * Converts one or multiple boolean values.
     *
     * First converts the value(s) to their native PHP boolean type
     * and passes them to the given callback function to be reconverted
     * into any custom representation.
     *
     * @param mixed    $item     The value(s) to convert.
     * @param callable $callback The callback function to use for converting the real boolean value(s).
     *
     * @return mixed
     */
    private function doConvertBooleans($item, callable $callback)
    {
        if (is_array($item)) {
            foreach ($item as $key => $value) {
                $item[$key] = $this->convertSingleBooleanValue($value, $callback);
            }

            return $item;
        }

        return $this->convertSingleBooleanValue($item, $callback);
    }

    /**
     * {@inheritDoc}
     *
     * Postgres wants boolean values converted to the strings 'true'/'false'.
     */
    public function convertBooleans($item)
    {
        if (! $this->useBooleanTrueFalseStrings) {
            return parent::convertBooleans($item);
        }

        return $this->doConvertBooleans(
            $item,
            /**
             * @param mixed $value
             */
            static function ($value): string {
                if ($value === null) {
                    return 'NULL';
                }

                return $value === true ? 'true' : 'false';
            }
        );
    }

    /**
     * {@inheritDoc}
     */
    public function convertBooleansToDatabaseValue($item)
    {
        if (! $this->useBooleanTrueFalseStrings) {
            return parent::convertBooleansToDatabaseValue($item);
        }

        return $this->doConvertBooleans(
            $item,
            /**
             * @param mixed $value
             */
            static function ($value): ?int {
                return $value === null ? null : (int) $value;
            }
        );
    }

    /**
     * {@inheritDoc}
     */
    public function convertFromBoolean($item): ?bool
    {
        if (in_array($item, $this->booleanLiterals['false'], true)) {
            return false;
        }

        return parent::convertFromBoolean($item);
    }

    public function getSequenceNextValSQL(string $sequence): string
    {
        return "SELECT NEXTVAL('" . $sequence . "')";
    }

    public function getSetTransactionIsolationSQL(int $level): string
    {
        return 'SET SESSION CHARACTERISTICS AS TRANSACTION ISOLATION LEVEL '
            . $this->_getTransactionIsolationLevelSQL($level);
    }

    /**
     * {@inheritDoc}
     */
    public function getBooleanTypeDeclarationSQL(array $column): string
    {
        return 'BOOLEAN';
    }

    /**
     * {@inheritDoc}
     */
    public function getIntegerTypeDeclarationSQL(array $column): string
    {
        if (! empty($column['autoincrement'])) {
            return 'SERIAL';
        }

        return 'INT';
    }

    /**
     * {@inheritDoc}
     */
    public function getBigIntTypeDeclarationSQL(array $column): string
    {
        if (! empty($column['autoincrement'])) {
            return 'BIGSERIAL';
        }

        return 'BIGINT';
    }

    /**
     * {@inheritDoc}
     */
    public function getSmallIntTypeDeclarationSQL(array $column): string
    {
        if (! empty($column['autoincrement'])) {
            return 'SMALLSERIAL';
        }

        return 'SMALLINT';
    }

    /**
     * {@inheritDoc}
     */
    public function getGuidTypeDeclarationSQL(array $column): string
    {
        return 'UUID';
    }

    /**
     * {@inheritDoc}
     */
    public function getDateTimeTypeDeclarationSQL(array $column): string
    {
        return 'TIMESTAMP(0) WITHOUT TIME ZONE';
    }

    /**
     * {@inheritDoc}
     */
    public function getDateTimeTzTypeDeclarationSQL(array $column): string
    {
        return 'TIMESTAMP(0) WITH TIME ZONE';
    }

    /**
     * {@inheritDoc}
     */
    public function getDateTypeDeclarationSQL(array $column): string
    {
        return 'DATE';
    }

    /**
     * {@inheritDoc}
     */
    public function getTimeTypeDeclarationSQL(array $column): string
    {
        return 'TIME(0) WITHOUT TIME ZONE';
    }

    /**
     * {@inheritDoc}
     */
    protected function _getCommonIntegerTypeDeclarationSQL(array $column): string
    {
        return '';
    }

    protected function getVarcharTypeDeclarationSQLSnippet(?int $length): string
    {
        $sql = 'VARCHAR';

        if ($length !== null) {
            $sql .= sprintf('(%d)', $length);
        }

        return $sql;
    }

    protected function getBinaryTypeDeclarationSQLSnippet(?int $length): string
    {
        return 'BYTEA';
    }

    protected function getVarbinaryTypeDeclarationSQLSnippet(?int $length): string
    {
        return 'BYTEA';
    }

    /**
     * {@inheritDoc}
     */
    public function getClobTypeDeclarationSQL(array $column): string
    {
        return 'TEXT';
    }

    public function getDateTimeTzFormatString(): string
    {
        return 'Y-m-d H:i:sO';
    }

    public function getEmptyIdentityInsertSQL(string $quotedTableName, string $quotedIdentifierColumnName): string
    {
        return 'INSERT INTO ' . $quotedTableName . ' (' . $quotedIdentifierColumnName . ') VALUES (DEFAULT)';
    }

    public function getTruncateTableSQL(string $tableName, bool $cascade = false): string
    {
        $tableIdentifier = new Identifier($tableName);
        $sql             = 'TRUNCATE ' . $tableIdentifier->getQuotedName($this);

        if ($cascade) {
            $sql .= ' CASCADE';
        }

        return $sql;
    }

    public function getReadLockSQL(): string
    {
        return 'FOR SHARE';
    }

    protected function initializeDoctrineTypeMappings(): void
    {
        $this->doctrineTypeMapping = [
            'bigint'           => 'bigint',
            'bigserial'        => 'bigint',
            'bool'             => 'boolean',
            'boolean'          => 'boolean',
            'bpchar'           => 'string',
            'bytea'            => 'blob',
            'char'             => 'string',
            'date'             => 'date',
            'datetime'         => 'datetime',
            'decimal'          => 'decimal',
            'double'           => 'float',
            'double precision' => 'float',
            'float'            => 'float',
            'float4'           => 'float',
            'float8'           => 'float',
            'inet'             => 'string',
            'int'              => 'integer',
            'int2'             => 'smallint',
            'int4'             => 'integer',
            'int8'             => 'bigint',
            'integer'          => 'integer',
            'interval'         => 'string',
            'json'             => 'json',
            'jsonb'            => 'json',
            'money'            => 'decimal',
            'numeric'          => 'decimal',
            'serial'           => 'integer',
            'serial4'          => 'integer',
            'serial8'          => 'bigint',
            'real'             => 'float',
            'smallint'         => 'smallint',
            'text'             => 'text',
            'time'             => 'time',
            'timestamp'        => 'datetime',
            'timestamptz'      => 'datetimetz',
            'timetz'           => 'time',
            'tsvector'         => 'text',
            'uuid'             => 'guid',
            'varchar'          => 'string',
            'year'             => 'date',
            '_varchar'         => 'string',
        ];
    }

    public function hasNativeJsonType(): bool
    {
        return true;
    }

    protected function createReservedKeywordsList(): KeywordList
    {
        return new PostgreSQLKeywords();
    }

    /**
     * {@inheritDoc}
     */
    public function getBlobTypeDeclarationSQL(array $column): string
    {
        return 'BYTEA';
    }

    /**
     * {@inheritdoc}
     */
    public function getDefaultValueDeclarationSQL(array $column): string
    {
        if ($this->isSerialColumn($column)) {
            return '';
        }

        return parent::getDefaultValueDeclarationSQL($column);
    }

    public function supportsColumnCollation(): bool
    {
        return true;
    }

    public function getColumnCollationDeclarationSQL(string $collation): string
    {
        return 'COLLATE ' . $this->quoteSingleIdentifier($collation);
    }

    /**
     * {@inheritdoc}
     */
    public function getJsonTypeDeclarationSQL(array $column): string
    {
        if (! empty($column['jsonb'])) {
            return 'JSONB';
        }

        return 'JSON';
    }

    /**
     * @param mixed[] $column
     */
    private function isSerialColumn(array $column): bool
    {
        return isset($column['type'], $column['autoincrement'])
            && $column['autoincrement'] === true
            && $this->isNumericType($column['type']);
    }

    /**
     * Check whether the type of a column is changed in a way that invalidates the default value for the column
     */
    private function typeChangeBreaksDefaultValue(ColumnDiff $columnDiff): bool
    {
        $oldTypeIsNumeric = $this->isNumericType($columnDiff->fromColumn->getType());
        $newTypeIsNumeric = $this->isNumericType($columnDiff->column->getType());

        // default should not be changed when switching between numeric types and the default comes from a sequence
        return $columnDiff->hasChanged('type')
            && ! ($oldTypeIsNumeric && $newTypeIsNumeric && $columnDiff->column->getAutoincrement());
    }

    private function isNumericType(Type $type): bool
    {
        return $type instanceof IntegerType || $type instanceof BigIntType;
    }

    public function getListTableMetadataSQL(string $table, ?string $schema = null): string
    {
        if ($schema !== null) {
            $table = $schema . '.' . $table;
        }

        return sprintf(
            <<<'SQL'
SELECT obj_description(%s::regclass) AS table_comment;
SQL
            ,
            $this->quoteStringLiteral($table)
        );
    }
}<|MERGE_RESOLUTION|>--- conflicted
+++ resolved
@@ -208,24 +208,7 @@
                   AND r.contype = 'f'";
     }
 
-<<<<<<< HEAD
-    public function getCreateViewSQL(string $name, string $sql): string
-    {
-        return 'CREATE VIEW ' . $name . ' AS ' . $sql;
-    }
-
-    public function getDropViewSQL(string $name): string
-    {
-        return 'DROP VIEW ' . $name;
-    }
-
     public function getListTableConstraintsSQL(string $table): string
-=======
-    /**
-     * {@inheritDoc}
-     */
-    public function getListTableConstraintsSQL($table)
->>>>>>> 06d20af1
     {
         $table = new Identifier($table);
         $table = $this->quoteStringLiteral($table->getName());
@@ -325,19 +308,7 @@
                     ORDER BY a.attnum';
     }
 
-<<<<<<< HEAD
-    public function getCreateDatabaseSQL(string $name): string
-    {
-        return 'CREATE DATABASE ' . $name;
-    }
-
     public function getAdvancedForeignKeyOptionsSQL(ForeignKeyConstraint $foreignKey): string
-=======
-    /**
-     * {@inheritDoc}
-     */
-    public function getAdvancedForeignKeyOptionsSQL(ForeignKeyConstraint $foreignKey)
->>>>>>> 06d20af1
     {
         $query = '';
 
@@ -591,16 +562,7 @@
 
     public function getDropSequenceSQL(string $name): string
     {
-<<<<<<< HEAD
-        return 'DROP SEQUENCE ' . $name . ' CASCADE';
-    }
-
-    public function getCreateSchemaSQL(string $schemaName): string
-    {
-        return 'CREATE SCHEMA ' . $schemaName;
-=======
-        return parent::getDropSequenceSQL($sequence) . ' CASCADE';
->>>>>>> 06d20af1
+        return parent::getDropSequenceSQL($name) . ' CASCADE';
     }
 
     public function getDropForeignKeySQL(string $foreignKey, string $table): string
