<?php

declare(strict_types=1);

namespace Doctrine\DBAL\Driver;

use Doctrine\DBAL\Connection;
use Doctrine\DBAL\Driver;
use Doctrine\DBAL\Driver\DriverException as DriverExceptionInterface;
use Doctrine\DBAL\Exception;
use Doctrine\DBAL\Exception\DriverException;
use Doctrine\DBAL\Platforms\AbstractPlatform;
use Doctrine\DBAL\Platforms\SqlitePlatform;
use Doctrine\DBAL\Schema\AbstractSchemaManager;
use Doctrine\DBAL\Schema\SqliteSchemaManager;

use function strpos;

/**
 * Abstract base implementation of the {@link Doctrine\DBAL\Driver} interface for SQLite based drivers.
 */
abstract class AbstractSQLiteDriver implements Driver, ExceptionConverterDriver
{
    /**
     * {@inheritdoc}
     *
     * @link http://www.sqlite.org/c3ref/c_abort.html
     */
    public function convertException(string $message, DriverExceptionInterface $exception) : DriverException
    {
        if (strpos($exception->getMessage(), 'database is locked') !== false) {
            return new Exception\LockWaitTimeoutException($message, $exception);
        }

        if (
            strpos($exception->getMessage(), 'must be unique') !== false ||
            strpos($exception->getMessage(), 'is not unique') !== false ||
            strpos($exception->getMessage(), 'are not unique') !== false ||
            strpos($exception->getMessage(), 'UNIQUE constraint failed') !== false
        ) {
            return new Exception\UniqueConstraintViolationException($message, $exception);
        }

<<<<<<< HEAD
        if (strpos($exception->getMessage(), 'FOREIGN KEY constraint failed') !== false) {
            return new Exception\ForeignKeyConstraintViolationException($message, $exception);
        }

        if (strpos($exception->getMessage(), 'may not be NULL') !== false ||
=======
        if (
            strpos($exception->getMessage(), 'may not be NULL') !== false ||
>>>>>>> 66b1f3d2
            strpos($exception->getMessage(), 'NOT NULL constraint failed') !== false
        ) {
            return new Exception\NotNullConstraintViolationException($message, $exception);
        }

        if (strpos($exception->getMessage(), 'no such table:') !== false) {
            return new Exception\TableNotFoundException($message, $exception);
        }

        if (strpos($exception->getMessage(), 'already exists') !== false) {
            return new Exception\TableExistsException($message, $exception);
        }

        if (strpos($exception->getMessage(), 'has no column named') !== false) {
            return new Exception\InvalidFieldNameException($message, $exception);
        }

        if (strpos($exception->getMessage(), 'ambiguous column name') !== false) {
            return new Exception\NonUniqueFieldNameException($message, $exception);
        }

        if (strpos($exception->getMessage(), 'syntax error') !== false) {
            return new Exception\SyntaxErrorException($message, $exception);
        }

        if (strpos($exception->getMessage(), 'attempt to write a readonly database') !== false) {
            return new Exception\ReadOnlyException($message, $exception);
        }

        if (strpos($exception->getMessage(), 'unable to open database file') !== false) {
            return new Exception\ConnectionException($message, $exception);
        }

        return new DriverException($message, $exception);
    }

    public function getDatabasePlatform() : AbstractPlatform
    {
        return new SqlitePlatform();
    }

    public function getSchemaManager(Connection $conn) : AbstractSchemaManager
    {
        return new SqliteSchemaManager($conn);
    }
}<|MERGE_RESOLUTION|>--- conflicted
+++ resolved
@@ -26,7 +26,7 @@
      *
      * @link http://www.sqlite.org/c3ref/c_abort.html
      */
-    public function convertException(string $message, DriverExceptionInterface $exception) : DriverException
+    public function convertException(string $message, DriverExceptionInterface $exception): DriverException
     {
         if (strpos($exception->getMessage(), 'database is locked') !== false) {
             return new Exception\LockWaitTimeoutException($message, $exception);
@@ -41,16 +41,12 @@
             return new Exception\UniqueConstraintViolationException($message, $exception);
         }
 
-<<<<<<< HEAD
         if (strpos($exception->getMessage(), 'FOREIGN KEY constraint failed') !== false) {
             return new Exception\ForeignKeyConstraintViolationException($message, $exception);
         }
 
-        if (strpos($exception->getMessage(), 'may not be NULL') !== false ||
-=======
         if (
             strpos($exception->getMessage(), 'may not be NULL') !== false ||
->>>>>>> 66b1f3d2
             strpos($exception->getMessage(), 'NOT NULL constraint failed') !== false
         ) {
             return new Exception\NotNullConstraintViolationException($message, $exception);
@@ -87,12 +83,12 @@
         return new DriverException($message, $exception);
     }
 
-    public function getDatabasePlatform() : AbstractPlatform
+    public function getDatabasePlatform(): AbstractPlatform
     {
         return new SqlitePlatform();
     }
 
-    public function getSchemaManager(Connection $conn) : AbstractSchemaManager
+    public function getSchemaManager(Connection $conn): AbstractSchemaManager
     {
         return new SqliteSchemaManager($conn);
     }
