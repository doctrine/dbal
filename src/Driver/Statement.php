--- conflicted
+++ resolved
@@ -46,13 +46,8 @@
      * @param int|string $param    Parameter identifier. For a prepared statement using named placeholders,
      *                             this will be a parameter name of the form :name. For a prepared statement using
      *                             question mark placeholders, this will be the 1-indexed position of the parameter.
-<<<<<<< HEAD
      * @param mixed      $variable The variable to bind to the parameter.
-     * @param int        $type     Explicit data type for the parameter using the {@link ParameterType}
-=======
-     * @param mixed      $variable Name of the PHP variable to bind to the SQL statement parameter.
      * @param int        $type     Explicit data type for the parameter using the {@see ParameterType}
->>>>>>> 0c6e8f63
      *                             constants.
      * @param int|null   $length   You must specify maxlength when using an OUT bind
      *                             so that PHP allocates enough memory to hold the returned value.
