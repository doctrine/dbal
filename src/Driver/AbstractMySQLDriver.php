--- conflicted
+++ resolved
@@ -8,19 +8,12 @@
 use Doctrine\DBAL\Driver\API\MySQL\ExceptionConverter;
 use Doctrine\DBAL\Exception;
 use Doctrine\DBAL\Platforms\AbstractMySQLPlatform;
-use Doctrine\DBAL\Platforms\Exception\InvalidPlatformVersion;
 use Doctrine\DBAL\Platforms\MariaDBPlatform;
 use Doctrine\DBAL\Platforms\MySQL80Platform;
 use Doctrine\DBAL\Platforms\MySQLPlatform;
 use Doctrine\DBAL\ServerVersionProvider;
 
-<<<<<<< HEAD
-use function preg_match;
-=======
-use function assert;
->>>>>>> b66f55c7
 use function stripos;
-use function substr;
 use function version_compare;
 
 /**
@@ -35,112 +28,16 @@
      */
     public function getDatabasePlatform(ServerVersionProvider $versionProvider): AbstractMySQLPlatform
     {
-<<<<<<< HEAD
         $version = $versionProvider->getServerVersion();
-        if (stripos($version, 'mariadb') !== false) {
+        if (stripos($version, 'MariaDB') !== false) {
             return new MariaDBPlatform();
         }
 
-        if (version_compare($this->getOracleMysqlVersionNumber($version), '8', '>=')) {
+        if (version_compare($version, '8.0.0', '>=')) {
             return new MySQL80Platform();
-=======
-        $mariadb = stripos($version, 'MariaDB') !== false;
-        if ($mariadb && version_compare($this->getMariaDbMysqlVersionNumber($version), '10.2.7', '>=')) {
-            return new MariaDb1027Platform();
-        }
-
-        if (! $mariadb) {
-            if (version_compare($version, '8.0.0', '>=')) {
-                return new MySQL80Platform();
-            }
-
-            if (version_compare($version, '5.7.9', '>=')) {
-                return new MySQL57Platform();
-            }
->>>>>>> b66f55c7
         }
 
         return new MySQLPlatform();
-    }
-
-    /**
-<<<<<<< HEAD
-     * Get a normalized 'version number' from the server string
-     * returned by Oracle MySQL servers.
-     *
-     * @param string $versionString Version string returned by the driver, i.e. '5.7.10'
-     *
-     * @throws Exception
-     */
-    private function getOracleMysqlVersionNumber(string $versionString): string
-    {
-        if (
-            preg_match(
-                '/^(?P<major>\d+)(?:\.(?P<minor>\d+)(?:\.(?P<patch>\d+))?)?/',
-                $versionString,
-                $versionParts,
-            ) === 0
-        ) {
-            throw InvalidPlatformVersion::new(
-                $versionString,
-                '<major_version>.<minor_version>.<patch_version>',
-            );
-        }
-
-        $majorVersion = $versionParts['major'];
-        $minorVersion = $versionParts['minor'] ?? 0;
-        $patchVersion = $versionParts['patch'] ?? null;
-
-        if ($majorVersion === '5' && $minorVersion === '7') {
-            $patchVersion ??= '9';
-        }
-
-        return $majorVersion . '.' . $minorVersion . '.' . $patchVersion;
-=======
-     * Detect MariaDB server version, including hack for some mariadb distributions
-     * that starts with the prefix '5.5.5-'
-     *
-     * @param string $versionString Version string as returned by mariadb server, i.e. '5.5.5-Mariadb-10.0.8-xenial'
-     */
-    private function getMariaDbMysqlVersionNumber(string $versionString): string
-    {
-        if (substr($versionString, 0, 6) === '5.5.5-') {
-            return substr($versionString, 6);
-        }
-
-        return $versionString;
-    }
-
-    /**
-     * {@inheritdoc}
-     *
-     * @return AbstractMySQLPlatform
-     */
-    public function getDatabasePlatform()
-    {
-        return new MySQLPlatform();
-    }
-
-    /**
-     * {@inheritdoc}
-     *
-     * @deprecated Use {@link AbstractMySQLPlatform::createSchemaManager()} instead.
-     *
-     * @return MySQLSchemaManager
-     */
-    public function getSchemaManager(Connection $conn, AbstractPlatform $platform)
-    {
-        Deprecation::triggerIfCalledFromOutside(
-            'doctrine/dbal',
-            'https://github.com/doctrine/dbal/pull/5458',
-            'AbstractMySQLDriver::getSchemaManager() is deprecated.'
-                . ' Use MySQLPlatform::createSchemaManager() instead.',
-        );
-
-        assert($platform instanceof AbstractMySQLPlatform);
-
-        return new MySQLSchemaManager($conn, $platform);
->>>>>>> b66f55c7
     }
 
     public function getExceptionConverter(): ExceptionConverter
