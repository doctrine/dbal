<?php

declare(strict_types=1);

namespace Doctrine\DBAL\Driver;

use Doctrine\DBAL\Connection;
use Doctrine\DBAL\Driver\DriverException as DriverExceptionInterface;
use Doctrine\DBAL\Exception;
use Doctrine\DBAL\Exception\DriverException;
use Doctrine\DBAL\Platforms\AbstractPlatform;
use Doctrine\DBAL\Platforms\Exception\InvalidPlatformVersion;
use Doctrine\DBAL\Platforms\SQLAnywhere16Platform;
use Doctrine\DBAL\Schema\AbstractSchemaManager;
use Doctrine\DBAL\Schema\SQLAnywhereSchemaManager;
use Doctrine\DBAL\VersionAwarePlatformDriver;
use function preg_match;

/**
 * Abstract base implementation of the {@link Doctrine\DBAL\Driver} interface for SAP Sybase SQL Anywhere based drivers.
 */
abstract class AbstractSQLAnywhereDriver implements ExceptionConverterDriver, VersionAwarePlatformDriver
{
    /**
     * {@inheritdoc}
     *
     * @link http://dcx.sybase.com/index.html#sa160/en/saerrors/sqlerror.html
     */
    public function convertException(string $message, DriverExceptionInterface $exception) : DriverException
    {
        switch ($exception->getCode()) {
            case -306:
            case -307:
            case -684:
                return new Exception\DeadlockException($message, $exception);

            case -210:
            case -1175:
            case -1281:
                return new Exception\LockWaitTimeoutException($message, $exception);

            case -100:
            case -103:
            case -832:
                return new Exception\ConnectionException($message, $exception);

            case -143:
                return new Exception\InvalidFieldNameException($message, $exception);

            case -193:
            case -196:
                return new Exception\UniqueConstraintViolationException($message, $exception);

            case -194:
            case -198:
                return new Exception\ForeignKeyConstraintViolationException($message, $exception);

            case -144:
                return new Exception\NonUniqueFieldNameException($message, $exception);

            case -184:
            case -195:
                return new Exception\NotNullConstraintViolationException($message, $exception);

            case -131:
                return new Exception\SyntaxErrorException($message, $exception);

            case -110:
                return new Exception\TableExistsException($message, $exception);

            case -141:
            case -1041:
                return new Exception\TableNotFoundException($message, $exception);
        }

        return new DriverException($message, $exception);
    }

    public function createDatabasePlatformForVersion(string $version) : AbstractPlatform
    {
        if (preg_match(
            '/^(?P<major>\d+)(?:\.(?P<minor>\d+)(?:\.(?P<patch>\d+)(?:\.(?P<build>\d+))?)?)?/',
            $version,
            $versionParts
<<<<<<< HEAD
        )) {
            throw InvalidPlatformVersion::new(
=======
        ) === 0) {
            throw DBALException::invalidPlatformVersionSpecified(
>>>>>>> 4c258314
                $version,
                '<major_version>.<minor_version>.<patch_version>.<build_version>'
            );
        }

        return new SQLAnywhere16Platform();
    }

    public function getDatabasePlatform() : AbstractPlatform
    {
        return new SQLAnywhere16Platform();
    }

    public function getSchemaManager(Connection $conn) : AbstractSchemaManager
    {
        return new SQLAnywhereSchemaManager($conn);
    }
}<|MERGE_RESOLUTION|>--- conflicted
+++ resolved
@@ -82,13 +82,8 @@
             '/^(?P<major>\d+)(?:\.(?P<minor>\d+)(?:\.(?P<patch>\d+)(?:\.(?P<build>\d+))?)?)?/',
             $version,
             $versionParts
-<<<<<<< HEAD
-        )) {
+        ) === 0) {
             throw InvalidPlatformVersion::new(
-=======
-        ) === 0) {
-            throw DBALException::invalidPlatformVersionSpecified(
->>>>>>> 4c258314
                 $version,
                 '<major_version>.<minor_version>.<patch_version>.<build_version>'
             );
