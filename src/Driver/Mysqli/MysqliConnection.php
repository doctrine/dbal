--- conflicted
+++ resolved
@@ -92,7 +92,7 @@
      *
      * Could be used if part of your application is not using DBAL.
      */
-    public function getWrappedResourceHandle() : mysqli
+    public function getWrappedResourceHandle(): mysqli
     {
         return $this->conn;
     }
@@ -105,7 +105,7 @@
      *
      * @link https://jira.mariadb.org/browse/MDEV-4088
      */
-    public function getServerVersion() : string
+    public function getServerVersion(): string
     {
         $serverInfos = $this->conn->get_server_info();
         if (stripos($serverInfos, 'mariadb') !== false) {
@@ -119,19 +119,7 @@
         return $majorVersion . '.' . $minorVersion . '.' . $patchVersion;
     }
 
-<<<<<<< HEAD
-    public function prepare(string $sql) : DriverStatement
-=======
-    /**
-     * {@inheritdoc}
-     */
-    public function requiresQueryForServerVersion()
-    {
-        return false;
-    }
-
     public function prepare(string $sql): DriverStatement
->>>>>>> 66b1f3d2
     {
         return new MysqliStatement($this->conn, $sql);
     }
@@ -141,7 +129,7 @@
         return $this->prepare($sql)->execute();
     }
 
-    public function quote(string $input) : string
+    public function quote(string $input): string
     {
         return "'" . $this->conn->escape_string($input) . "'";
     }
@@ -155,24 +143,24 @@
         return $this->conn->affected_rows;
     }
 
-    public function lastInsertId(?string $name = null) : string
+    public function lastInsertId(?string $name = null): string
     {
         return (string) $this->conn->insert_id;
     }
 
-    public function beginTransaction() : void
+    public function beginTransaction(): void
     {
         $this->conn->query('START TRANSACTION');
     }
 
-    public function commit() : void
+    public function commit(): void
     {
         if (! $this->conn->commit()) {
             throw ConnectionError::new($this->conn);
         }
     }
 
-    public function rollBack() : void
+    public function rollBack(): void
     {
         if (! $this->conn->rollback()) {
             throw ConnectionError::new($this->conn);
@@ -227,7 +215,7 @@
      *
      * {@inheritDoc}
      */
-    public function ping() : void
+    public function ping(): void
     {
         if (! $this->conn->ping()) {
             throw new MysqliException($this->conn->error, $this->conn->sqlstate, $this->conn->errno);
