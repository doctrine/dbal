--- conflicted
+++ resolved
@@ -4,19 +4,9 @@
 
 namespace Doctrine\DBAL\Driver\Mysqli;
 
-<<<<<<< HEAD
 use Doctrine\DBAL\Driver\Connection as ConnectionInterface;
 use Doctrine\DBAL\Driver\Exception;
 use Doctrine\DBAL\Driver\Mysqli\Exception\ConnectionError;
-use Doctrine\DBAL\Driver\Mysqli\Exception\ConnectionFailed;
-=======
-use Doctrine\DBAL\Driver\Mysqli\Exception\ConnectionError;
-use Doctrine\DBAL\Driver\Result as ResultInterface;
-use Doctrine\DBAL\Driver\ServerInfoAwareConnection;
-use Doctrine\DBAL\Driver\Statement as DriverStatement;
-use Doctrine\DBAL\ParameterType;
-use Doctrine\Deprecations\Deprecation;
->>>>>>> 1ee1bf32
 use mysqli;
 use mysqli_sql_exception;
 
@@ -30,54 +20,14 @@
      */
     public const OPTION_FLAGS = 'flags';
 
-<<<<<<< HEAD
-    private mysqli $conn;
-=======
-    /** @var mysqli */
-    private $connection;
->>>>>>> 1ee1bf32
+    private mysqli $connection;
 
     /**
      * @internal The connection can be only instantiated by its driver.
      */
-<<<<<<< HEAD
-    public function __construct(
-        string $host = '',
-        string $username = '',
-        string $password = '',
-        string $database = '',
-        int $port = 0,
-        string $socket = '',
-        int $flags = 0,
-        iterable $preInitializers = [],
-        iterable $postInitializers = []
-    ) {
-        $connection = new mysqli();
-
-        foreach ($preInitializers as $initializer) {
-            $initializer->initialize($connection);
-        }
-
-        try {
-            $success = @$connection->real_connect($host, $username, $password, $database, $port, $socket, $flags);
-        } catch (mysqli_sql_exception $e) {
-            throw ConnectionFailed::upcast($e);
-        }
-
-        if (! $success) {
-            throw ConnectionFailed::new($connection);
-        }
-
-        foreach ($postInitializers as $initializer) {
-            $initializer->initialize($connection);
-        }
-
-        $this->conn = $connection;
-=======
     public function __construct(mysqli $connection)
     {
         $this->connection = $connection;
->>>>>>> 1ee1bf32
     }
 
     /**
@@ -157,40 +107,26 @@
      */
     public function lastInsertId()
     {
-        $lastInsertId = $this->conn->insert_id;
+        $lastInsertId = $this->connection->insert_id;
 
         if ($lastInsertId === 0) {
             throw Exception\NoIdentityValue::new();
         }
 
-<<<<<<< HEAD
-        return $lastInsertId;
-=======
         return $this->connection->insert_id;
->>>>>>> 1ee1bf32
     }
 
     public function beginTransaction(): void
     {
-<<<<<<< HEAD
-        $this->conn->begin_transaction();
-=======
         $this->connection->begin_transaction();
-
-        return true;
->>>>>>> 1ee1bf32
     }
 
     public function commit(): void
     {
         try {
-<<<<<<< HEAD
-            if (! $this->conn->commit()) {
-                throw ConnectionError::new($this->conn);
+            if (! $this->connection->commit()) {
+                throw ConnectionError::new($this->connection);
             }
-=======
-            return $this->connection->commit();
->>>>>>> 1ee1bf32
         } catch (mysqli_sql_exception $e) {
             throw ConnectionError::upcast($e);
         }
@@ -199,13 +135,9 @@
     public function rollBack(): void
     {
         try {
-<<<<<<< HEAD
-            if (! $this->conn->rollback()) {
-                throw ConnectionError::new($this->conn);
+            if (! $this->connection->rollback()) {
+                throw ConnectionError::new($this->connection);
             }
-=======
-            return $this->connection->rollback();
->>>>>>> 1ee1bf32
         } catch (mysqli_sql_exception $e) {
             throw ConnectionError::upcast($e);
         }
