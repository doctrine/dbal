<?php

declare(strict_types=1);

namespace Doctrine\DBAL\Driver;

use Traversable;

/**
 * Interface for the reading part of a prepare statement only.
 */
interface ResultStatement extends Traversable
{
    /**
     * Closes the cursor, enabling the statement to be executed again.
     */
    public function closeCursor() : void;

    /**
     * Returns the number of columns in the result set
     *
     * @return int The number of columns in the result set represented
     *             by the statement. If there is no result set,
     *             this method should return 0.
     */
    public function columnCount() : int;

    /**
     * Returns the number of rows affected by the last DELETE, INSERT, or UPDATE statement
     * executed by the corresponding object.
     *
     * If the last SQL statement executed by the associated Statement object was a SELECT statement,
     * some databases may return the number of rows returned by that statement. However,
     * this behaviour is not guaranteed for all databases and should not be
     * relied on for portable applications.
     */
    public function rowCount() : int;

    /**
     * Sets the fetch mode to use while iterating this statement.
     *
<<<<<<< HEAD
     * @param int   $fetchMode Controls how the next row will be returned to the caller.
     *                         The value must be one of the {@link \Doctrine\DBAL\FetchMode} constants.
     * @param mixed ...$args   Optional mode-specific arguments (see {@link self::fetchAll()}).
     */
    public function setFetchMode(int $fetchMode, ...$args) : void;
=======
     * @param int $fetchMode Controls how the next row will be returned to the caller.
     *                       The value must be one of the {@link \Doctrine\DBAL\FetchMode} constants.
     *
     * @return bool
     */
    public function setFetchMode($fetchMode);
>>>>>>> e6349bab

    /**
     * Returns the next row of a result set.
     *
     * @param int|null $fetchMode Controls how the next row will be returned to the caller.
     *                            The value must be one of the {@link \Doctrine\DBAL\FetchMode} constants,
     *                            defaulting to {@link \Doctrine\DBAL\FetchMode::MIXED}.
     *
     * @return mixed The return value of this method on success depends on the fetch mode. In all cases, FALSE is
     *               returned on failure.
     */
<<<<<<< HEAD
    public function fetch(?int $fetchMode = null, ...$args);
=======
    public function fetch($fetchMode = null);
>>>>>>> e6349bab

    /**
     * Returns an array containing all of the result set rows.
     *
     * @param int|null $fetchMode Controls how the next row will be returned to the caller.
     *                            The value must be one of the {@link \Doctrine\DBAL\FetchMode} constants,
     *                            defaulting to {@link \Doctrine\DBAL\FetchMode::MIXED}.
<<<<<<< HEAD
     * @param mixed    ...$args   Optional mode-specific arguments. Supported modes:
     *                            * {@link \Doctrine\DBAL\FetchMode::COLUMN}
     *                              1. The 0-indexed column to be returned.
     *                            * {@link \Doctrine\DBAL\FetchMode::CUSTOM_OBJECT}
     *                              1. The classname of the object to be created,
     *                              2. Array of constructor arguments
     *
     * @return mixed[]
     */
    public function fetchAll(?int $fetchMode = null, ...$args) : array;
=======
     *
     * @return mixed[]
     */
    public function fetchAll($fetchMode = null);
>>>>>>> e6349bab

    /**
     * Returns a single column from the next row of a result set or FALSE if there are no more rows.
     *
     * @return mixed|false A single column in the next row of a result set, or FALSE if there are no more rows.
     */
<<<<<<< HEAD
    public function fetchColumn(int $columnIndex = 0);
=======
    public function fetchColumn();
>>>>>>> e6349bab
}<|MERGE_RESOLUTION|>--- conflicted
+++ resolved
@@ -39,20 +39,10 @@
     /**
      * Sets the fetch mode to use while iterating this statement.
      *
-<<<<<<< HEAD
-     * @param int   $fetchMode Controls how the next row will be returned to the caller.
-     *                         The value must be one of the {@link \Doctrine\DBAL\FetchMode} constants.
-     * @param mixed ...$args   Optional mode-specific arguments (see {@link self::fetchAll()}).
-     */
-    public function setFetchMode(int $fetchMode, ...$args) : void;
-=======
      * @param int $fetchMode Controls how the next row will be returned to the caller.
      *                       The value must be one of the {@link \Doctrine\DBAL\FetchMode} constants.
-     *
-     * @return bool
      */
-    public function setFetchMode($fetchMode);
->>>>>>> e6349bab
+    public function setFetchMode(int $fetchMode) : void;
 
     /**
      * Returns the next row of a result set.
@@ -64,11 +54,7 @@
      * @return mixed The return value of this method on success depends on the fetch mode. In all cases, FALSE is
      *               returned on failure.
      */
-<<<<<<< HEAD
-    public function fetch(?int $fetchMode = null, ...$args);
-=======
-    public function fetch($fetchMode = null);
->>>>>>> e6349bab
+    public function fetch(?int $fetchMode = null);
 
     /**
      * Returns an array containing all of the result set rows.
@@ -76,32 +62,15 @@
      * @param int|null $fetchMode Controls how the next row will be returned to the caller.
      *                            The value must be one of the {@link \Doctrine\DBAL\FetchMode} constants,
      *                            defaulting to {@link \Doctrine\DBAL\FetchMode::MIXED}.
-<<<<<<< HEAD
-     * @param mixed    ...$args   Optional mode-specific arguments. Supported modes:
-     *                            * {@link \Doctrine\DBAL\FetchMode::COLUMN}
-     *                              1. The 0-indexed column to be returned.
-     *                            * {@link \Doctrine\DBAL\FetchMode::CUSTOM_OBJECT}
-     *                              1. The classname of the object to be created,
-     *                              2. Array of constructor arguments
      *
      * @return mixed[]
      */
-    public function fetchAll(?int $fetchMode = null, ...$args) : array;
-=======
-     *
-     * @return mixed[]
-     */
-    public function fetchAll($fetchMode = null);
->>>>>>> e6349bab
+    public function fetchAll(?int $fetchMode = null) : array;
 
     /**
      * Returns a single column from the next row of a result set or FALSE if there are no more rows.
      *
      * @return mixed|false A single column in the next row of a result set, or FALSE if there are no more rows.
      */
-<<<<<<< HEAD
-    public function fetchColumn(int $columnIndex = 0);
-=======
     public function fetchColumn();
->>>>>>> e6349bab
 }