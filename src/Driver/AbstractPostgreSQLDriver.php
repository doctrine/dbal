--- conflicted
+++ resolved
@@ -5,18 +5,10 @@
 namespace Doctrine\DBAL\Driver;
 
 use Doctrine\DBAL\Connection;
-<<<<<<< HEAD
-use Doctrine\DBAL\Driver\DriverException as DriverExceptionInterface;
-use Doctrine\DBAL\Exception;
-use Doctrine\DBAL\Exception\DriverException;
-use Doctrine\DBAL\Platforms\AbstractPlatform;
-use Doctrine\DBAL\Platforms\Exception\InvalidPlatformVersion;
-=======
-use Doctrine\DBAL\DBALException;
 use Doctrine\DBAL\Driver\API\ExceptionConverter;
 use Doctrine\DBAL\Driver\API\PostgreSQL;
 use Doctrine\DBAL\Platforms\AbstractPlatform;
->>>>>>> 4cc12da9
+use Doctrine\DBAL\Platforms\Exception\InvalidPlatformVersion;
 use Doctrine\DBAL\Platforms\PostgreSQL100Platform;
 use Doctrine\DBAL\Platforms\PostgreSQL94Platform;
 use Doctrine\DBAL\Schema\AbstractSchemaManager;
@@ -31,68 +23,7 @@
  */
 abstract class AbstractPostgreSQLDriver implements VersionAwarePlatformDriver
 {
-    /**
-     * {@inheritdoc}
-<<<<<<< HEAD
-     *
-     * @link http://www.postgresql.org/docs/9.4/static/errcodes-appendix.html
-     */
-    public function convertException(string $message, DriverExceptionInterface $exception): DriverException
-    {
-        switch ($exception->getSQLState()) {
-            case '40001':
-            case '40P01':
-                return new Exception\DeadlockException($message, $exception);
-
-            case '0A000':
-                // Foreign key constraint violations during a TRUNCATE operation
-                // are considered "feature not supported" in PostgreSQL.
-                if (strpos($exception->getMessage(), 'truncate') !== false) {
-                    return new Exception\ForeignKeyConstraintViolationException($message, $exception);
-                }
-
-                break;
-
-            case '23502':
-                return new Exception\NotNullConstraintViolationException($message, $exception);
-
-            case '23503':
-                return new Exception\ForeignKeyConstraintViolationException($message, $exception);
-
-            case '23505':
-                return new Exception\UniqueConstraintViolationException($message, $exception);
-
-            case '42601':
-                return new Exception\SyntaxErrorException($message, $exception);
-
-            case '42702':
-                return new Exception\NonUniqueFieldNameException($message, $exception);
-
-            case '42703':
-                return new Exception\InvalidFieldNameException($message, $exception);
-
-            case '42P01':
-                return new Exception\TableNotFoundException($message, $exception);
-
-            case '42P07':
-                return new Exception\TableExistsException($message, $exception);
-        }
-
-        // In some case (mainly connection errors) the PDO exception does not provide a SQLSTATE via its code.
-        // The exception code is always set to 7 here.
-        // We have to match against the SQLSTATE in the error message in these cases.
-        if ($exception->getCode() === 7 && strpos($exception->getMessage(), 'SQLSTATE[08006]') !== false) {
-            return new Exception\ConnectionException($message, $exception);
-        }
-
-        return new DriverException($message, $exception);
-    }
-
     public function createDatabasePlatformForVersion(string $version): AbstractPlatform
-=======
-     */
-    public function createDatabasePlatformForVersion($version)
->>>>>>> 4cc12da9
     {
         if (preg_match('/^(?P<major>\d+)(?:\.(?P<minor>\d+)(?:\.(?P<patch>\d+))?)?/', $version, $versionParts) === 0) {
             throw InvalidPlatformVersion::new(
@@ -118,19 +49,12 @@
         return new PostgreSQL94Platform();
     }
 
-<<<<<<< HEAD
-    public function getSchemaManager(Connection $conn): AbstractSchemaManager
-=======
-    /**
-     * {@inheritdoc}
-     */
-    public function getSchemaManager(Connection $conn, AbstractPlatform $platform)
+    public function getSchemaManager(Connection $conn, AbstractPlatform $platform): AbstractSchemaManager
     {
         return new PostgreSqlSchemaManager($conn, $platform);
     }
 
     public function getExceptionConverter(): ExceptionConverter
->>>>>>> 4cc12da9
     {
         return new PostgreSQL\ExceptionConverter();
     }
