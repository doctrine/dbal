--- conflicted
+++ resolved
@@ -39,14 +39,10 @@
      * Gets the SchemaManager that can be used to inspect and change the underlying
      * database schema of the platform this driver connects to.
      */
-<<<<<<< HEAD
-    public function getSchemaManager(Connection $conn): AbstractSchemaManager;
-=======
-    public function getSchemaManager(Connection $conn, AbstractPlatform $platform);
+    public function getSchemaManager(Connection $conn, AbstractPlatform $platform): AbstractSchemaManager;
 
     /**
      * Gets the ExceptionConverter that can be used to convert driver-level exceptions into DBAL exceptions.
      */
     public function getExceptionConverter(): ExceptionConverter;
->>>>>>> 4cc12da9
 }