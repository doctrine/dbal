--- conflicted
+++ resolved
@@ -535,11 +535,7 @@
     public function getTruncateTableSQL($tableName, $cascade = false)
     {
         $tableIdentifier = new Identifier($tableName);
-<<<<<<< HEAD
         $quotedTableName = str_replace('.', '__', $tableIdentifier->getQuotedName($this));
-=======
-        $tableName       = str_replace('.', '__', $tableIdentifier->getQuotedName($this));
->>>>>>> 091e2642
 
         $deleteSql        = 'DELETE FROM ' . $quotedTableName;
         $resetSequenceSql = 'DELETE FROM sqlite_sequence WHERE name = ' . $this->quoteStringLiteral($tableName);
