<?php

namespace Doctrine\DBAL\Platforms;

use Doctrine\DBAL\Schema\Column;
use Doctrine\DBAL\Schema\ColumnDiff;
use Doctrine\DBAL\Schema\ForeignKeyConstraint;
use Doctrine\DBAL\Schema\Identifier;
use Doctrine\DBAL\Schema\Index;
use Doctrine\DBAL\Schema\Sequence;
use Doctrine\DBAL\Schema\TableDiff;
use Doctrine\DBAL\Types\BigIntType;
use Doctrine\DBAL\Types\BinaryType;
use Doctrine\DBAL\Types\BlobType;
use Doctrine\DBAL\Types\IntegerType;
use Doctrine\DBAL\Types\Type;
use UnexpectedValueException;
use function array_diff;
use function array_merge;
use function array_unique;
use function array_values;
use function count;
use function explode;
use function implode;
use function in_array;
use function is_array;
use function is_bool;
use function is_numeric;
use function is_string;
use function sprintf;
use function str_replace;
use function strpos;
use function strtolower;
use function trim;

/**
 * PostgreSqlPlatform.
 *
 * @todo   Rename: PostgreSQLPlatform
 */
class PostgreSqlPlatform extends AbstractPlatform
{
    /** @var bool */
    private $useBooleanTrueFalseStrings = true;

    /** @var string[][] PostgreSQL booleans literals */
    private $booleanLiterals = [
        'true' => [
            't',
            'true',
            'y',
            'yes',
            'on',
            '1',
        ],
        'false' => [
            'f',
            'false',
            'n',
            'no',
            'off',
            '0',
        ],
    ];

    /**
     * PostgreSQL has different behavior with some drivers
     * with regard to how booleans have to be handled.
     *
     * Enables use of 'true'/'false' or otherwise 1 and 0 instead.
     *
     * @param bool $flag
     */
    public function setUseBooleanTrueFalseStrings($flag)
    {
        $this->useBooleanTrueFalseStrings = (bool) $flag;
    }

    /**
     * {@inheritDoc}
     */
    public function getSubstringExpression($value, $from, $length = null)
    {
        if ($length === null) {
            return 'SUBSTRING(' . $value . ' FROM ' . $from . ')';
        }

        return 'SUBSTRING(' . $value . ' FROM ' . $from . ' FOR ' . $length . ')';
    }

    /**
     * {@inheritDoc}
     */
    public function getNowExpression()
    {
        return 'LOCALTIMESTAMP(0)';
    }

    /**
     * {@inheritDoc}
     */
    public function getRegexpExpression()
    {
        return 'SIMILAR TO';
    }

    /**
     * {@inheritDoc}
     */
    public function getLocateExpression($str, $substr, $startPos = false)
    {
        if ($startPos !== false) {
            $str = $this->getSubstringExpression($str, $startPos);

            return 'CASE WHEN (POSITION(' . $substr . ' IN ' . $str . ') = 0) THEN 0 ELSE (POSITION(' . $substr . ' IN ' . $str . ') + ' . ($startPos-1) . ') END';
        }

        return 'POSITION(' . $substr . ' IN ' . $str . ')';
    }

    /**
     * {@inheritdoc}
     */
    protected function getDateArithmeticIntervalExpression($date, $operator, $interval, $unit)
    {
        if ($unit === DateIntervalUnit::QUARTER) {
            $interval *= 3;
            $unit      = DateIntervalUnit::MONTH;
        }

        return '(' . $date . ' ' . $operator . ' (' . $interval . " || ' " . $unit . "')::interval)";
    }

    /**
     * {@inheritDoc}
     */
    public function getDateDiffExpression($date1, $date2)
    {
        return '(DATE(' . $date1 . ')-DATE(' . $date2 . '))';
    }

    /**
     * {@inheritDoc}
     */
    public function supportsSequences()
    {
        return true;
    }

    /**
     * {@inheritDoc}
     */
    public function supportsSchemas()
    {
        return true;
    }

    /**
     * {@inheritdoc}
     */
    public function getDefaultSchemaName()
    {
        return 'public';
    }

    /**
     * {@inheritDoc}
     */
    public function supportsIdentityColumns()
    {
        return true;
    }

    /**
     * {@inheritdoc}
     */
    public function supportsPartialIndexes()
    {
        return true;
    }

    /**
     * {@inheritdoc}
     */
    public function usesSequenceEmulatedIdentityColumns()
    {
        return true;
    }

    /**
     * {@inheritdoc}
     */
    public function getIdentitySequenceName($tableName, $columnName)
    {
        return $tableName . '_' . $columnName . '_seq';
    }

    /**
     * {@inheritDoc}
     */
    public function supportsCommentOnStatement()
    {
        return true;
    }

    /**
     * {@inheritDoc}
     */
    public function prefersSequences()
    {
        return true;
    }

    /**
     * {@inheritDoc}
     */
    public function hasNativeGuidType()
    {
        return true;
    }

    /**
     * {@inheritDoc}
     */
    public function getListDatabasesSQL()
    {
        return 'SELECT datname FROM pg_database';
    }

    /**
     * {@inheritDoc}
     */
    public function getListNamespacesSQL()
    {
        return "SELECT schema_name AS nspname
                FROM   information_schema.schemata
                WHERE  schema_name NOT LIKE 'pg\_%'
                AND    schema_name != 'information_schema'";
    }

    /**
     * {@inheritDoc}
     */
    public function getListSequencesSQL($database)
    {
        return "SELECT sequence_name AS relname,
                       sequence_schema AS schemaname
                FROM   information_schema.sequences
                WHERE  sequence_schema NOT LIKE 'pg\_%'
                AND    sequence_schema != 'information_schema'";
    }

    /**
     * {@inheritDoc}
     */
    public function getListTablesSQL()
    {
        return "SELECT quote_ident(table_name) AS table_name,
                       table_schema AS schema_name
                FROM   information_schema.tables
                WHERE  table_schema NOT LIKE 'pg\_%'
                AND    table_schema != 'information_schema'
                AND    table_name != 'geometry_columns'
                AND    table_name != 'spatial_ref_sys'
                AND    table_type != 'VIEW'";
    }

    /**
     * {@inheritDoc}
     */
    public function getListViewsSQL($database)
    {
        return 'SELECT quote_ident(table_name) AS viewname,
                       table_schema AS schemaname,
                       view_definition AS definition
                FROM   information_schema.views
                WHERE  view_definition IS NOT NULL';
    }

    /**
     * {@inheritDoc}
     */
    public function getListTableForeignKeysSQL($table, $database = null)
    {
        return 'SELECT quote_ident(r.conname) as conname, pg_catalog.pg_get_constraintdef(r.oid, true) as condef
                  FROM pg_catalog.pg_constraint r
                  WHERE r.conrelid =
                  (
                      SELECT c.oid
                      FROM pg_catalog.pg_class c, pg_catalog.pg_namespace n
                      WHERE ' . $this->getTableWhereClause($table) . " AND n.oid = c.relnamespace
                  )
                  AND r.contype = 'f'";
    }

    /**
     * {@inheritDoc}
     */
    public function getCreateViewSQL($name, $sql)
    {
        return 'CREATE VIEW ' . $name . ' AS ' . $sql;
    }

    /**
     * {@inheritDoc}
     */
    public function getDropViewSQL($name)
    {
        return 'DROP VIEW ' . $name;
    }

    /**
     * {@inheritDoc}
     */
    public function getListTableConstraintsSQL($table)
    {
        $table = new Identifier($table);
        $table = $this->quoteStringLiteral($table->getName());

        return sprintf(
            <<<'SQL'
SELECT
    quote_ident(relname) as relname
FROM
    pg_class
WHERE oid IN (
    SELECT indexrelid
    FROM pg_index, pg_class
    WHERE pg_class.relname = %s
        AND pg_class.oid = pg_index.indrelid
        AND (indisunique = 't' OR indisprimary = 't')
    )
SQL
            ,
            $table
        );
    }

    /**
     * {@inheritDoc}
     *
     * @link http://ezcomponents.org/docs/api/trunk/DatabaseSchema/ezcDbSchemaPgsqlReader.html
     */
    public function getListTableIndexesSQL($table, $currentDatabase = null)
    {
        return 'SELECT quote_ident(relname) as relname, pg_index.indisunique, pg_index.indisprimary,
                       pg_index.indkey, pg_index.indrelid,
                       pg_get_expr(indpred, indrelid) AS where
                 FROM pg_class, pg_index
                 WHERE oid IN (
                    SELECT indexrelid
                    FROM pg_index si, pg_class sc, pg_namespace sn
                    WHERE ' . $this->getTableWhereClause($table, 'sc', 'sn') . ' AND sc.oid=si.indrelid AND sc.relnamespace = sn.oid
                 ) AND pg_index.indexrelid = oid';
    }

    /**
     * @param string $table
     * @param string $classAlias
     * @param string $namespaceAlias
     *
     * @return string
     */
    private function getTableWhereClause($table, $classAlias = 'c', $namespaceAlias = 'n')
    {
        $whereClause = $namespaceAlias . ".nspname NOT IN ('pg_catalog', 'information_schema', 'pg_toast') AND ";
        if (strpos($table, '.') !== false) {
            [$schema, $table] = explode('.', $table);
            $schema           = $this->quoteStringLiteral($schema);
        } else {
            $schema = "ANY(string_to_array((select replace(replace(setting,'\"\$user\"',user),' ','') from pg_catalog.pg_settings where name = 'search_path'),','))";
        }

        $table = new Identifier($table);
        $table = $this->quoteStringLiteral($table->getName());

        return $whereClause . sprintf(
            '%s.relname = %s AND %s.nspname = %s',
            $classAlias,
            $table,
            $namespaceAlias,
            $schema
        );
    }

    /**
     * {@inheritDoc}
     */
    public function getListTableColumnsSQL($table, $database = null)
    {
        return "SELECT
                    a.attnum,
                    quote_ident(a.attname) AS field,
                    t.typname AS type,
                    format_type(a.atttypid, a.atttypmod) AS complete_type,
                    (SELECT t1.typname FROM pg_catalog.pg_type t1 WHERE t1.oid = t.typbasetype) AS domain_type,
                    (SELECT format_type(t2.typbasetype, t2.typtypmod) FROM
                      pg_catalog.pg_type t2 WHERE t2.typtype = 'd' AND t2.oid = a.atttypid) AS domain_complete_type,
                    a.attnotnull AS isnotnull,
                    (SELECT 't'
                     FROM pg_index
                     WHERE c.oid = pg_index.indrelid
                        AND pg_index.indkey[0] = a.attnum
                        AND pg_index.indisprimary = 't'
                    ) AS pri,
                    (SELECT pg_get_expr(adbin, adrelid)
                     FROM pg_attrdef
                     WHERE c.oid = pg_attrdef.adrelid
                        AND pg_attrdef.adnum=a.attnum
                    ) AS default,
                    (SELECT pg_description.description
                        FROM pg_description WHERE pg_description.objoid = c.oid AND a.attnum = pg_description.objsubid
                    ) AS comment
                    FROM pg_attribute a, pg_class c, pg_type t, pg_namespace n
                    WHERE " . $this->getTableWhereClause($table, 'c', 'n') . '
                        AND a.attnum > 0
                        AND a.attrelid = c.oid
                        AND a.atttypid = t.oid
                        AND n.oid = c.relnamespace
                    ORDER BY a.attnum';
    }

    /**
     * {@inheritDoc}
     */
    public function getCreateDatabaseSQL($name)
    {
        return 'CREATE DATABASE ' . $name;
    }

    /**
     * Returns the SQL statement for disallowing new connections on the given database.
     *
     * This is useful to force DROP DATABASE operations which could fail because of active connections.
     *
     * @param string $database The name of the database to disallow new connections for.
     *
     * @return string
     */
    public function getDisallowDatabaseConnectionsSQL($database)
    {
        return "UPDATE pg_database SET datallowconn = 'false' WHERE datname = " . $this->quoteStringLiteral($database);
    }

    /**
     * Returns the SQL statement for closing currently active connections on the given database.
     *
     * This is useful to force DROP DATABASE operations which could fail because of active connections.
     *
     * @param string $database The name of the database to close currently active connections for.
     *
     * @return string
     */
    public function getCloseActiveDatabaseConnectionsSQL($database)
    {
        return 'SELECT pg_terminate_backend(procpid) FROM pg_stat_activity WHERE datname = '
            . $this->quoteStringLiteral($database);
    }

    /**
     * {@inheritDoc}
     */
    public function getAdvancedForeignKeyOptionsSQL(ForeignKeyConstraint $foreignKey)
    {
        $query = '';

        if ($foreignKey->hasOption('match')) {
            $query .= ' MATCH ' . $foreignKey->getOption('match');
        }

        $query .= parent::getAdvancedForeignKeyOptionsSQL($foreignKey);

        if ($foreignKey->hasOption('deferrable') && $foreignKey->getOption('deferrable') !== false) {
            $query .= ' DEFERRABLE';
        } else {
            $query .= ' NOT DEFERRABLE';
        }

        if (($foreignKey->hasOption('feferred') && $foreignKey->getOption('feferred') !== false)
            || ($foreignKey->hasOption('deferred') && $foreignKey->getOption('deferred') !== false)
        ) {
            $query .= ' INITIALLY DEFERRED';
        } else {
            $query .= ' INITIALLY IMMEDIATE';
        }

        return $query;
    }

    /**
     * {@inheritDoc}
     */
    public function getAlterTableSQL(TableDiff $diff)
    {
        $sql         = [];
        $commentsSQL = [];
        $columnSql   = [];

        foreach ($diff->addedColumns as $column) {
            if ($this->onSchemaAlterTableAddColumn($column, $diff, $columnSql)) {
                continue;
            }

            $query = 'ADD ' . $this->getColumnDeclarationSQL($column->getQuotedName($this), $column->toArray());
            $sql[] = 'ALTER TABLE ' . $diff->getName($this)->getQuotedName($this) . ' ' . $query;

            $comment = $this->getColumnComment($column);

            if ($comment === null || $comment === '') {
                continue;
            }

            $commentsSQL[] = $this->getCommentOnColumnSQL(
                $diff->getName($this)->getQuotedName($this),
                $column->getQuotedName($this),
                $comment
            );
        }

        foreach ($diff->removedColumns as $column) {
            if ($this->onSchemaAlterTableRemoveColumn($column, $diff, $columnSql)) {
                continue;
            }

            $query = 'DROP ' . $column->getQuotedName($this);
            $sql[] = 'ALTER TABLE ' . $diff->getName($this)->getQuotedName($this) . ' ' . $query;
        }

        foreach ($diff->changedColumns as $columnDiff) {
            /** @var $columnDiff \Doctrine\DBAL\Schema\ColumnDiff */
            if ($this->onSchemaAlterTableChangeColumn($columnDiff, $diff, $columnSql)) {
                continue;
            }

            if ($this->isUnchangedBinaryColumn($columnDiff)) {
                continue;
            }

            $oldColumnName = $columnDiff->getOldColumnName()->getQuotedName($this);
            $column        = $columnDiff->column;

            if ($columnDiff->hasChanged('type') || $columnDiff->hasChanged('precision') || $columnDiff->hasChanged('scale') || $columnDiff->hasChanged('fixed')) {
                $type = $column->getType();

                // SERIAL/BIGSERIAL are not "real" types and we can't alter a column to that type
                $columnDefinition                  = $column->toArray();
                $columnDefinition['autoincrement'] = false;

                // here was a server version check before, but DBAL API does not support this anymore.
                $query = 'ALTER ' . $oldColumnName . ' TYPE ' . $type->getSQLDeclaration($columnDefinition, $this);
                $sql[] = 'ALTER TABLE ' . $diff->getName($this)->getQuotedName($this) . ' ' . $query;
            }

            if ($columnDiff->hasChanged('default') || $this->typeChangeBreaksDefaultValue($columnDiff)) {
                $defaultClause = $column->getDefault() === null
                    ? ' DROP DEFAULT'
                    : ' SET' . $this->getDefaultValueDeclarationSQL($column->toArray());
                $query         = 'ALTER ' . $oldColumnName . $defaultClause;
                $sql[]         = 'ALTER TABLE ' . $diff->getName($this)->getQuotedName($this) . ' ' . $query;
            }

            if ($columnDiff->hasChanged('notnull')) {
                $query = 'ALTER ' . $oldColumnName . ' ' . ($column->getNotnull() ? 'SET' : 'DROP') . ' NOT NULL';
                $sql[] = 'ALTER TABLE ' . $diff->getName($this)->getQuotedName($this) . ' ' . $query;
            }

            if ($columnDiff->hasChanged('autoincrement')) {
                if ($column->getAutoincrement()) {
                    // add autoincrement
                    $seqName = $this->getIdentitySequenceName($diff->name, $oldColumnName);

                    $sql[] = 'CREATE SEQUENCE ' . $seqName;
                    $sql[] = "SELECT setval('" . $seqName . "', (SELECT MAX(" . $oldColumnName . ') FROM ' . $diff->getName($this)->getQuotedName($this) . '))';
                    $query = 'ALTER ' . $oldColumnName . " SET DEFAULT nextval('" . $seqName . "')";
                    $sql[] = 'ALTER TABLE ' . $diff->getName($this)->getQuotedName($this) . ' ' . $query;
                } else {
                    // Drop autoincrement, but do NOT drop the sequence. It might be re-used by other tables or have
                    $query = 'ALTER ' . $oldColumnName . ' DROP DEFAULT';
                    $sql[] = 'ALTER TABLE ' . $diff->getName($this)->getQuotedName($this) . ' ' . $query;
                }
            }

            if ($columnDiff->hasChanged('comment')) {
                $commentsSQL[] = $this->getCommentOnColumnSQL(
                    $diff->getName($this)->getQuotedName($this),
                    $column->getQuotedName($this),
                    $this->getColumnComment($column)
                );
            }

            if (! $columnDiff->hasChanged('length')) {
                continue;
            }

            $query = 'ALTER ' . $oldColumnName . ' TYPE ' . $column->getType()->getSQLDeclaration($column->toArray(), $this);
            $sql[] = 'ALTER TABLE ' . $diff->getName($this)->getQuotedName($this) . ' ' . $query;
        }

        foreach ($diff->renamedColumns as $oldColumnName => $column) {
            if ($this->onSchemaAlterTableRenameColumn($oldColumnName, $column, $diff, $columnSql)) {
                continue;
            }

            $oldColumnName = new Identifier($oldColumnName);

            $sql[] = 'ALTER TABLE ' . $diff->getName($this)->getQuotedName($this) .
                ' RENAME COLUMN ' . $oldColumnName->getQuotedName($this) . ' TO ' . $column->getQuotedName($this);
        }

        $tableSql = [];

        if (! $this->onSchemaAlterTable($diff, $tableSql)) {
            $sql = array_merge($sql, $commentsSQL);

            if ($diff->newName !== false) {
                $sql[] = 'ALTER TABLE ' . $diff->getName($this)->getQuotedName($this) . ' RENAME TO ' . $diff->getNewName()->getQuotedName($this);
            }

            $sql = array_merge(
                $this->getPreAlterTableIndexForeignKeySQL($diff),
                $sql,
                $this->getPostAlterTableIndexForeignKeySQL($diff)
            );
        }

        return array_merge($sql, $tableSql, $columnSql);
    }

    /**
     * Checks whether a given column diff is a logically unchanged binary type column.
     *
     * Used to determine whether a column alteration for a binary type column can be skipped.
     * Doctrine's {@link \Doctrine\DBAL\Types\BinaryType} and {@link \Doctrine\DBAL\Types\BlobType}
     * are mapped to the same database column type on this platform as this platform
     * does not have a native VARBINARY/BINARY column type. Therefore the {@link \Doctrine\DBAL\Schema\Comparator}
     * might detect differences for binary type columns which do not have to be propagated
     * to database as there actually is no difference at database level.
     *
     * @param ColumnDiff $columnDiff The column diff to check against.
     *
     * @return bool True if the given column diff is an unchanged binary type column, false otherwise.
     */
    private function isUnchangedBinaryColumn(ColumnDiff $columnDiff)
    {
        $columnType = $columnDiff->column->getType();

        if (! $columnType instanceof BinaryType && ! $columnType instanceof BlobType) {
            return false;
        }

        $fromColumn = $columnDiff->fromColumn instanceof Column ? $columnDiff->fromColumn : null;

        if ($fromColumn) {
            $fromColumnType = $fromColumn->getType();

            if (! $fromColumnType instanceof BinaryType && ! $fromColumnType instanceof BlobType) {
                return false;
            }

            return count(array_diff($columnDiff->changedProperties, ['type', 'length', 'fixed'])) === 0;
        }

        if ($columnDiff->hasChanged('type')) {
            return false;
        }

        return count(array_diff($columnDiff->changedProperties, ['length', 'fixed'])) === 0;
    }

    /**
     * {@inheritdoc}
     */
    protected function getRenameIndexSQL($oldIndexName, Index $index, $tableName)
    {
        if (strpos($tableName, '.') !== false) {
            [$schema]     = explode('.', $tableName);
            $oldIndexName = $schema . '.' . $oldIndexName;
        }

        return ['ALTER INDEX ' . $oldIndexName . ' RENAME TO ' . $index->getQuotedName($this)];
    }

    /**
     * {@inheritdoc}
     */
    public function getCommentOnColumnSQL($tableName, $columnName, $comment)
    {
        $tableName  = new Identifier($tableName);
        $columnName = new Identifier($columnName);
        $comment    = $comment === null ? 'NULL' : $this->quoteStringLiteral($comment);

        return sprintf(
            'COMMENT ON COLUMN %s.%s IS %s',
            $tableName->getQuotedName($this),
            $columnName->getQuotedName($this),
            $comment
        );
    }

    /**
     * {@inheritDoc}
     */
    public function getCreateSequenceSQL(Sequence $sequence)
    {
        return 'CREATE SEQUENCE ' . $sequence->getQuotedName($this) .
            ' INCREMENT BY ' . $sequence->getAllocationSize() .
            ' MINVALUE ' . $sequence->getInitialValue() .
            ' START ' . $sequence->getInitialValue() .
            $this->getSequenceCacheSQL($sequence);
    }

    /**
     * {@inheritDoc}
     */
    public function getAlterSequenceSQL(Sequence $sequence)
    {
        return 'ALTER SEQUENCE ' . $sequence->getQuotedName($this) .
            ' INCREMENT BY ' . $sequence->getAllocationSize() .
            $this->getSequenceCacheSQL($sequence);
    }

    /**
     * Cache definition for sequences
     *
     * @return string
     */
    private function getSequenceCacheSQL(Sequence $sequence)
    {
        if ($sequence->getCache() > 1) {
            return ' CACHE ' . $sequence->getCache();
        }

        return '';
    }

    /**
     * {@inheritDoc}
     */
    public function getDropSequenceSQL($sequence)
    {
        if ($sequence instanceof Sequence) {
            $sequence = $sequence->getQuotedName($this);
        }

        return 'DROP SEQUENCE ' . $sequence . ' CASCADE';
    }

    /**
     * {@inheritDoc}
     */
    public function getCreateSchemaSQL($schemaName)
    {
        return 'CREATE SCHEMA ' . $schemaName;
    }

    /**
     * {@inheritDoc}
     */
    public function getDropForeignKeySQL($foreignKey, $table)
    {
        return $this->getDropConstraintSQL($foreignKey, $table);
    }

    /**
     * {@inheritDoc}
     */
    protected function _getCreateTableSQL($tableName, array $columns, array $options = [])
    {
        $queryFields = $this->getColumnDeclarationListSQL($columns);

        if (isset($options['primary']) && ! empty($options['primary'])) {
            $keyColumns   = array_unique(array_values($options['primary']));
            $queryFields .= ', PRIMARY KEY(' . implode(', ', $keyColumns) . ')';
        }

        $query = 'CREATE TABLE ' . $tableName . ' (' . $queryFields . ')';

        $sql = [$query];

        if (isset($options['indexes']) && ! empty($options['indexes'])) {
            foreach ($options['indexes'] as $index) {
                $sql[] = $this->getCreateIndexSQL($index, $tableName);
            }
        }

        if (isset($options['foreignKeys'])) {
            foreach ((array) $options['foreignKeys'] as $definition) {
                $sql[] = $this->getCreateForeignKeySQL($definition, $tableName);
            }
        }

        return $sql;
    }

    /**
     * Converts a single boolean value.
     *
     * First converts the value to its native PHP boolean type
     * and passes it to the given callback function to be reconverted
     * into any custom representation.
     *
     * @param mixed    $value    The value to convert.
     * @param callable $callback The callback function to use for converting the real boolean value.
     *
     * @return mixed
     *
     * @throws UnexpectedValueException
     */
    private function convertSingleBooleanValue($value, $callback)
    {
        if ($value === null) {
            return $callback(null);
        }

        if (is_bool($value) || is_numeric($value)) {
            return $callback($value ? true : false);
        }

        if (! is_string($value)) {
            return $callback(true);
        }

        /**
         * Better safe than sorry: http://php.net/in_array#106319
         */
        if (in_array(strtolower(trim($value)), $this->booleanLiterals['false'], true)) {
            return $callback(false);
        }

        if (in_array(strtolower(trim($value)), $this->booleanLiterals['true'], true)) {
            return $callback(true);
        }

        throw new UnexpectedValueException("Unrecognized boolean literal '${value}'");
    }

    /**
     * Converts one or multiple boolean values.
     *
     * First converts the value(s) to their native PHP boolean type
     * and passes them to the given callback function to be reconverted
     * into any custom representation.
     *
     * @param mixed    $item     The value(s) to convert.
     * @param callable $callback The callback function to use for converting the real boolean value(s).
     *
     * @return mixed
     */
    private function doConvertBooleans($item, $callback)
    {
        if (is_array($item)) {
            foreach ($item as $key => $value) {
                $item[$key] = $this->convertSingleBooleanValue($value, $callback);
            }

            return $item;
        }

        return $this->convertSingleBooleanValue($item, $callback);
    }

    /**
     * {@inheritDoc}
     *
     * Postgres wants boolean values converted to the strings 'true'/'false'.
     */
    public function convertBooleans($item)
    {
        if (! $this->useBooleanTrueFalseStrings) {
            return parent::convertBooleans($item);
        }

        return $this->doConvertBooleans(
            $item,
            static function ($boolean) {
                if ($boolean === null) {
                    return 'NULL';
                }

                return $boolean === true ? 'true' : 'false';
            }
        );
    }

    /**
     * {@inheritDoc}
     */
    public function convertBooleansToDatabaseValue($item)
    {
        if (! $this->useBooleanTrueFalseStrings) {
            return parent::convertBooleansToDatabaseValue($item);
        }

        return $this->doConvertBooleans(
            $item,
            static function ($boolean) {
                return $boolean === null ? null : (int) $boolean;
            }
        );
    }

    /**
     * {@inheritDoc}
     */
    public function convertFromBoolean($item)
    {
        if (in_array(strtolower($item), $this->booleanLiterals['false'], true)) {
            return false;
        }

        return parent::convertFromBoolean($item);
    }

    /**
     * {@inheritDoc}
     */
    public function getSequenceNextValSQL($sequenceName)
    {
        return "SELECT NEXTVAL('" . $sequenceName . "')";
    }

    /**
     * {@inheritDoc}
     */
    public function getSetTransactionIsolationSQL($level)
    {
        return 'SET SESSION CHARACTERISTICS AS TRANSACTION ISOLATION LEVEL '
            . $this->_getTransactionIsolationLevelSQL($level);
    }

    /**
     * {@inheritDoc}
     */
    public function getBooleanTypeDeclarationSQL(array $field)
    {
        return 'BOOLEAN';
    }

    /**
     * {@inheritDoc}
     */
    public function getIntegerTypeDeclarationSQL(array $field)
    {
        if (! empty($field['autoincrement'])) {
            return 'SERIAL';
        }

        return 'INT';
    }

    /**
     * {@inheritDoc}
     */
    public function getBigIntTypeDeclarationSQL(array $field)
    {
        if (! empty($field['autoincrement'])) {
            return 'BIGSERIAL';
        }

        return 'BIGINT';
    }

    /**
     * {@inheritDoc}
     */
    public function getSmallIntTypeDeclarationSQL(array $field)
    {
        return 'SMALLINT';
    }

    /**
     * {@inheritDoc}
     */
    public function getGuidTypeDeclarationSQL(array $field)
    {
        return 'UUID';
    }

    /**
     * {@inheritDoc}
     */
    public function getDateTimeTypeDeclarationSQL(array $fieldDeclaration)
    {
        return 'TIMESTAMP(0) WITHOUT TIME ZONE';
    }

    /**
     * {@inheritDoc}
     */
    public function getDateTimeTzTypeDeclarationSQL(array $fieldDeclaration)
    {
        return 'TIMESTAMP(0) WITH TIME ZONE';
    }

    /**
     * {@inheritDoc}
     */
    public function getDateTypeDeclarationSQL(array $fieldDeclaration)
    {
        return 'DATE';
    }

    /**
     * {@inheritDoc}
     */
    public function getTimeTypeDeclarationSQL(array $fieldDeclaration)
    {
        return 'TIME(0) WITHOUT TIME ZONE';
    }

    /**
     * {@inheritDoc}
     *
     * @deprecated Use application-generated UUIDs instead
     */
    public function getGuidExpression()
    {
        return 'UUID_GENERATE_V4()';
    }

    /**
     * {@inheritDoc}
     */
    protected function _getCommonIntegerTypeDeclarationSQL(array $columnDef)
    {
        return '';
    }

    /**
     * {@inheritDoc}
     */
    protected function getVarcharTypeDeclarationSQLSnippet($length, $fixed)
    {
        return $fixed ? ($length ? 'CHAR(' . $length . ')' : 'CHAR(255)')
            : ($length ? 'VARCHAR(' . $length . ')' : 'VARCHAR(255)');
    }

    /**
     * {@inheritdoc}
     */
    protected function getBinaryTypeDeclarationSQLSnippet($length, $fixed)
    {
        return 'BYTEA';
    }

    /**
     * {@inheritDoc}
     */
    public function getClobTypeDeclarationSQL(array $field)
    {
        return 'TEXT';
    }

    /**
     * {@inheritDoc}
     */
    public function getName()
    {
        return 'postgresql';
    }

    /**
     * {@inheritDoc}
     *
     * PostgreSQL returns all column names in SQL result sets in lowercase.
     */
    public function getSQLResultCasing($column)
    {
        return strtolower($column);
    }

    /**
     * {@inheritDoc}
     */
    public function getDateTimeTzFormatString()
    {
        return 'Y-m-d H:i:sO';
    }

    /**
     * {@inheritDoc}
     */
    public function getEmptyIdentityInsertSQL($quotedTableName, $quotedIdentifierColumnName)
    {
        return 'INSERT INTO ' . $quotedTableName . ' (' . $quotedIdentifierColumnName . ') VALUES (DEFAULT)';
    }

    /**
     * {@inheritDoc}
     */
    public function getTruncateTableSQL($tableName, $cascade = false)
    {
        $tableIdentifier = new Identifier($tableName);
<<<<<<< HEAD
        $sql             = 'TRUNCATE ' . $tableIdentifier->getQuotedName($this) . ' RESTART IDENTITY';
=======
        $sql             = 'TRUNCATE ' . $tableIdentifier->getQuotedName($this);
>>>>>>> 091e2642

        if ($cascade) {
            $sql .= ' CASCADE';
        }

        return $sql;
    }

    /**
     * {@inheritDoc}
     */
    public function getReadLockSQL()
    {
        return 'FOR SHARE';
    }

    /**
     * {@inheritDoc}
     */
    protected function initializeDoctrineTypeMappings()
    {
        $this->doctrineTypeMapping = [
            'smallint'      => 'smallint',
            'int2'          => 'smallint',
            'serial'        => 'integer',
            'serial4'       => 'integer',
            'int'           => 'integer',
            'int4'          => 'integer',
            'integer'       => 'integer',
            'bigserial'     => 'bigint',
            'serial8'       => 'bigint',
            'bigint'        => 'bigint',
            'int8'          => 'bigint',
            'bool'          => 'boolean',
            'boolean'       => 'boolean',
            'text'          => 'text',
            'tsvector'      => 'text',
            'varchar'       => 'string',
            'interval'      => 'string',
            '_varchar'      => 'string',
            'char'          => 'string',
            'bpchar'        => 'string',
            'inet'          => 'string',
            'date'          => 'date',
            'datetime'      => 'datetime',
            'timestamp'     => 'datetime',
            'timestamptz'   => 'datetimetz',
            'time'          => 'time',
            'timetz'        => 'time',
            'float'         => 'float',
            'float4'        => 'float',
            'float8'        => 'float',
            'double'        => 'float',
            'double precision' => 'float',
            'real'          => 'float',
            'decimal'       => 'decimal',
            'money'         => 'decimal',
            'numeric'       => 'decimal',
            'year'          => 'date',
            'uuid'          => 'guid',
            'bytea'         => 'blob',
        ];
    }

    /**
     * {@inheritDoc}
     */
    public function getVarcharMaxLength()
    {
        return 65535;
    }

    /**
     * {@inheritdoc}
     */
    public function getBinaryMaxLength()
    {
        return 0;
    }

    /**
     * {@inheritdoc}
     */
    public function getBinaryDefaultLength()
    {
        return 0;
    }

    /**
     * {@inheritDoc}
     */
    protected function getReservedKeywordsClass()
    {
        return Keywords\PostgreSQLKeywords::class;
    }

    /**
     * {@inheritDoc}
     */
    public function getBlobTypeDeclarationSQL(array $field)
    {
        return 'BYTEA';
    }

    /**
     * {@inheritdoc}
     */
    public function quoteStringLiteral($str)
    {
        $str = str_replace('\\', '\\\\', $str); // PostgreSQL requires backslashes to be escaped aswell.

        return parent::quoteStringLiteral($str);
    }

    /**
     * {@inheritdoc}
     */
    public function getDefaultValueDeclarationSQL($field)
    {
        if ($this->isSerialField($field)) {
            return '';
        }

        return parent::getDefaultValueDeclarationSQL($field);
    }

    /**
     * @param mixed[] $field
     */
    private function isSerialField(array $field) : bool
    {
        return $field['autoincrement'] ?? false === true && isset($field['type'])
            && $this->isNumericType($field['type']);
    }

    /**
     * Check whether the type of a column is changed in a way that invalidates the default value for the column
     */
    private function typeChangeBreaksDefaultValue(ColumnDiff $columnDiff) : bool
    {
        if (! $columnDiff->fromColumn) {
            return $columnDiff->hasChanged('type');
        }

        $oldTypeIsNumeric = $this->isNumericType($columnDiff->fromColumn->getType());
        $newTypeIsNumeric = $this->isNumericType($columnDiff->column->getType());

        // default should not be changed when switching between numeric types and the default comes from a sequence
        return $columnDiff->hasChanged('type')
            && ! ($oldTypeIsNumeric && $newTypeIsNumeric && $columnDiff->column->getAutoincrement());
    }

    private function isNumericType(Type $type) : bool
    {
        return $type instanceof IntegerType || $type instanceof BigIntType;
    }
}<|MERGE_RESOLUTION|>--- conflicted
+++ resolved
@@ -1091,11 +1091,7 @@
     public function getTruncateTableSQL($tableName, $cascade = false)
     {
         $tableIdentifier = new Identifier($tableName);
-<<<<<<< HEAD
         $sql             = 'TRUNCATE ' . $tableIdentifier->getQuotedName($this) . ' RESTART IDENTITY';
-=======
-        $sql             = 'TRUNCATE ' . $tableIdentifier->getQuotedName($this);
->>>>>>> 091e2642
 
         if ($cascade) {
             $sql .= ' CASCADE';
