--- conflicted
+++ resolved
@@ -695,14 +695,8 @@
 
             $newName = $diff->getNewName();
 
-<<<<<<< HEAD
-            if ($newName !== false) {
+            if ($newName !== null) {
                 $sql[] = $this->getAlterTableRenameToSQL(
-=======
-            if ($newName !== null) {
-                $sql[] = sprintf(
-                    'ALTER TABLE %s RENAME TO %s',
->>>>>>> 299ef4f0
                     $diff->getName($this)->getQuotedName($this),
                     $newName->getQuotedName($this)
                 );
