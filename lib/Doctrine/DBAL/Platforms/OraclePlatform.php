--- conflicted
+++ resolved
@@ -466,7 +466,6 @@
         return $this->getListIndexesSQL($currentDatabase, $table);
     }
 
-<<<<<<< HEAD
     /**
      * Returns the SQL for a list of all indexes in the database.
      *
@@ -477,35 +476,6 @@
     public function getListAllIndexesSQL(?string $database = null): string
     {
         return $this->getListIndexesSQL($database, null);
-=======
-        return "SELECT uind_col.index_name AS name,
-                       (
-                           SELECT uind.index_type
-                           FROM   user_indexes uind
-                           WHERE  uind.index_name = uind_col.index_name
-                       ) AS type,
-                       decode(
-                           (
-                               SELECT uind.uniqueness
-                               FROM   user_indexes uind
-                               WHERE  uind.index_name = uind_col.index_name
-                           ),
-                           'NONUNIQUE',
-                           0,
-                           'UNIQUE',
-                           1
-                       ) AS is_unique,
-                       uind_col.column_name AS column_name,
-                       uind_col.column_position AS column_pos,
-                       (
-                           SELECT ucon.constraint_type
-                           FROM   user_constraints ucon
-                           WHERE  ucon.index_name = uind_col.index_name
-                       ) AS is_primary
-             FROM      user_ind_columns uind_col
-             WHERE     uind_col.table_name = " . $table . '
-             ORDER BY  uind_col.column_position ASC';
->>>>>>> 0152fbf4
     }
 
     /**
@@ -705,7 +675,6 @@
         return $this->getListForeignKeysSQL(null, $table);
     }
 
-<<<<<<< HEAD
     /**
      * Returns the SQL for a list of all foreign keys in the database.
      *
@@ -716,30 +685,6 @@
     public function getListAllForeignKeysSQL(?string $database = null): string
     {
         return $this->getListForeignKeysSQL($database, null);
-=======
-        return "SELECT alc.constraint_name,
-          alc.DELETE_RULE,
-          cols.column_name \"local_column\",
-          cols.position,
-          (
-              SELECT r_cols.table_name
-              FROM   user_cons_columns r_cols
-              WHERE  alc.r_constraint_name = r_cols.constraint_name
-              AND    r_cols.position = cols.position
-          ) AS \"references_table\",
-          (
-              SELECT r_cols.column_name
-              FROM   user_cons_columns r_cols
-              WHERE  alc.r_constraint_name = r_cols.constraint_name
-              AND    r_cols.position = cols.position
-          ) AS \"foreign_column\"
-     FROM user_cons_columns cols
-     JOIN user_constraints alc
-       ON alc.constraint_name = cols.constraint_name
-      AND alc.constraint_type = 'R'
-      AND alc.table_name = " . $table . '
-    ORDER BY cols.constraint_name ASC, cols.position ASC';
->>>>>>> 0152fbf4
     }
 
     /**
@@ -786,7 +731,6 @@
      */
     public function getListTableColumnsSQL($table, $database = null)
     {
-<<<<<<< HEAD
         return $this->getListColumnsSQL($database, $table);
     }
 
@@ -800,45 +744,6 @@
     public function getListAllColumnsSQL(?string $database = null): string
     {
         return $this->getListColumnsSQL($database, null);
-=======
-        $table = $this->normalizeIdentifier($table);
-        $table = $this->quoteStringLiteral($table->getName());
-
-        $tabColumnsTableName       = 'user_tab_columns';
-        $colCommentsTableName      = 'user_col_comments';
-        $tabColumnsOwnerCondition  = '';
-        $colCommentsOwnerCondition = '';
-
-        if ($database !== null && $database !== '/') {
-            $database                  = $this->normalizeIdentifier($database);
-            $database                  = $this->quoteStringLiteral($database->getName());
-            $tabColumnsTableName       = 'all_tab_columns';
-            $colCommentsTableName      = 'all_col_comments';
-            $tabColumnsOwnerCondition  = ' AND c.owner = ' . $database;
-            $colCommentsOwnerCondition = ' AND d.OWNER = c.OWNER';
-        }
-
-        return sprintf(
-            <<<'SQL'
-SELECT   c.*,
-         (
-             SELECT d.comments
-             FROM   %s d
-             WHERE  d.TABLE_NAME = c.TABLE_NAME%s
-             AND    d.COLUMN_NAME = c.COLUMN_NAME
-         ) AS comments
-FROM     %s c
-WHERE    c.table_name = %s%s
-ORDER BY c.column_id
-SQL
-            ,
-            $colCommentsTableName,
-            $colCommentsOwnerCondition,
-            $tabColumnsTableName,
-            $table,
-            $tabColumnsOwnerCondition
-        );
->>>>>>> 0152fbf4
     }
 
     /**
