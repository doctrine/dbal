--- conflicted
+++ resolved
@@ -118,15 +118,8 @@
 
     /**
      * {@inheritdoc}
-<<<<<<< HEAD
-     *
-     * @override
-     */
-    public function getDateAddIntervalExpression($date, $value, $unit)
-=======
      */
     public function getDateAddDaysExpression($date, $days)
->>>>>>> 15bcd83a
     {
         $unitl = strtolower($unit);
         if ($unitl == "day") {
@@ -140,26 +133,14 @@
 
     /**
      * {@inheritdoc}
-<<<<<<< HEAD
-     *
-     * @override
-     */
-    public function getDateAddDaysExpression($date, $days)
-=======
      */
     public function getDateSubDaysExpression($date, $days)
->>>>>>> 15bcd83a
     {
         return '(' . $date . '+' . $days . ')';
     }
 
     /**
      * {@inheritdoc}
-<<<<<<< HEAD
-     *
-     * @override
-=======
->>>>>>> 15bcd83a
      */
     public function getDateAddMonthExpression($date, $months)
     {
@@ -168,46 +149,12 @@
 
     /**
      * {@inheritdoc}
-<<<<<<< HEAD
-     *
-     * @override
-     */
-    public function getDateSubIntervalExpression($date, $value, $unit)
-    {
-        $unitl = strtolower($unit);
-        if ($unitl == "day") {
-            return '(' . $date . '-' . $value . ')';
-        } else if ($unitl == "month") {
-            return "ADD_MONTHS(" . $date . ", -" . $value . ")";
-        } else {
-            throw QueryException::semanticalError('DATE_SUB() only supports units of type day and month.');
-        }
-    }
-
-    /**
-     * {@inheritdoc}
-     *
-     * @override
-     */
-    public function getDateSubDaysExpression($date, $days)
-    {
-        return '(' . $date . '-' . $days . ')';
-    }
-
-    /**
-     * {@inheritdoc}
-     *
-     * @override
-=======
->>>>>>> 15bcd83a
      */
     public function getDateSubMonthExpression($date, $months)
     {
         return "ADD_MONTHS(" . $date . ", -" . $months . ")";
     }
 
-<<<<<<< HEAD
-=======
     /**
      * {@inheritdoc}
      */
@@ -226,7 +173,6 @@
                 . '+' . $value2 . ')';
     }
 
->>>>>>> 15bcd83a
     /**
      * Gets the SQL used to create a sequence that starts with a given value
      * and increments by the given allocation size.
