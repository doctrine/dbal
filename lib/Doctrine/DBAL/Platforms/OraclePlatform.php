--- conflicted
+++ resolved
@@ -35,13 +35,6 @@
      *
      * @link http://docs.oracle.com/cd/B19306_01/server.102/b14200/sql_elements008.htm
      *
-<<<<<<< HEAD
-=======
-     * @param string $identifier
-     *
-     * @return void
-     *
->>>>>>> 86e563a3
      * @throws DBALException
      */
     public static function assertValidIdentifier(string $identifier) : void
