<?php
/*
 * THIS SOFTWARE IS PROVIDED BY THE COPYRIGHT HOLDERS AND CONTRIBUTORS
 * "AS IS" AND ANY EXPRESS OR IMPLIED WARRANTIES, INCLUDING, BUT NOT
 * LIMITED TO, THE IMPLIED WARRANTIES OF MERCHANTABILITY AND FITNESS FOR
 * A PARTICULAR PURPOSE ARE DISCLAIMED. IN NO EVENT SHALL THE COPYRIGHT
 * OWNER OR CONTRIBUTORS BE LIABLE FOR ANY DIRECT, INDIRECT, INCIDENTAL,
 * SPECIAL, EXEMPLARY, OR CONSEQUENTIAL DAMAGES (INCLUDING, BUT NOT
 * LIMITED TO, PROCUREMENT OF SUBSTITUTE GOODS OR SERVICES; LOSS OF USE,
 * DATA, OR PROFITS; OR BUSINESS INTERRUPTION) HOWEVER CAUSED AND ON ANY
 * THEORY OF LIABILITY, WHETHER IN CONTRACT, STRICT LIABILITY, OR TORT
 * (INCLUDING NEGLIGENCE OR OTHERWISE) ARISING IN ANY WAY OUT OF THE USE
 * OF THIS SOFTWARE, EVEN IF ADVISED OF THE POSSIBILITY OF SUCH DAMAGE.
 *
 * This software consists of voluntary contributions made by many individuals
 * and is licensed under the MIT license. For more information, see
 * <http://www.doctrine-project.org>.
 */

namespace Doctrine\DBAL;

/**
 * Class to store and retrieve the version of Doctrine.
 *
 * @link   www.doctrine-project.org
 * @since  2.0
 * @author Benjamin Eberlei <kontakt@beberlei.de>
 * @author Guilherme Blanco <guilhermeblanco@hotmail.com>
 * @author Jonathan Wage <jonwage@gmail.com>
 * @author Roman Borschel <roman@code-factory.org>
 */
class Version
{
    /**
     * Current Doctrine Version.
     */
<<<<<<< HEAD
    const VERSION = '2.5.1-DEV';
=======
    const VERSION = '2.6.0-DEV';
>>>>>>> eae7b0d8

    /**
     * Compares a Doctrine version with the current one.
     *
     * @param string $version The Doctrine version to compare to.
     *
     * @return integer -1 if older, 0 if it is the same, 1 if version passed as argument is newer.
     */
    public static function compare($version)
    {
        $currentVersion = str_replace(' ', '', strtolower(self::VERSION));
        $version = str_replace(' ', '', $version);

        return version_compare($version, $currentVersion);
    }
}<|MERGE_RESOLUTION|>--- conflicted
+++ resolved
@@ -34,11 +34,7 @@
     /**
      * Current Doctrine Version.
      */
-<<<<<<< HEAD
-    const VERSION = '2.5.1-DEV';
-=======
     const VERSION = '2.6.0-DEV';
->>>>>>> eae7b0d8
 
     /**
      * Compares a Doctrine version with the current one.
