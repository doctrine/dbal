<?php
/*
 * THIS SOFTWARE IS PROVIDED BY THE COPYRIGHT HOLDERS AND CONTRIBUTORS
 * "AS IS" AND ANY EXPRESS OR IMPLIED WARRANTIES, INCLUDING, BUT NOT
 * LIMITED TO, THE IMPLIED WARRANTIES OF MERCHANTABILITY AND FITNESS FOR
 * A PARTICULAR PURPOSE ARE DISCLAIMED. IN NO EVENT SHALL THE COPYRIGHT
 * OWNER OR CONTRIBUTORS BE LIABLE FOR ANY DIRECT, INDIRECT, INCIDENTAL,
 * SPECIAL, EXEMPLARY, OR CONSEQUENTIAL DAMAGES (INCLUDING, BUT NOT
 * LIMITED TO, PROCUREMENT OF SUBSTITUTE GOODS OR SERVICES; LOSS OF USE,
 * DATA, OR PROFITS; OR BUSINESS INTERRUPTION) HOWEVER CAUSED AND ON ANY
 * THEORY OF LIABILITY, WHETHER IN CONTRACT, STRICT LIABILITY, OR TORT
 * (INCLUDING NEGLIGENCE OR OTHERWISE) ARISING IN ANY WAY OUT OF THE USE
 * OF THIS SOFTWARE, EVEN IF ADVISED OF THE POSSIBILITY OF SUCH DAMAGE.
 *
 * This software consists of voluntary contributions made by many individuals
 * and is licensed under the MIT license. For more information, see
 * <http://www.doctrine-project.org>.
 */

namespace Doctrine\DBAL\Driver;

use PDO;

/**
 * PDO implementation of the Connection interface.
 * Used by all PDO-based drivers.
 *
 * @since 2.0
 */
class PDOConnection extends PDO implements Connection, ServerInfoAwareConnection
{
    /**
     * @param string      $dsn
     * @param string|null $user
     * @param string|null $password
     * @param array|null  $options
     *
     * @throws PDOException in case of an error.
     */
    public function __construct($dsn, $user = null, $password = null, array $options = null)
    {
        try {
            parent::__construct($dsn, $user, $password, $options);
            $this->setAttribute(PDO::ATTR_PERSISTENT, $options['persist'] === true);
<<<<<<< HEAD
            $this->setAttribute(PDO::ATTR_STATEMENT_CLASS, array('Doctrine\DBAL\Driver\PDOStatement', array()));
=======
            $this->setAttribute(PDO::ATTR_STATEMENT_CLASS, ['Doctrine\DBAL\Driver\PDOStatement', []]);
>>>>>>> 7f80c8e1
            $this->setAttribute(PDO::ATTR_ERRMODE, PDO::ERRMODE_EXCEPTION);
        } catch (\PDOException $exception) {
            throw new PDOException($exception);
        }
    }

    /**
     * {@inheritdoc}
     */
    public function exec($statement)
    {
        try {
            return parent::exec($statement);
        } catch (\PDOException $exception) {
            throw new PDOException($exception);
        }
    }

    /**
     * {@inheritdoc}
     */
    public function getServerVersion()
    {
        return PDO::getAttribute(PDO::ATTR_SERVER_VERSION);
    }

    /**
     * {@inheritdoc}
     */
    public function prepare($prepareString, $driverOptions = [])
    {
        try {
            return parent::prepare($prepareString, $driverOptions);
        } catch (\PDOException $exception) {
            throw new PDOException($exception);
        }
    }

    /**
     * {@inheritdoc}
     */
    public function query()
    {
        $args = func_get_args();
        $argsCount = count($args);

        try {
            if ($argsCount == 4) {
                return parent::query($args[0], $args[1], $args[2], $args[3]);
            }

            if ($argsCount == 3) {
                return parent::query($args[0], $args[1], $args[2]);
            }

            if ($argsCount == 2) {
                return parent::query($args[0], $args[1]);
            }

            return parent::query($args[0]);
        } catch (\PDOException $exception) {
            throw new PDOException($exception);
        }
    }

    /**
     * {@inheritdoc}
     */
    public function quote($input, $type = \PDO::PARAM_STR)
    {
        return parent::quote($input, $type);
    }

    /**
     * {@inheritdoc}
     */
    public function lastInsertId($name = null)
    {
        return parent::lastInsertId($name);
    }

    /**
     * {@inheritdoc}
     */
    public function requiresQueryForServerVersion()
    {
        return false;
    }
}<|MERGE_RESOLUTION|>--- conflicted
+++ resolved
@@ -42,11 +42,7 @@
         try {
             parent::__construct($dsn, $user, $password, $options);
             $this->setAttribute(PDO::ATTR_PERSISTENT, $options['persist'] === true);
-<<<<<<< HEAD
-            $this->setAttribute(PDO::ATTR_STATEMENT_CLASS, array('Doctrine\DBAL\Driver\PDOStatement', array()));
-=======
             $this->setAttribute(PDO::ATTR_STATEMENT_CLASS, ['Doctrine\DBAL\Driver\PDOStatement', []]);
->>>>>>> 7f80c8e1
             $this->setAttribute(PDO::ATTR_ERRMODE, PDO::ERRMODE_EXCEPTION);
         } catch (\PDOException $exception) {
             throw new PDOException($exception);
