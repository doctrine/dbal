<?php
/*
 * THIS SOFTWARE IS PROVIDED BY THE COPYRIGHT HOLDERS AND CONTRIBUTORS
 * "AS IS" AND ANY EXPRESS OR IMPLIED WARRANTIES, INCLUDING, BUT NOT
 * LIMITED TO, THE IMPLIED WARRANTIES OF MERCHANTABILITY AND FITNESS FOR
 * A PARTICULAR PURPOSE ARE DISCLAIMED. IN NO EVENT SHALL THE COPYRIGHT
 * OWNER OR CONTRIBUTORS BE LIABLE FOR ANY DIRECT, INDIRECT, INCIDENTAL,
 * SPECIAL, EXEMPLARY, OR CONSEQUENTIAL DAMAGES (INCLUDING, BUT NOT
 * LIMITED TO, PROCUREMENT OF SUBSTITUTE GOODS OR SERVICES; LOSS OF USE,
 * DATA, OR PROFITS; OR BUSINESS INTERRUPTION) HOWEVER CAUSED AND ON ANY
 * THEORY OF LIABILITY, WHETHER IN CONTRACT, STRICT LIABILITY, OR TORT
 * (INCLUDING NEGLIGENCE OR OTHERWISE) ARISING IN ANY WAY OUT OF THE USE
 * OF THIS SOFTWARE, EVEN IF ADVISED OF THE POSSIBILITY OF SUCH DAMAGE.
 *
 * This software consists of voluntary contributions made by many individuals
 * and is licensed under the MIT license. For more information, see
 * <http://www.doctrine-project.org>.
 */

namespace Doctrine\DBAL\Driver\SQLSrv;

use Doctrine\DBAL\Driver\StatementIterator;
use Doctrine\DBAL\FetchMode;
use Doctrine\DBAL\ParameterType;
use IteratorAggregate;
use Doctrine\DBAL\Driver\Statement;
use const SQLSRV_ENC_BINARY;
use const SQLSRV_ERR_ERRORS;
use const SQLSRV_FETCH_ASSOC;
use const SQLSRV_FETCH_BOTH;
use const SQLSRV_FETCH_NUMERIC;
use const SQLSRV_PARAM_IN;
use function array_key_exists;
use function count;
use function func_get_args;
use function in_array;
use function is_numeric;
use function sqlsrv_errors;
use function sqlsrv_execute;
use function sqlsrv_fetch;
use function sqlsrv_fetch_array;
use function sqlsrv_fetch_object;
use function sqlsrv_get_field;
use function sqlsrv_next_result;
use function sqlsrv_num_fields;
use function SQLSRV_PHPTYPE_STREAM;
use function SQLSRV_PHPTYPE_STRING;
use function sqlsrv_prepare;
use function sqlsrv_rows_affected;
use function SQLSRV_SQLTYPE_VARBINARY;
use function stripos;

/**
 * SQL Server Statement.
 *
 * @since 2.3
 * @author Benjamin Eberlei <kontakt@beberlei.de>
 */
class SQLSrvStatement implements IteratorAggregate, Statement
{
    /**
     * The SQLSRV Resource.
     *
     * @var resource
     */
    private $conn;

    /**
     * The SQL statement to execute.
     *
     * @var string
     */
    private $sql;

    /**
     * The SQLSRV statement resource.
     *
     * @var resource|null
     */
    private $stmt;

    /**
     * References to the variables bound as statement parameters.
     *
     * @var array
     */
    private $variables = [];

    /**
     * Bound parameter types.
     *
     * @var array
     */
    private $types = [];

    /**
     * Translations.
     *
     * @var array
     */
    private static $fetchMap = [
        FetchMode::MIXED       => SQLSRV_FETCH_BOTH,
        FetchMode::ASSOCIATIVE => SQLSRV_FETCH_ASSOC,
        FetchMode::NUMERIC     => SQLSRV_FETCH_NUMERIC,
    ];

    /**
     * The name of the default class to instantiate when fetching class instances.
     *
     * @var string
     */
    private $defaultFetchClass = '\stdClass';

    /**
     * The constructor arguments for the default class to instantiate when fetching class instances.
     *
     * @var mixed[]
     */
    private $defaultFetchClassCtorArgs = [];

    /**
     * The fetch style.
     *
     * @var int
     */
    private $defaultFetchMode = FetchMode::MIXED;

    /**
     * The last insert ID.
     *
     * @var \Doctrine\DBAL\Driver\SQLSrv\LastInsertId|null
     */
    private $lastInsertId;

    /**
     * Indicates whether the statement is in the state when fetching results is possible
     *
     * @var bool
     */
    private $result = false;

    /**
     * Append to any INSERT query to retrieve the last insert id.
     *
     * @var string
     */
    const LAST_INSERT_ID_SQL = ';SELECT SCOPE_IDENTITY() AS LastInsertId;';

    /**
     * @param resource                                       $conn
     * @param string                                         $sql
     * @param \Doctrine\DBAL\Driver\SQLSrv\LastInsertId|null $lastInsertId
     */
    public function __construct($conn, $sql, LastInsertId $lastInsertId = null)
    {
        $this->conn = $conn;
        $this->sql = $sql;

        if (stripos($sql, 'INSERT INTO ') === 0) {
            $this->sql .= self::LAST_INSERT_ID_SQL;
            $this->lastInsertId = $lastInsertId;
        }
    }

    /**
     * {@inheritdoc}
     */
    public function bindValue($param, $value, $type = ParameterType::STRING)
    {
        if (!is_numeric($param)) {
            throw new SQLSrvException(
                'sqlsrv does not support named parameters to queries, use question mark (?) placeholders instead.'
            );
        }

        $this->variables[$param] = $value;
        $this->types[$param] = $type;
    }

    /**
     * {@inheritdoc}
     */
    public function bindParam($column, &$variable, $type = ParameterType::STRING, $length = null)
    {
        if (!is_numeric($column)) {
            throw new SQLSrvException("sqlsrv does not support named parameters to queries, use question mark (?) placeholders instead.");
        }

        $this->variables[$column] =& $variable;
        $this->types[$column] = $type;

        // unset the statement resource if it exists as the new one will need to be bound to the new variable
        $this->stmt = null;
    }

    /**
     * {@inheritdoc}
     */
    public function closeCursor()
    {
        // not having the result means there's nothing to close
        if (!$this->result) {
            return true;
        }

        // emulate it by fetching and discarding rows, similarly to what PDO does in this case
        // @link http://php.net/manual/en/pdostatement.closecursor.php
        // @link https://github.com/php/php-src/blob/php-7.0.11/ext/pdo/pdo_stmt.c#L2075
        // deliberately do not consider multiple result sets, since doctrine/dbal doesn't support them
        while (sqlsrv_fetch($this->stmt));

        $this->result = false;

        return true;
    }

    /**
     * {@inheritdoc}
     */
    public function columnCount()
    {
        return sqlsrv_num_fields($this->stmt);
    }

    /**
     * {@inheritdoc}
     */
    public function errorCode()
    {
        $errors = sqlsrv_errors(SQLSRV_ERR_ERRORS);
        if ($errors) {
            return $errors[0]['code'];
        }

        return false;
    }

    /**
     * {@inheritdoc}
     */
    public function errorInfo()
    {
        return sqlsrv_errors(SQLSRV_ERR_ERRORS);
    }

    /**
     * {@inheritdoc}
     */
    public function execute($params = null)
    {
        if ($params) {
            $hasZeroIndex = array_key_exists(0, $params);
            foreach ($params as $key => $val) {
                $key = ($hasZeroIndex && is_numeric($key)) ? $key + 1 : $key;
                $this->bindValue($key, $val);
            }
        }

        if ( ! $this->stmt) {
            $this->stmt = $this->prepare();
        }

        if (!sqlsrv_execute($this->stmt)) {
            throw SQLSrvException::fromSqlSrvErrors();
        }

        if ($this->lastInsertId) {
            sqlsrv_next_result($this->stmt);
            sqlsrv_fetch($this->stmt);
            $this->lastInsertId->setId(sqlsrv_get_field($this->stmt, 0));
        }

        $this->result = true;
    }

    /**
     * Prepares SQL Server statement resource
     *
     * @return resource
     * @throws SQLSrvException
     */
    private function prepare()
    {
        $params = [];

        foreach ($this->variables as $column => &$variable) {
<<<<<<< HEAD
            if ($this->types[$column] === ParameterType::LARGE_OBJECT) {
                $params[$column - 1] = [
                    &$variable,
                    SQLSRV_PARAM_IN,
                    SQLSRV_PHPTYPE_STREAM(SQLSRV_ENC_BINARY),
                    SQLSRV_SQLTYPE_VARBINARY('max'),
                ];
            } elseif ($this->types[$column] === ParameterType::STRING) {
                $params[$column - 1] = [
                    &$variable,
                    SQLSRV_PARAM_IN,
                    SQLSRV_PHPTYPE_STRING(SQLSRV_ENC_CHAR),
                    SQLSRV_SQLTYPE_VARCHAR('max'),
                ];
            } else {
                $params[$column - 1] =& $variable;
=======
            switch ($this->types[$column]) {
                case ParameterType::LARGE_OBJECT:
                    $params[$column - 1] = [
                        &$variable,
                        SQLSRV_PARAM_IN,
                        SQLSRV_PHPTYPE_STREAM(SQLSRV_ENC_BINARY),
                        SQLSRV_SQLTYPE_VARBINARY('max'),
                    ];
                    break;

                case ParameterType::BINARY:
                    $params[$column - 1] = [
                        &$variable,
                        SQLSRV_PARAM_IN,
                        SQLSRV_PHPTYPE_STRING(SQLSRV_ENC_BINARY),
                    ];
                    break;

                default:
                    $params[$column - 1] =& $variable;
                    break;
>>>>>>> 26cd8d2c
            }
        }

        $stmt = sqlsrv_prepare($this->conn, $this->sql, $params);

        if (!$stmt) {
            throw SQLSrvException::fromSqlSrvErrors();
        }

        return $stmt;
    }

    /**
     * {@inheritdoc}
     */
    public function setFetchMode($fetchMode, $arg2 = null, $arg3 = null)
    {
        $this->defaultFetchMode          = $fetchMode;
        $this->defaultFetchClass         = $arg2 ?: $this->defaultFetchClass;
        $this->defaultFetchClassCtorArgs = $arg3 ? (array) $arg3 : $this->defaultFetchClassCtorArgs;

        return true;
    }

    /**
     * {@inheritdoc}
     */
    public function getIterator()
    {
        return new StatementIterator($this);
    }

    /**
     * {@inheritdoc}
     *
     * @throws SQLSrvException
     */
    public function fetch($fetchMode = null, $cursorOrientation = \PDO::FETCH_ORI_NEXT, $cursorOffset = 0)
    {
        // do not try fetching from the statement if it's not expected to contain result
        // in order to prevent exceptional situation
        if (!$this->result) {
            return false;
        }

        $args      = func_get_args();
        $fetchMode = $fetchMode ?: $this->defaultFetchMode;

        if ($fetchMode === FetchMode::COLUMN) {
            return $this->fetchColumn();
        }

        if (isset(self::$fetchMap[$fetchMode])) {
            return sqlsrv_fetch_array($this->stmt, self::$fetchMap[$fetchMode]) ?: false;
        }

        if (in_array($fetchMode, [FetchMode::STANDARD_OBJECT, FetchMode::CUSTOM_OBJECT], true)) {
            $className = $this->defaultFetchClass;
            $ctorArgs  = $this->defaultFetchClassCtorArgs;

            if (count($args) >= 2) {
                $className = $args[1];
                $ctorArgs  = $args[2] ?? [];
            }

            return sqlsrv_fetch_object($this->stmt, $className, $ctorArgs) ?: false;
        }

        throw new SQLSrvException('Fetch mode is not supported!');
    }

    /**
     * {@inheritdoc}
     */
    public function fetchAll($fetchMode = null, $fetchArgument = null, $ctorArgs = null)
    {
        $rows = [];

        switch ($fetchMode) {
            case FetchMode::CUSTOM_OBJECT:
                while (($row = $this->fetch(...func_get_args())) !== false) {
                    $rows[] = $row;
                }
                break;

            case FetchMode::COLUMN:
                while (($row = $this->fetchColumn()) !== false) {
                    $rows[] = $row;
                }
                break;

            default:
                while (($row = $this->fetch($fetchMode)) !== false) {
                    $rows[] = $row;
                }
        }

        return $rows;
    }

    /**
     * {@inheritdoc}
     */
    public function fetchColumn($columnIndex = 0)
    {
        $row = $this->fetch(FetchMode::NUMERIC);

        if (false === $row) {
            return false;
        }

        return $row[$columnIndex] ?? null;
    }

    /**
     * {@inheritdoc}
     */
    public function rowCount()
    {
        return sqlsrv_rows_affected($this->stmt);
    }
}<|MERGE_RESOLUTION|>--- conflicted
+++ resolved
@@ -284,24 +284,6 @@
         $params = [];
 
         foreach ($this->variables as $column => &$variable) {
-<<<<<<< HEAD
-            if ($this->types[$column] === ParameterType::LARGE_OBJECT) {
-                $params[$column - 1] = [
-                    &$variable,
-                    SQLSRV_PARAM_IN,
-                    SQLSRV_PHPTYPE_STREAM(SQLSRV_ENC_BINARY),
-                    SQLSRV_SQLTYPE_VARBINARY('max'),
-                ];
-            } elseif ($this->types[$column] === ParameterType::STRING) {
-                $params[$column - 1] = [
-                    &$variable,
-                    SQLSRV_PARAM_IN,
-                    SQLSRV_PHPTYPE_STRING(SQLSRV_ENC_CHAR),
-                    SQLSRV_SQLTYPE_VARCHAR('max'),
-                ];
-            } else {
-                $params[$column - 1] =& $variable;
-=======
             switch ($this->types[$column]) {
                 case ParameterType::LARGE_OBJECT:
                     $params[$column - 1] = [
@@ -312,6 +294,15 @@
                     ];
                     break;
 
+                case ParameterType::STRING) {
+                    $params[$column - 1] = [
+                        &$variable,
+                        SQLSRV_PARAM_IN,
+                        SQLSRV_PHPTYPE_STRING(SQLSRV_ENC_CHAR),
+                        SQLSRV_SQLTYPE_VARCHAR('max'),
+                    ];
+                    break;
+
                 case ParameterType::BINARY:
                     $params[$column - 1] = [
                         &$variable,
@@ -323,7 +314,6 @@
                 default:
                     $params[$column - 1] =& $variable;
                     break;
->>>>>>> 26cd8d2c
             }
         }
 
