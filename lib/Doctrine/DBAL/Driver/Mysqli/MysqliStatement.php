<?php
/*
 * THIS SOFTWARE IS PROVIDED BY THE COPYRIGHT HOLDERS AND CONTRIBUTORS
 * "AS IS" AND ANY EXPRESS OR IMPLIED WARRANTIES, INCLUDING, BUT NOT
 * LIMITED TO, THE IMPLIED WARRANTIES OF MERCHANTABILITY AND FITNESS FOR
 * A PARTICULAR PURPOSE ARE DISCLAIMED. IN NO EVENT SHALL THE COPYRIGHT
 * OWNER OR CONTRIBUTORS BE LIABLE FOR ANY DIRECT, INDIRECT, INCIDENTAL,
 * SPECIAL, EXEMPLARY, OR CONSEQUENTIAL DAMAGES (INCLUDING, BUT NOT
 * LIMITED TO, PROCUREMENT OF SUBSTITUTE GOODS OR SERVICES; LOSS OF USE,
 * DATA, OR PROFITS; OR BUSINESS INTERRUPTION) HOWEVER CAUSED AND ON ANY
 * THEORY OF LIABILITY, WHETHER IN CONTRACT, STRICT LIABILITY, OR TORT
 * (INCLUDING NEGLIGENCE OR OTHERWISE) ARISING IN ANY WAY OUT OF THE USE
 * OF THIS SOFTWARE, EVEN IF ADVISED OF THE POSSIBILITY OF SUCH DAMAGE.
 *
 * This software consists of voluntary contributions made by many individuals
 * and is licensed under the MIT license. For more information, see
 * <http://www.doctrine-project.org>.
 */

namespace Doctrine\DBAL\Driver\Mysqli;

use Doctrine\DBAL\Driver\Statement;
use PDO;

/**
 * @author Kim Hemsø Rasmussen <kimhemsoe@gmail.com>
 */
class MysqliStatement implements \IteratorAggregate, Statement
{
    /**
     * @var array
     */
    protected static $_paramTypeMap = array(
        PDO::PARAM_STR => 's',
        PDO::PARAM_BOOL => 'i',
        PDO::PARAM_NULL => 's',
        PDO::PARAM_INT => 'i',
        PDO::PARAM_LOB => 's' // TODO Support LOB bigger then max package size.
    );

    /**
     * @var \mysqli
     */
    protected $_conn;

    /**
     * @var \mysqli_stmt
     */
    protected $_stmt;

    /**
     * @var null|boolean|array
     */
    protected $_columnNames;

    /**
     * @var null|array
     */
    protected $_rowBindedValues;

    /**
     * @var array
     */
    protected $_bindedValues;

    /**
     * @var string
     */
    protected $types;

    /**
     * Contains ref values for bindValue().
     *
     * @var array
     */
    protected $_values = array();

    /**
     * @var integer
     */
    protected $_defaultFetchMode = PDO::FETCH_BOTH;

    /**
     * @param \mysqli $conn
     * @param string  $prepareString
     *
     * @throws \Doctrine\DBAL\Driver\Mysqli\MysqliException
     */
    public function __construct(\mysqli $conn, $prepareString)
    {
        $this->_conn = $conn;
        $this->_stmt = $conn->prepare($prepareString);
        if (false === $this->_stmt) {
            throw new MysqliException($this->_conn->error, $this->_conn->sqlstate, $this->_conn->errno);
        }

        $paramCount = $this->_stmt->param_count;
        if (0 < $paramCount) {
            $this->types = str_repeat('s', $paramCount);
            $this->_bindedValues = array_fill(1, $paramCount, null);
        }
    }

    /**
     * {@inheritdoc}
     */
    public function bindParam($column, &$variable, $type = null, $length = null)
    {
        if (null === $type) {
            $type = 's';
        } else {
            if (isset(self::$_paramTypeMap[$type])) {
                $type = self::$_paramTypeMap[$type];
            } else {
                throw new MysqliException("Unknown type: '{$type}'");
            }
        }

        $this->_bindedValues[$column] =& $variable;
        $this->types[$column - 1] = $type;

        return true;
    }

    /**
     * {@inheritdoc}
     */
    public function bindValue($param, $value, $type = null)
    {
        if (null === $type) {
            $type = 's';
        } else {
            if (isset(self::$_paramTypeMap[$type])) {
                $type = self::$_paramTypeMap[$type];
            } else {
                throw new MysqliException("Unknown type: '{$type}'");
            }
        }

        $this->_values[$param] = $value;
        $this->_bindedValues[$param] =& $this->_values[$param];
        $this->types[$param - 1] = $type;

        return true;
    }

    /**
     * {@inheritdoc}
     */
    public function execute($params = null)
    {
        if (null !== $this->_bindedValues) {
            if (null !== $params) {
                if ( ! $this->_bindValues($params)) {
                    throw new MysqliException($this->_stmt->error, $this->_stmt->errno);
                }
            } else {
                if (!call_user_func_array(array($this->_stmt, 'bind_param'), array($this->types) + $this->_bindedValues)) {
                    throw new MysqliException($this->_stmt->error, $this->_stmt->sqlstate, $this->_stmt->errno);
                }
            }
        }

        if ( ! $this->_stmt->execute()) {
            throw new MysqliException($this->_stmt->error, $this->_stmt->sqlstate, $this->_stmt->errno);
        }

        if (null === $this->_columnNames) {
            $meta = $this->_stmt->result_metadata();
            if (false !== $meta) {
                // We have a result.
                $this->_stmt->store_result();

                $columnNames = array();
                foreach ($meta->fetch_fields() as $col) {
                    $columnNames[] = $col->name;
                }
                $meta->free();

                $this->_columnNames = $columnNames;
                $this->_rowBindedValues = array_fill(0, count($columnNames), null);

                $refs = array();
                foreach ($this->_rowBindedValues as $key => &$value) {
                    $refs[$key] =& $value;
                }

                if (!call_user_func_array(array($this->_stmt, 'bind_result'), $refs)) {
                    throw new MysqliException($this->_stmt->error, $this->_stmt->sqlstate, $this->_stmt->errno);
                }
            } else {
                $this->_columnNames = false;
            }
        }

        return true;
    }

    /**
     * Binds a array of values to bound parameters.
     *
     * @param array $values
     *
     * @return boolean
     */
    private function _bindValues($values)
    {
        $params = array();
        $types = str_repeat('s', count($values));
        $params[0] = $types;

        foreach ($values as &$v) {
            $params[] =& $v;
        }

        return call_user_func_array(array($this->_stmt, 'bind_param'), $params);
    }

    /**
     * @return boolean|array
     */
    private function _fetch()
    {
        $ret = $this->_stmt->fetch();

        if (true === $ret) {
            $values = array();
            foreach ($this->_rowBindedValues as $v) {
                $values[] = $v;
            }

            return $values;
        }

        return $ret;
    }

    /**
     * {@inheritdoc}
     */
    public function fetch($fetchMode = null)
    {
        $values = $this->_fetch();
        if (null === $values) {
            return null;
        }

        if (false === $values) {
            throw new MysqliException($this->_stmt->error, $this->_stmt->sqlstate, $this->_stmt->errno);
        }

        $fetchMode = $fetchMode ?: $this->_defaultFetchMode;

        switch ($fetchMode) {
            case PDO::FETCH_NUM:
                return $values;

            case PDO::FETCH_ASSOC:
                return array_combine($this->_columnNames, $values);

            case PDO::FETCH_BOTH:
                $ret = array_combine($this->_columnNames, $values);
                $ret += $values;

<<<<<<< HEAD
=======
                return $ret;

            case PDO::FETCH_OBJ:
                $assoc = array_combine($this->_columnNames, $values);
                $ret = new \stdClass();

                foreach ($assoc as $column => $value) {
                    $ret->$column = $value;
                }

>>>>>>> eae7b0d8
                return $ret;

            default:
                throw new MysqliException("Unknown fetch type '{$fetchMode}'");
        }
    }

    /**
     * {@inheritdoc}
     */
    public function fetchAll($fetchMode = null)
    {
        $fetchMode = $fetchMode ?: $this->_defaultFetchMode;

        $rows = array();
        if (PDO::FETCH_COLUMN == $fetchMode) {
            while (($row = $this->fetchColumn()) !== false) {
                $rows[] = $row;
            }
        } else {
            while (($row = $this->fetch($fetchMode)) !== null) {
                $rows[] = $row;
            }
        }

        return $rows;
    }

    /**
     * {@inheritdoc}
     */
    public function fetchColumn($columnIndex = 0)
    {
        $row = $this->fetch(PDO::FETCH_NUM);
        if (null === $row) {
            return false;
        }

        return isset($row[$columnIndex]) ? $row[$columnIndex] : null;
    }

    /**
     * {@inheritdoc}
     */
    public function errorCode()
    {
        return $this->_stmt->errno;
    }

    /**
     * {@inheritdoc}
     */
    public function errorInfo()
    {
        return $this->_stmt->error;
    }

    /**
     * {@inheritdoc}
     */
    public function closeCursor()
    {
        $this->_stmt->free_result();

        return true;
    }

    /**
     * {@inheritdoc}
     */
    public function rowCount()
    {
        if (false === $this->_columnNames) {
            return $this->_stmt->affected_rows;
        }

        return $this->_stmt->num_rows;
    }

    /**
     * {@inheritdoc}
     */
    public function columnCount()
    {
        return $this->_stmt->field_count;
    }

    /**
     * {@inheritdoc}
     */
    public function setFetchMode($fetchMode, $arg2 = null, $arg3 = null)
    {
        $this->_defaultFetchMode = $fetchMode;

        return true;
    }

    /**
     * {@inheritdoc}
     */
    public function getIterator()
    {
        $data = $this->fetchAll();

        return new \ArrayIterator($data);
    }
}<|MERGE_RESOLUTION|>--- conflicted
+++ resolved
@@ -262,8 +262,6 @@
                 $ret = array_combine($this->_columnNames, $values);
                 $ret += $values;
 
-<<<<<<< HEAD
-=======
                 return $ret;
 
             case PDO::FETCH_OBJ:
@@ -274,7 +272,6 @@
                     $ret->$column = $value;
                 }
 
->>>>>>> eae7b0d8
                 return $ret;
 
             default:
