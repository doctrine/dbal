<?php

declare(strict_types=1);

namespace Doctrine\DBAL\Schema;

use Doctrine\DBAL\Platforms\AbstractPlatform;
use function array_map;
use function crc32;
use function dechex;
use function explode;
use function implode;
use function str_replace;
use function strpos;
use function strtolower;
use function strtoupper;
use function substr;

/**
 * The abstract asset allows to reset the name of all assets without publishing this to the public userland.
 *
 * This encapsulation hack is necessary to keep a consistent state of the database schema. Say we have a list of tables
 * array($tableName => Table($tableName)); if you want to rename the table, you have to make sure
 */
abstract class AbstractAsset
{
    /** @var string */
    protected $_name = '';

    /**
     * Namespace of the asset. If none isset the default namespace is assumed.
     *
     * @var string|null
     */
    protected $_namespace = null;

    /** @var bool */
    protected $_quoted = false;

    /**
     * Sets the name of this asset.
     */
    protected function _setName(string $name) : void
    {
        if ($this->isIdentifierQuoted($name)) {
            $this->_quoted = true;
            $name          = $this->trimQuotes($name);
        }

        if (strpos($name, '.') !== false) {
            $parts            = explode('.', $name);
            $this->_namespace = $parts[0];
            $name             = $parts[1];
        }

        $this->_name = $name;
    }

    /**
     * Is this asset in the default namespace?
     */
    public function isInDefaultNamespace(string $defaultNamespaceName) : bool
    {
        return $this->_namespace === $defaultNamespaceName || $this->_namespace === null;
    }

    /**
     * Gets the namespace name of this asset.
     *
     * If NULL is returned this means the default namespace is used.
     */
    public function getNamespaceName() : ?string
    {
        return $this->_namespace;
    }

    /**
     * The shortest name is stripped of the default namespace. All other
     * namespaced elements are returned as full-qualified names.
     */
    public function getShortestName(?string $defaultNamespaceName) : string
    {
        $shortestName = $this->getName();
        if ($this->_namespace === $defaultNamespaceName) {
            $shortestName = $this->_name;
        }

        return strtolower($shortestName);
    }

    /**
     * The normalized name is full-qualified and lowerspaced. Lowerspacing is
     * actually wrong, but we have to do it to keep our sanity. If you are
     * using database objects that only differentiate in the casing (FOO vs
     * Foo) then you will NOT be able to use Doctrine Schema abstraction.
     *
     * Every non-namespaced element is prefixed with the default namespace
     * name which is passed as argument to this method.
     */
    public function getFullQualifiedName(string $defaultNamespaceName) : string
    {
        $name = $this->getName();
        if (! $this->_namespace) {
            $name = $defaultNamespaceName . '.' . $name;
        }

        return strtolower($name);
    }

    /**
     * Checks if this asset's name is quoted.
     */
    public function isQuoted() : bool
    {
        return $this->_quoted;
    }

    /**
     * Checks if this identifier is quoted.
     */
    protected function isIdentifierQuoted(string $identifier) : bool
    {
        return isset($identifier[0]) && ($identifier[0] === '`' || $identifier[0] === '"' || $identifier[0] === '[');
    }

    /**
     * Trim quotes from the identifier.
     */
    protected function trimQuotes(string $identifier) : string
    {
        return str_replace(['`', '"', '[', ']'], '', $identifier);
    }

    /**
     * Returns the name of this schema asset.
     */
    public function getName() : string
    {
        if ($this->_namespace) {
            return $this->_namespace . '.' . $this->_name;
        }

        return $this->_name;
    }

    /**
     * Gets the quoted representation of this asset but only if it was defined with one. Otherwise
     * return the plain unquoted value as inserted.
     */
    public function getQuotedName(AbstractPlatform $platform) : string
    {
        $keywords = $platform->getReservedKeywordsList();
        $parts    = explode('.', $this->getName());
        foreach ($parts as $k => $v) {
<<<<<<< HEAD
            $parts[$k] = $this->_quoted || $keywords->isKeyword($v) || preg_match('/\W/', $v) ? $platform->quoteIdentifier($v) : $v;
=======
            $parts[$k] = $this->_quoted || $keywords->isKeyword($v) || preg_match('/\s/', $v) ? $platform->quoteIdentifier($v) : $v;
>>>>>>> ea904589
        }

        return implode('.', $parts);
    }

    /**
     * Generates an identifier from a list of column names obeying a certain string length.
     *
     * This is especially important for Oracle, since it does not allow identifiers larger than 30 chars,
     * however building idents automatically for foreign keys, composite keys or such can easily create
     * very long names.
     *
     * @param array<int, string> $columnNames
     */
    protected function _generateIdentifierName(array $columnNames, string $prefix = '', int $maxSize = 30) : string
    {
        $hash = implode('', array_map(static function ($column) : string {
            return dechex(crc32($column));
        }, $columnNames));

        return strtoupper(substr($prefix . '_' . $hash, 0, $maxSize));
    }
}<|MERGE_RESOLUTION|>--- conflicted
+++ resolved
@@ -152,11 +152,7 @@
         $keywords = $platform->getReservedKeywordsList();
         $parts    = explode('.', $this->getName());
         foreach ($parts as $k => $v) {
-<<<<<<< HEAD
             $parts[$k] = $this->_quoted || $keywords->isKeyword($v) || preg_match('/\W/', $v) ? $platform->quoteIdentifier($v) : $v;
-=======
-            $parts[$k] = $this->_quoted || $keywords->isKeyword($v) || preg_match('/\s/', $v) ? $platform->quoteIdentifier($v) : $v;
->>>>>>> ea904589
         }
 
         return implode('.', $parts);
