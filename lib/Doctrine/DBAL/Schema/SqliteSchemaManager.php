<?php
/*
 * THIS SOFTWARE IS PROVIDED BY THE COPYRIGHT HOLDERS AND CONTRIBUTORS
 * "AS IS" AND ANY EXPRESS OR IMPLIED WARRANTIES, INCLUDING, BUT NOT
 * LIMITED TO, THE IMPLIED WARRANTIES OF MERCHANTABILITY AND FITNESS FOR
 * A PARTICULAR PURPOSE ARE DISCLAIMED. IN NO EVENT SHALL THE COPYRIGHT
 * OWNER OR CONTRIBUTORS BE LIABLE FOR ANY DIRECT, INDIRECT, INCIDENTAL,
 * SPECIAL, EXEMPLARY, OR CONSEQUENTIAL DAMAGES (INCLUDING, BUT NOT
 * LIMITED TO, PROCUREMENT OF SUBSTITUTE GOODS OR SERVICES; LOSS OF USE,
 * DATA, OR PROFITS; OR BUSINESS INTERRUPTION) HOWEVER CAUSED AND ON ANY
 * THEORY OF LIABILITY, WHETHER IN CONTRACT, STRICT LIABILITY, OR TORT
 * (INCLUDING NEGLIGENCE OR OTHERWISE) ARISING IN ANY WAY OUT OF THE USE
 * OF THIS SOFTWARE, EVEN IF ADVISED OF THE POSSIBILITY OF SUCH DAMAGE.
 *
 * This software consists of voluntary contributions made by many individuals
 * and is licensed under the MIT license. For more information, see
 * <http://www.doctrine-project.org>.
 */

namespace Doctrine\DBAL\Schema;

use Doctrine\DBAL\DBALException;
use Doctrine\DBAL\Types\StringType;
use Doctrine\DBAL\Types\TextType;
use Doctrine\DBAL\Types\Type;

/**
 * Sqlite SchemaManager.
 *
 * @author Konsta Vesterinen <kvesteri@cc.hut.fi>
 * @author Lukas Smith <smith@pooteeweet.org> (PEAR MDB2 library)
 * @author Jonathan H. Wage <jonwage@gmail.com>
 * @author Martin Hasoň <martin.hason@gmail.com>
 * @since  2.0
 */
class SqliteSchemaManager extends AbstractSchemaManager
{
    /**
     * {@inheritdoc}
     */
    public function dropDatabase($database)
    {
        if (file_exists($database)) {
            unlink($database);
        }
    }

    /**
     * {@inheritdoc}
     */
    public function createDatabase($database)
    {
        $params = $this->_conn->getParams();
        $driver = $params['driver'];
        $options = [
            'driver' => $driver,
            'path' => $database
        ];
        $conn = \Doctrine\DBAL\DriverManager::getConnection($options);
        $conn->connect();
        $conn->close();
    }

    /**
     * {@inheritdoc}
     */
    public function renameTable($name, $newName)
    {
        $tableDiff = new TableDiff($name);
        $tableDiff->fromTable = $this->listTableDetails($name);
        $tableDiff->newName = $newName;
        $this->alterTable($tableDiff);
    }

    /**
     * {@inheritdoc}
     */
    public function createForeignKey(ForeignKeyConstraint $foreignKey, $table)
    {
        $tableDiff = $this->getTableDiffForAlterForeignKey($foreignKey, $table);
        $tableDiff->addedForeignKeys[] = $foreignKey;

        $this->alterTable($tableDiff);
    }

    /**
     * {@inheritdoc}
     */
    public function dropAndCreateForeignKey(ForeignKeyConstraint $foreignKey, $table)
    {
        $tableDiff = $this->getTableDiffForAlterForeignKey($foreignKey, $table);
        $tableDiff->changedForeignKeys[] = $foreignKey;

        $this->alterTable($tableDiff);
    }

    /**
     * {@inheritdoc}
     */
    public function dropForeignKey($foreignKey, $table)
    {
        $tableDiff = $this->getTableDiffForAlterForeignKey($foreignKey, $table);
        $tableDiff->removedForeignKeys[] = $foreignKey;

        $this->alterTable($tableDiff);
    }

    /**
     * {@inheritdoc}
     */
    public function listTableForeignKeys($table, $database = null)
    {
        if (null === $database) {
            $database = $this->_conn->getDatabase();
        }
        $sql = $this->_platform->getListTableForeignKeysSQL($table, $database);
        $tableForeignKeys = $this->_conn->fetchAll($sql);

        if ( ! empty($tableForeignKeys)) {
            $createSql = $this->_conn->fetchAll("SELECT sql FROM (SELECT * FROM sqlite_master UNION ALL SELECT * FROM sqlite_temp_master) WHERE type = 'table' AND name = '$table'");
            $createSql = $createSql[0]['sql'] ?? '';

            if (preg_match_all('#
                    (?:CONSTRAINT\s+([^\s]+)\s+)?
                    (?:FOREIGN\s+KEY[^\)]+\)\s*)?
                    REFERENCES\s+[^\s]+\s+(?:\([^\)]+\))?
                    (?:
                        [^,]*?
                        (NOT\s+DEFERRABLE|DEFERRABLE)
                        (?:\s+INITIALLY\s+(DEFERRED|IMMEDIATE))?
                    )?#isx',
                    $createSql, $match)) {

                $names = array_reverse($match[1]);
                $deferrable = array_reverse($match[2]);
                $deferred = array_reverse($match[3]);
            } else {
                $names = $deferrable = $deferred = [];
            }

            foreach ($tableForeignKeys as $key => $value) {
                $id = $value['id'];
                $tableForeignKeys[$key]['constraint_name'] = isset($names[$id]) && '' != $names[$id] ? $names[$id] : $id;
                $tableForeignKeys[$key]['deferrable'] = isset($deferrable[$id]) && 'deferrable' == strtolower($deferrable[$id]) ? true : false;
                $tableForeignKeys[$key]['deferred'] = isset($deferred[$id]) && 'deferred' == strtolower($deferred[$id]) ? true : false;
            }
        }

        return $this->_getPortableTableForeignKeysList($tableForeignKeys);
    }

    /**
     * {@inheritdoc}
     */
    protected function _getPortableTableDefinition($table)
    {
        return $table['name'];
    }

    /**
     * {@inheritdoc}
     *
     * @license New BSD License
     * @link http://ezcomponents.org/docs/api/trunk/DatabaseSchema/ezcDbSchemaPgsqlReader.html
     */
    protected function _getPortableTableIndexesList($tableIndexes, $tableName=null)
    {
        $indexBuffer = [];

        // fetch primary
        $stmt = $this->_conn->executeQuery("PRAGMA TABLE_INFO ('$tableName')");
        $indexArray = $stmt->fetchAll(\PDO::FETCH_ASSOC);

        usort($indexArray, function($a, $b) {
            if ($a['pk'] == $b['pk']) {
                return $a['cid'] - $b['cid'];
            }

            return $a['pk'] - $b['pk'];
        });
        foreach ($indexArray as $indexColumnRow) {
            if ($indexColumnRow['pk'] != "0") {
                $indexBuffer[] = [
                    'key_name' => 'primary',
                    'primary' => true,
                    'non_unique' => false,
                    'column_name' => $indexColumnRow['name']
                ];
            }
        }

        // fetch regular indexes
        foreach ($tableIndexes as $tableIndex) {
            // Ignore indexes with reserved names, e.g. autoindexes
            if (strpos($tableIndex['name'], 'sqlite_') !== 0) {
                $keyName = $tableIndex['name'];
                $idx = [];
                $idx['key_name'] = $keyName;
                $idx['primary'] = false;
                $idx['non_unique'] = $tableIndex['unique']?false:true;

                $stmt = $this->_conn->executeQuery("PRAGMA INDEX_INFO ('{$keyName}')");
                $indexArray = $stmt->fetchAll(\PDO::FETCH_ASSOC);

                foreach ($indexArray as $indexColumnRow) {
                    $idx['column_name'] = $indexColumnRow['name'];
                    $indexBuffer[] = $idx;
                }
            }
        }

        return parent::_getPortableTableIndexesList($indexBuffer, $tableName);
    }

    /**
     * {@inheritdoc}
     */
    protected function _getPortableTableIndexDefinition($tableIndex)
    {
        return [
            'name' => $tableIndex['name'],
            'unique' => (bool) $tableIndex['unique']
        ];
    }

    /**
     * {@inheritdoc}
     */
    protected function _getPortableTableColumnList($table, $database, $tableColumns)
    {
        $list = parent::_getPortableTableColumnList($table, $database, $tableColumns);

        // find column with autoincrement
        $autoincrementColumn = null;
        $autoincrementCount = 0;

        foreach ($tableColumns as $tableColumn) {
            if ('0' != $tableColumn['pk']) {
                $autoincrementCount++;
                if (null === $autoincrementColumn && 'integer' == strtolower($tableColumn['type'])) {
                    $autoincrementColumn = $tableColumn['name'];
                }
            }
        }

        if (1 == $autoincrementCount && null !== $autoincrementColumn) {
            foreach ($list as $column) {
                if ($autoincrementColumn == $column->getName()) {
                    $column->setAutoincrement(true);
                }
            }
        }

        // inspect column collation and comments
        $createSql = $this->_conn->fetchAll("SELECT sql FROM (SELECT * FROM sqlite_master UNION ALL SELECT * FROM sqlite_temp_master) WHERE type = 'table' AND name = '$table'");
        $createSql = isset($createSql[0]['sql']) ? $createSql[0]['sql'] : '';

        foreach ($list as $columnName => $column) {
            $type = $column->getType();

            if ($type instanceof StringType || $type instanceof TextType) {
                $column->setPlatformOption('collation', $this->parseColumnCollationFromSQL($columnName, $createSql) ?: 'BINARY');
            }

            $comment = $this->parseColumnCommentFromSQL($columnName, $createSql);

            if ($comment !== null) {
                $type = $this->extractDoctrineTypeFromComment($comment, null);

                if (null !== $type) {
                    $column->setType(Type::getType($type));

                    $comment = $this->removeDoctrineTypeFromComment($comment, $type);
                }

                $column->setComment($comment);
            }
        }

        return $list;
    }

    /**
     * {@inheritdoc}
     */
    protected function _getPortableTableColumnDefinition($tableColumn)
    {
        $parts = explode('(', $tableColumn['type']);
        $tableColumn['type'] = trim($parts[0]);
        if (isset($parts[1])) {
            $length = trim($parts[1], ')');
            $tableColumn['length'] = $length;
        }

        $dbType = strtolower($tableColumn['type']);
        $length = isset($tableColumn['length']) ? $tableColumn['length'] : null;
        $unsigned = false;

        if (strpos($dbType, ' unsigned') !== false) {
            $dbType = str_replace(' unsigned', '', $dbType);
            $unsigned = true;
        }

        $fixed = false;
        $type = $this->_platform->getDoctrineTypeMapping($dbType);
        $default = $tableColumn['dflt_value'];
        if ($default == 'NULL') {
            $default = null;
        }
        if ($default !== null) {
            // SQLite returns strings wrapped in single quotes, so we need to strip them
            $default = preg_replace("/^'(.*)'$/", '\1', $default);
        }
        $notnull = (bool) $tableColumn['notnull'];

        if ( ! isset($tableColumn['name'])) {
            $tableColumn['name'] = '';
        }

        $precision = null;
        $scale = null;

        switch ($dbType) {
            case 'char':
                $fixed = true;
                break;
            case 'float':
            case 'double':
            case 'real':
            case 'decimal':
            case 'numeric':
                if (isset($tableColumn['length'])) {
                    if (strpos($tableColumn['length'], ',') === false) {
                        $tableColumn['length'] .= ",0";
                    }
                    list($precision, $scale) = array_map('trim', explode(',', $tableColumn['length']));
                }
                $length = null;
                break;
        }

        $options = [
            'length'   => $length,
            'unsigned' => (bool) $unsigned,
            'fixed'    => $fixed,
            'notnull'  => $notnull,
            'default'  => $default,
            'precision' => $precision,
            'scale'     => $scale,
            'autoincrement' => false,
        ];

        return new Column($tableColumn['name'], \Doctrine\DBAL\Types\Type::getType($type), $options);
    }

    /**
     * {@inheritdoc}
     */
    protected function _getPortableViewDefinition($view)
    {
        return new View($view['name'], $view['sql']);
    }

    /**
     * {@inheritdoc}
     */
    protected function _getPortableTableForeignKeysList($tableForeignKeys)
    {
        $list = [];
        foreach ($tableForeignKeys as $value) {
            $value = array_change_key_case($value, CASE_LOWER);
            $name = $value['constraint_name'];
            if ( ! isset($list[$name])) {
                if ( ! isset($value['on_delete']) || $value['on_delete'] == "RESTRICT") {
                    $value['on_delete'] = null;
                }
                if ( ! isset($value['on_update']) || $value['on_update'] == "RESTRICT") {
                    $value['on_update'] = null;
                }

                $list[$name] = [
                    'name' => $name,
                    'local' => [],
                    'foreign' => [],
                    'foreignTable' => $value['table'],
                    'onDelete' => $value['on_delete'],
                    'onUpdate' => $value['on_update'],
                    'deferrable' => $value['deferrable'],
                    'deferred'=> $value['deferred'],
                ];
            }
            $list[$name]['local'][] = $value['from'];
            $list[$name]['foreign'][] = $value['to'];
        }

        $result = [];
        foreach ($list as $constraint) {
            $result[] = new ForeignKeyConstraint(
                array_values($constraint['local']), $constraint['foreignTable'],
                array_values($constraint['foreign']), $constraint['name'],
                [
                    'onDelete' => $constraint['onDelete'],
                    'onUpdate' => $constraint['onUpdate'],
                    'deferrable' => $constraint['deferrable'],
                    'deferred'=> $constraint['deferred'],
                ]
            );
        }

        return $result;
    }

    /**
     * @param \Doctrine\DBAL\Schema\ForeignKeyConstraint $foreignKey
     * @param \Doctrine\DBAL\Schema\Table|string         $table
     *
     * @return \Doctrine\DBAL\Schema\TableDiff
     *
     * @throws \Doctrine\DBAL\DBALException
     */
    private function getTableDiffForAlterForeignKey(ForeignKeyConstraint $foreignKey, $table)
    {
        if ( ! $table instanceof Table) {
            $tableDetails = $this->tryMethod('listTableDetails', $table);
            if (false === $table) {
                throw new DBALException(sprintf('Sqlite schema manager requires to modify foreign keys table definition "%s".', $table));
            }

            $table = $tableDetails;
        }

        $tableDiff = new TableDiff($table->getName());
        $tableDiff->fromTable = $table;

        return $tableDiff;
    }

    private function parseColumnCollationFromSQL(string $column, string $sql) : ?string
    {
<<<<<<< HEAD
        if (PHP_VERSION_ID < 70300) {
            $regex = '{(?:'.addcslashes(preg_quote($column, '/'), '#').'|'.addcslashes(preg_quote($this->_platform->quoteSingleIdentifier($column), '/'), '#').')
                [^,(]+(?:\([^()]+\)[^,]*)?
                (?:(?:DEFAULT|CHECK)\s*(?:\(.*?\))?[^,]*)*
                COLLATE\s+["\']?([^\s,"\')]+)}isx';
        } else {
            $regex = '{(?:'.preg_quote($column).'|'.preg_quote($this->_platform->quoteSingleIdentifier($column)).')
                [^,(]+(?:\([^()]+\)[^,]*)?
                (?:(?:DEFAULT|CHECK)\s*(?:\(.*?\))?[^,]*)*
                COLLATE\s+["\']?([^\s,"\')]+)}isx';
        }
        
        if (preg_match($regex, $sql, $match)) {
            return $match[1];
=======
        $pattern = '{(?:\W' . preg_quote($column) . '\W|\W' . preg_quote($this->_platform->quoteSingleIdentifier($column))
                 . '\W)[^,(]+(?:\([^()]+\)[^,]*)?(?:(?:DEFAULT|CHECK)\s*(?:\(.*?\))?[^,]*)*COLLATE\s+["\']?([^\s,"\')]+)}isx';

        if (preg_match($pattern, $sql, $match) !== 1) {
            return null;
>>>>>>> 9f843bca
        }

        return $match[1];
    }

    private function parseColumnCommentFromSQL(string $column, string $sql) : ?string
    {
<<<<<<< HEAD
        if (PHP_VERSION_ID < 70300) {
            $regex = '{[\s(,](?:'.addcslashes(preg_quote($this->_platform->quoteSingleIdentifier($column), '/'), '#').'|'.addcslashes(preg_quote($column, '/'), '#').')
                (?:\(.*?\)|[^,(])*?,?((?:\s*--[^\n]*\n?)+)
                }isx';
        } else {
            $regex = '{[\s(,](?:'.preg_quote($this->_platform->quoteSingleIdentifier($column)).'|'.preg_quote($column).')
                (?:\(.*?\)|[^,(])*?,?((?:\s*--[^\n]*\n?)+)
                }isx';
        }
        
        if (preg_match($regex, $sql, $match)) {
            $comment = preg_replace('{^\s*--}m', '', rtrim($match[1], "\n"));

            return '' === $comment ? false : $comment;
=======
        $pattern = '{[\s(,](?:\W' . preg_quote($this->_platform->quoteSingleIdentifier($column)) . '\W|\W' . preg_quote($column)
                 . '\W)(?:\(.*?\)|[^,(])*?,?((?:(?!\n))(?:\s*--[^\n]*\n?)+)}ix';

        if (preg_match($pattern, $sql, $match) !== 1) {
            return null;
>>>>>>> 9f843bca
        }

        $comment = preg_replace('{^\s*--}m', '', rtrim($match[1], "\n"));

        return '' === $comment ? null : $comment;
    }
}<|MERGE_RESOLUTION|>--- conflicted
+++ resolved
@@ -437,28 +437,20 @@
 
     private function parseColumnCollationFromSQL(string $column, string $sql) : ?string
     {
-<<<<<<< HEAD
         if (PHP_VERSION_ID < 70300) {
-            $regex = '{(?:'.addcslashes(preg_quote($column, '/'), '#').'|'.addcslashes(preg_quote($this->_platform->quoteSingleIdentifier($column), '/'), '#').')
-                [^,(]+(?:\([^()]+\)[^,]*)?
-                (?:(?:DEFAULT|CHECK)\s*(?:\(.*?\))?[^,]*)*
-                COLLATE\s+["\']?([^\s,"\')]+)}isx';
+            $pattern = '{(?:\W' . addcslashes(preg_quote($column, '/'), '#') . '\W|\W' . addcslashes(preg_quote($this->_platform->quoteSingleIdentifier($column), '/'), '#')
+                     . '\W)[^,(]+(?:\([^()]+\)[^,]*)?(?:(?:DEFAULT|CHECK)\s*(?:\(.*?\))?[^,]*)*COLLATE\s+["\']?([^\s,"\')]+)}isx';
+
         } else {
-            $regex = '{(?:'.preg_quote($column).'|'.preg_quote($this->_platform->quoteSingleIdentifier($column)).')
-                [^,(]+(?:\([^()]+\)[^,]*)?
-                (?:(?:DEFAULT|CHECK)\s*(?:\(.*?\))?[^,]*)*
-                COLLATE\s+["\']?([^\s,"\')]+)}isx';
+            $pattern = '{(?:\W' . preg_quote($column) . '\W|\W' . preg_quote($this->_platform->quoteSingleIdentifier($column))
+                     . '\W)[^,(]+(?:\([^()]+\)[^,]*)?(?:(?:DEFAULT|CHECK)\s*(?:\(.*?\))?[^,]*)*COLLATE\s+["\']?([^\s,"\')]+)}isx';
         }
         
-        if (preg_match($regex, $sql, $match)) {
-            return $match[1];
-=======
         $pattern = '{(?:\W' . preg_quote($column) . '\W|\W' . preg_quote($this->_platform->quoteSingleIdentifier($column))
                  . '\W)[^,(]+(?:\([^()]+\)[^,]*)?(?:(?:DEFAULT|CHECK)\s*(?:\(.*?\))?[^,]*)*COLLATE\s+["\']?([^\s,"\')]+)}isx';
 
         if (preg_match($pattern, $sql, $match) !== 1) {
             return null;
->>>>>>> 9f843bca
         }
 
         return $match[1];
@@ -466,28 +458,16 @@
 
     private function parseColumnCommentFromSQL(string $column, string $sql) : ?string
     {
-<<<<<<< HEAD
         if (PHP_VERSION_ID < 70300) {
-            $regex = '{[\s(,](?:'.addcslashes(preg_quote($this->_platform->quoteSingleIdentifier($column), '/'), '#').'|'.addcslashes(preg_quote($column, '/'), '#').')
-                (?:\(.*?\)|[^,(])*?,?((?:\s*--[^\n]*\n?)+)
-                }isx';
+            $pattern = '{[\s(,](?:\W' . addcslashes(preg_quote($this->_platform->quoteSingleIdentifier($column), '/'), '#') . '\W|\W' . addcslashes(preg_quote($column, '/'), '#')
+                     . '\W)(?:\(.*?\)|[^,(])*?,?((?:(?!\n))(?:\s*--[^\n]*\n?)+)}ix';
         } else {
-            $regex = '{[\s(,](?:'.preg_quote($this->_platform->quoteSingleIdentifier($column)).'|'.preg_quote($column).')
-                (?:\(.*?\)|[^,(])*?,?((?:\s*--[^\n]*\n?)+)
-                }isx';
-        }
-        
-        if (preg_match($regex, $sql, $match)) {
-            $comment = preg_replace('{^\s*--}m', '', rtrim($match[1], "\n"));
-
-            return '' === $comment ? false : $comment;
-=======
-        $pattern = '{[\s(,](?:\W' . preg_quote($this->_platform->quoteSingleIdentifier($column)) . '\W|\W' . preg_quote($column)
-                 . '\W)(?:\(.*?\)|[^,(])*?,?((?:(?!\n))(?:\s*--[^\n]*\n?)+)}ix';
+            $pattern = '{[\s(,](?:\W' . preg_quote($this->_platform->quoteSingleIdentifier($column)) . '\W|\W' . preg_quote($column)
+                     . '\W)(?:\(.*?\)|[^,(])*?,?((?:(?!\n))(?:\s*--[^\n]*\n?)+)}ix';
+        }
 
         if (preg_match($pattern, $sql, $match) !== 1) {
             return null;
->>>>>>> 9f843bca
         }
 
         $comment = preg_replace('{^\s*--}m', '', rtrim($match[1], "\n"));
