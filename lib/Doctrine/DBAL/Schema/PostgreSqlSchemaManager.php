--- conflicted
+++ resolved
@@ -221,18 +221,6 @@
             );
 
             $stmt = $this->_conn->executeQuery($columnNameSql);
-<<<<<<< HEAD
-            $indexColumns = $stmt->fetch();
-
-            foreach ($indexColumns as $indexColumn) {
-                $buffer[] = array(
-                    'key_name' => $row['relname'],
-                    'column_name' => trim($indexColumn),
-                    'non_unique' => !$row['indisunique'],
-                    'primary' => $row['indisprimary'],
-                    'where' => $row['where'],
-                );
-=======
             $indexColumns = $stmt->fetchAll();
 
             // required for getting the order of the columns right.
@@ -248,7 +236,6 @@
                         ];
                     }
                 }
->>>>>>> 3bfaa821
             }
         }
 
