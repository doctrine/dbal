<?php
/*
 * THIS SOFTWARE IS PROVIDED BY THE COPYRIGHT HOLDERS AND CONTRIBUTORS
 * "AS IS" AND ANY EXPRESS OR IMPLIED WARRANTIES, INCLUDING, BUT NOT
 * LIMITED TO, THE IMPLIED WARRANTIES OF MERCHANTABILITY AND FITNESS FOR
 * A PARTICULAR PURPOSE ARE DISCLAIMED. IN NO EVENT SHALL THE COPYRIGHT
 * OWNER OR CONTRIBUTORS BE LIABLE FOR ANY DIRECT, INDIRECT, INCIDENTAL,
 * SPECIAL, EXEMPLARY, OR CONSEQUENTIAL DAMAGES (INCLUDING, BUT NOT
 * LIMITED TO, PROCUREMENT OF SUBSTITUTE GOODS OR SERVICES; LOSS OF USE,
 * DATA, OR PROFITS; OR BUSINESS INTERRUPTION) HOWEVER CAUSED AND ON ANY
 * THEORY OF LIABILITY, WHETHER IN CONTRACT, STRICT LIABILITY, OR TORT
 * (INCLUDING NEGLIGENCE OR OTHERWISE) ARISING IN ANY WAY OUT OF THE USE
 * OF THIS SOFTWARE, EVEN IF ADVISED OF THE POSSIBILITY OF SUCH DAMAGE.
 *
 * This software consists of voluntary contributions made by many individuals
 * and is licensed under the MIT license. For more information, see
 * <http://www.doctrine-project.org>.
 */

namespace Doctrine\DBAL\Id;

use Doctrine\DBAL\DriverManager;
use Doctrine\DBAL\Connection;

/**
 * Table ID Generator for those poor languages that are missing sequences.
 *
 * WARNING: The Table Id Generator clones a second independent database
 * connection to work correctly. This means using the generator requests that
 * generate IDs will have two open database connections. This is necessary to
 * be safe from transaction failures in the main connection. Make sure to only
 * ever use one TableGenerator otherwise you end up with many connections.
 *
 * TableID Generator does not work with SQLite.
 *
 * The TableGenerator does not take care of creating the SQL Table itself. You
 * should look at the `TableGeneratorSchemaVisitor` to do this for you.
 * Otherwise the schema for a table looks like:
 *
 * CREATE sequences (
 *   sequence_name VARCHAR(255) NOT NULL,
 *   sequence_value INT NOT NULL DEFAULT '1',
 *   sequence_increment_by INT NOT NULL DEFAULT '1',
 *   PRIMARY KEY (table_name)
 * );
 *
 * Technically this generator works as follows:
 *
 * 1. Use a robust transaction serialization level.
 * 2. Open transaction
 * 3. Acquire a read lock on the table row (SELECT .. FOR UPDATE)
 * 4. Increment current value by one and write back to database
 * 5. Commit transaction
 *
 * If you are using a sequence_increment_by value that is larger than one the
 * ID Generator will keep incrementing values until it hits the incrementation
 * gap before issuing another query.
 *
 * If no row is present for a given sequence a new one will be created with the
 * default values 'value' = 1 and 'increment_by' = 1
 *
 * @author Benjamin Eberlei <kontakt@beberlei.de>
 */
class TableGenerator
{
    /**
     * @var \Doctrine\DBAL\Connection
     */
    private $conn;

    /**
     * @var string
     */
    private $generatorTableName;

    /**
     * @var array
     */
    private $sequences = array();

    /**
     * @param \Doctrine\DBAL\Connection $conn
     * @param string                    $generatorTableName
     *
     * @throws \Doctrine\DBAL\DBALException
     */
    public function __construct(Connection $conn, $generatorTableName = 'sequences')
    {
        $params = $conn->getParams();
        if ($params['driver'] == 'pdo_sqlite') {
            throw new \Doctrine\DBAL\DBALException("Cannot use TableGenerator with SQLite.");
        }
        $this->conn = DriverManager::getConnection($params, $conn->getConfiguration(), $conn->getEventManager());
        $this->generatorTableName = $generatorTableName;
    }

    /**
     * Generates the next unused value for the given sequence name.
     *
     * @param string $sequenceName
     *
     * @return integer
     *
     * @throws \Doctrine\DBAL\DBALException
     */
    public function nextValue($sequenceName)
    {
        if (isset($this->sequences[$sequenceName])) {
            $value = $this->sequences[$sequenceName]['value'];
            $this->sequences[$sequenceName]['value']++;
            if ($this->sequences[$sequenceName]['value'] >= $this->sequences[$sequenceName]['max']) {
                unset ($this->sequences[$sequenceName]);
            }

            return $value;
        }

        $this->conn->beginTransaction();

        try {
            $platform = $this->conn->getDatabasePlatform();
            $sql = "SELECT sequence_value, sequence_increment_by " .
                   "FROM " . $platform->appendLockHint($this->generatorTableName, \Doctrine\DBAL\LockMode::PESSIMISTIC_WRITE) . " " .
                   "WHERE sequence_name = ? " . $platform->getWriteLockSQL();
            $stmt = $this->conn->executeQuery($sql, array($sequenceName));

            if ($row = $stmt->fetch(\PDO::FETCH_ASSOC)) {
                $row = array_change_key_case($row, CASE_LOWER);

                $value = $row['sequence_value'];
                $value++;

                if ($row['sequence_increment_by'] > 1) {
                    $this->sequences[$sequenceName] = array(
                        'value' => $value,
                        'max' => $row['sequence_value'] + $row['sequence_increment_by']
                    );
                }

                $sql = "UPDATE " . $this->generatorTableName . " ".
                       "SET sequence_value = sequence_value + sequence_increment_by " .
                       "WHERE sequence_name = ? AND sequence_value = ?";
                $rows = $this->conn->executeUpdate($sql, array($sequenceName, $row['sequence_value']));

                if ($rows != 1) {
                    throw new \Doctrine\DBAL\DBALException("Race-condition detected while updating sequence. Aborting generation");
                }
            } else {
                $this->conn->insert(
                    $this->generatorTableName,
                    array('sequence_name' => $sequenceName, 'sequence_value' => 1, 'sequence_increment_by' => 1)
                );
                $value = 1;
            }

            $this->conn->commit();

        } catch (\Exception $e) {
<<<<<<< HEAD
            $this->conn->rollback();
=======
            $this->conn->rollBack();
>>>>>>> eae7b0d8
            throw new \Doctrine\DBAL\DBALException("Error occurred while generating ID with TableGenerator, aborted generation: " . $e->getMessage(), 0, $e);
        }

        return $value;
    }
}<|MERGE_RESOLUTION|>--- conflicted
+++ resolved
@@ -156,11 +156,7 @@
             $this->conn->commit();
 
         } catch (\Exception $e) {
-<<<<<<< HEAD
-            $this->conn->rollback();
-=======
             $this->conn->rollBack();
->>>>>>> eae7b0d8
             throw new \Doctrine\DBAL\DBALException("Error occurred while generating ID with TableGenerator, aborted generation: " . $e->getMessage(), 0, $e);
         }
 
