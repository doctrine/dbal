--- conflicted
+++ resolved
@@ -175,13 +175,8 @@
                 $types = array_merge(
                     array_slice($types, 0, $needle),
                     $count ?
-<<<<<<< HEAD
                         array_fill(0, $count, static::removeCollectionMarker($types[$needle])) :
-                        array(),
-=======
-                        array_fill(0, $count, $types[$needle] - Connection::ARRAY_PARAM_OFFSET) : // array needles are at PDO::PARAM_* + 100
                         [],
->>>>>>> a4d7acdf
                     array_slice($types, $needle + 1)
                 );
 
