--- conflicted
+++ resolved
@@ -211,29 +211,15 @@
         php-version:
           - "8.1"
         postgres-version:
-<<<<<<< HEAD
           - "10"
-          - "14"
-=======
-          - "9.4"
->>>>>>> 0b23e06d
           - "15"
         extension:
           - "pgsql"
           - "pdo_pgsql"
         include:
-<<<<<<< HEAD
-=======
-          - php-version: "8.1"
-            postgres-version: "15"
-            extension: "pgsql"
           - php-version: "8.2"
             postgres-version: "15"
             extension: "pgsql"
-          - php-version: "8.1"
-            postgres-version: "15"
-            extension: "pdo_pgsql"
->>>>>>> 0b23e06d
           - php-version: "8.2"
             postgres-version: "15"
             extension: "pdo_pgsql"
