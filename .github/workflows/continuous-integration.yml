
name: "Continuous Integration"

on:
  pull_request:
    branches:
      - "*.x"
    paths:
      - .github/workflows/continuous-integration.yml
      - ci/**
      - composer.*
      - phpunit.xml.dist
      - src/**
      - tests/**
  push:
    branches:
      - "*.x"
    paths:
      - .github/workflows/continuous-integration.yml
      - ci/**
      - composer.*
      - phpunit.xml.dist
      - src/**
      - tests/**
  schedule:
    - cron: "42 3 * * *"

env:
  fail-fast: true

jobs:
  phpunit-smoke-check:
    name: "PHPUnit with SQLite"
    runs-on: "${{ matrix.os }}"

    strategy:
      matrix:
        os:
          - "ubuntu-20.04"
        php-version:
          - "8.0"
          - "8.1"
        dependencies:
          - "highest"
        include:
<<<<<<< HEAD
          - dependencies: "lowest"
            php-version: "8.0"
=======
          - os: "ubuntu-20.04"
            php-version: "7.3"
            dependencies: "lowest"
          - os: "ubuntu-18.04"
            php-version: "8.1"
            dependencies: "highest"
>>>>>>> 62838699

    steps:
      - name: "Checkout"
        uses: "actions/checkout@v2"
        with:
          fetch-depth: 2

      - name: "Install PHP"
        uses: "shivammathur/setup-php@v2"
        with:
          php-version: "${{ matrix.php-version }}"
          coverage: "pcov"
          ini-values: "zend.assertions=1"

      - name: "Install dependencies with Composer"
        uses: "ramsey/composer-install@v1"
        with:
          dependency-versions: "${{ matrix.dependencies }}"

      - name: "Print SQLite version"
        run: >
          php -r 'printf("Testing with libsqlite version %s\n", (new PDO("sqlite::memory:"))->query("select sqlite_version()")->fetch()[0]);'

      - name: "Run PHPUnit"
        run: "vendor/bin/phpunit -c ci/github/phpunit/sqlite.xml --coverage-clover=coverage.xml"

      - name: "Upload coverage file"
        uses: "actions/upload-artifact@v2"
        with:
          name: "phpunit-sqlite-${{ matrix.deps }}-${{ matrix.php-version }}.coverage"
          path: "coverage.xml"

  phpunit-oci8:
    name: "PHPUnit on OCI8"
    runs-on: "ubuntu-20.04"
    needs: "phpunit-smoke-check"

    strategy:
      matrix:
        php-version:
          - "8.1"
        oracle-version:
          - "18"
          - "21"

    services:
      oracle:
        image: gvenzl/oracle-xe:${{ matrix.oracle-version }}
        env:
          ORACLE_PASSWORD: oracle
        ports:
          - "1521:1521"
        options: >-
          --health-cmd healthcheck.sh
          --health-interval 20s
          --health-timeout 10s
          --health-retries 10

    steps:
      - name: "Checkout"
        uses: "actions/checkout@v2"
        with:
          fetch-depth: 2

      - name: "Install PHP"
        uses: "shivammathur/setup-php@v2"
        with:
          php-version: "${{ matrix.php-version }}"
          extensions: "oci8"
          coverage: "pcov"
          ini-values: "zend.assertions=1"

      - name: "Install dependencies with Composer"
        uses: "ramsey/composer-install@v1"

      - name: "Run PHPUnit"
        run: "vendor/bin/phpunit -c ci/github/phpunit/oci8.xml --coverage-clover=coverage.xml"

      - name: "Upload coverage file"
        uses: "actions/upload-artifact@v2"
        with:
          name: "${{ github.job }}-${{ matrix.php-version }}.coverage"
          path: "coverage.xml"

  phpunit-pdo-oci:
    name: "PHPUnit on PDO_OCI"
    runs-on: "ubuntu-20.04"
    needs: "phpunit-smoke-check"

    strategy:
      matrix:
        php-version:
          - "8.1"
        oracle-version:
          - "18"
          - "21"

    services:
      oracle:
        image: gvenzl/oracle-xe:${{ matrix.oracle-version }}
        env:
          ORACLE_PASSWORD: oracle
        ports:
          - "1521:1521"
        options: >-
          --health-cmd healthcheck.sh
          --health-interval 20s
          --health-timeout 10s
          --health-retries 10

    steps:
      - name: "Checkout"
        uses: "actions/checkout@v2"
        with:
          fetch-depth: 2

      - name: "Install PHP"
        uses: "shivammathur/setup-php@v2"
        with:
          php-version: "${{ matrix.php-version }}"
          extensions: "pdo_oci"
          coverage: "pcov"
          ini-values: "zend.assertions=1"

      - name: "Install dependencies with Composer"
        uses: "ramsey/composer-install@v1"

      - name: "Run PHPUnit"
        run: "vendor/bin/phpunit -c ci/github/phpunit/pdo_oci.xml --coverage-clover=coverage.xml"

      - name: "Upload coverage file"
        uses: "actions/upload-artifact@v2"
        with:
          name: "${{ github.job }}-${{ matrix.php-version }}.coverage"
          path: "coverage.xml"

  phpunit-postgres:
    name: "PHPUnit with PostgreSQL"
    runs-on: "ubuntu-20.04"
    needs: "phpunit-smoke-check"

    strategy:
      matrix:
        php-version:
          - "8.0"
        postgres-version:
          - "10"
          - "13"
          - "14"
        include:
          - php-version: "8.1"
            postgres-version: "14"

    services:
      postgres:
        image: "postgres:${{ matrix.postgres-version }}"
        env:
          POSTGRES_PASSWORD: "postgres"

        options: >-
          --health-cmd "pg_isready"

        ports:
          - "5432:5432"

    steps:
      - name: "Checkout"
        uses: "actions/checkout@v2"
        with:
          fetch-depth: 2

      - name: "Install PHP"
        uses: "shivammathur/setup-php@v2"
        with:
          php-version: "${{ matrix.php-version }}"
          coverage: "pcov"
          ini-values: "zend.assertions=1"

      - name: "Install dependencies with Composer"
        uses: "ramsey/composer-install@v1"

      - name: "Run PHPUnit"
        run: "vendor/bin/phpunit -c ci/github/phpunit/pdo_pgsql.xml --coverage-clover=coverage.xml"

      - name: "Upload coverage file"
        uses: "actions/upload-artifact@v2"
        with:
          name: "${{ github.job }}-${{ matrix.postgres-version }}-${{ matrix.php-version }}.coverage"
          path: "coverage.xml"

  phpunit-mariadb:
    name: "PHPUnit with MariaDB"
    runs-on: "ubuntu-20.04"
    needs: "phpunit-smoke-check"

    strategy:
      matrix:
        php-version:
          - "8.0"
        mariadb-version:
          - "10.2"
          - "10.5"
        extension:
          - "mysqli"
          - "pdo_mysql"
        include:
          - php-version: "8.1"
            mariadb-version: "10.5"
            extension: "mysqli"
          - php-version: "8.1"
            mariadb-version: "10.5"
            extension: "pdo_mysql"

    services:
      mariadb:
        image: "mariadb:${{ matrix.mariadb-version }}"
        env:
          MYSQL_ALLOW_EMPTY_PASSWORD: yes
          MYSQL_DATABASE: "doctrine_tests"

        options: >-
          --health-cmd "mysqladmin ping --silent"

        ports:
          - "3306:3306"

    steps:
      - name: "Checkout"
        uses: "actions/checkout@v2"
        with:
          fetch-depth: 2

      - name: "Install PHP"
        uses: "shivammathur/setup-php@v2"
        with:
          php-version: "${{ matrix.php-version }}"
          coverage: "pcov"
          ini-values: "zend.assertions=1"
          extensions: "${{ matrix.extension }}"

      - name: "Install dependencies with Composer"
        uses: "ramsey/composer-install@v1"

      - name: "Run PHPUnit"
        run: "vendor/bin/phpunit -c ci/github/phpunit/${{ matrix.extension }}.xml --coverage-clover=coverage.xml"

      - name: "Upload coverage file"
        uses: "actions/upload-artifact@v2"
        with:
          name: "${{ github.job }}-${{ matrix.mariadb-version }}-${{ matrix.extension }}-${{ matrix.php-version }}.coverage"
          path: "coverage.xml"

  phpunit-mysql:
    name: "PHPUnit with MySQL"
    runs-on: "ubuntu-20.04"
    needs: "phpunit-smoke-check"

    strategy:
      matrix:
        php-version:
          - "8.0"
        mysql-version:
          - "5.7"
          - "8.0"
        extension:
          - "mysqli"
          - "pdo_mysql"
        config-file-suffix:
          - ""
        include:
          - php-version: "8.0"
            mysql-version: "8.0"
            extension: "mysqli"
            custom-entrypoint: >-
              --entrypoint sh mysql:8 -c "exec docker-entrypoint.sh mysqld --default-authentication-plugin=mysql_native_password"
          - php-version: "8.0"
            mysql-version: "8.0"
            extension: "pdo_mysql"
            custom-entrypoint: >-
              --entrypoint sh mysql:8 -c "exec docker-entrypoint.sh mysqld --default-authentication-plugin=mysql_native_password"
          - mysql-version: "5.7"
          - mysql-version: "8.0"
            # https://stackoverflow.com/questions/60902904/how-to-pass-mysql-native-password-to-mysql-service-in-github-actions
            custom-entrypoint: >-
              --entrypoint sh mysql:8 -c "exec docker-entrypoint.sh mysqld --default-authentication-plugin=mysql_native_password"
          - config-file-suffix: "-tls"
            php-version: "8.0"
            mysql-version: "8.0"
            extension: "mysqli"
          - php-version: "8.1"
            mysql-version: "8.0"
            extension: "mysqli"
            custom-entrypoint: >-
              --entrypoint sh mysql:8 -c "exec docker-entrypoint.sh mysqld --default-authentication-plugin=mysql_native_password"
          - php-version: "8.1"
            mysql-version: "8.0"
            extension: "pdo_mysql"
            custom-entrypoint: >-
              --entrypoint sh mysql:8 -c "exec docker-entrypoint.sh mysqld --default-authentication-plugin=mysql_native_password"

    services:
      mysql:
        image: "mysql:${{ matrix.mysql-version }}"

        options: >-
          --health-cmd "mysqladmin ping --silent"
          -e MYSQL_ALLOW_EMPTY_PASSWORD=yes
          -e MYSQL_DATABASE=doctrine_tests
          ${{ matrix.custom-entrypoint }}

        ports:
          - "3306:3306"

    steps:
      - name: "Checkout"
        uses: "actions/checkout@v2"
        with:
          fetch-depth: 2

      - name: "Install PHP"
        uses: "shivammathur/setup-php@v2"
        with:
          php-version: "${{ matrix.php-version }}"
          coverage: "pcov"
          ini-values: "zend.assertions=1"
          extensions: "${{ matrix.extension }}"

      - name: "Install dependencies with Composer"
        uses: "ramsey/composer-install@v1"

      - name: "Copy TLS-related files"
        run: 'docker cp "${{ job.services.mysql.id }}:/var/lib/mysql/ca.pem" . && docker cp "${{ job.services.mysql.id }}:/var/lib/mysql/client-cert.pem" . && docker cp "${{ job.services.mysql.id }}:/var/lib/mysql/client-key.pem" .'
        if: "${{ endsWith(matrix.config-file-suffix, 'tls') }}"

      - name: "Run PHPUnit"
        run: "vendor/bin/phpunit -c ci/github/phpunit/${{ matrix.extension }}${{ matrix.config-file-suffix }}.xml --coverage-clover=coverage.xml"

      - name: "Upload coverage file"
        uses: "actions/upload-artifact@v2"
        with:
          name: "${{ github.job }}-${{ matrix.mysql-version }}-${{ matrix.extension }}-${{ matrix.config-file-suffix }}-${{ matrix.php-version }}.coverage"
          path: "coverage.xml"

  phpunit-mssql:
    name: "PHPUnit with SQL Server"
    runs-on: "ubuntu-20.04"
    needs: "phpunit-smoke-check"

    strategy:
      matrix:
        php-version:
          - "8.1"
        extension:
          - "sqlsrv"
          - "pdo_sqlsrv"
        collation:
          - "Latin1_General_100_CI_AS_SC_UTF8"
        include:
          - collation: "Latin1_General_100_CS_AS_SC_UTF8"
            php-version: "8.0"
            extension: "sqlsrv"
          - collation: "Latin1_General_100_CS_AS_SC_UTF8"
            php-version: "8.0"
            extension: "pdo_sqlsrv"

    services:
      mssql:
        image: "mcr.microsoft.com/mssql/server:2019-latest"
        env:
          ACCEPT_EULA: "Y"
          SA_PASSWORD: "Doctrine2018"
          MSSQL_COLLATION: "${{ matrix.collation }}"

        options: >-
          --health-cmd "echo quit | /opt/mssql-tools/bin/sqlcmd -S 127.0.0.1 -l 1 -U sa -P Doctrine2018"

        ports:
          - "1433:1433"

    steps:
      - name: "Checkout"
        uses: "actions/checkout@v2"
        with:
          fetch-depth: 2

      - name: "Install PHP"
        uses: "shivammathur/setup-php@v2"
        with:
          php-version: "${{ matrix.php-version }}"
          coverage: "pcov"
          ini-values: "zend.assertions=1"
          tools: "pecl"
          extensions: "${{ matrix.extension }}-5.10.0beta1"

      - name: "Install dependencies with Composer"
        uses: "ramsey/composer-install@v1"

      - name: "Run PHPUnit"
        run: "vendor/bin/phpunit -c ci/github/phpunit/${{ matrix.extension }}.xml --coverage-clover=coverage.xml"

      - name: "Upload coverage file"
        uses: "actions/upload-artifact@v2"
        with:
          name: "${{ github.job }}-${{ matrix.extension }}-${{ matrix.php-version }}-${{ matrix.collation }}.coverage"
          path: "coverage.xml"

  phpunit-ibm-db2:
    name: "PHPUnit with IBM DB2"
    runs-on: "ubuntu-18.04"
    needs: "phpunit-smoke-check"

    strategy:
      matrix:
        php-version:
          - "8.0"

    services:
      ibm_db2:
        image: "ibmcom/db2:11.5.0.0"
        env:
          DB2INST1_PASSWORD: "Doctrine2018"
          LICENSE: "accept"
          DBNAME: "doctrine"

        options: "--privileged=true"

        ports:
          - "50000:50000"

    steps:
      - name: "Perform healthcheck from the outside"
        run: "docker logs -f ${{ job.services.ibm_db2.id }} | sed '/(*) Setup has completed./ q'"

      - name: "Create temporary tablespace"
        run: "docker exec ${{ job.services.ibm_db2.id }} su - db2inst1 -c 'db2 CONNECT TO doctrine && db2 CREATE USER TEMPORARY TABLESPACE doctrine_tbsp PAGESIZE 4 K'"

      - name: "Checkout"
        uses: "actions/checkout@v2"
        with:
          fetch-depth: 2

      - name: "Install PHP"
        uses: "shivammathur/setup-php@v2"
        with:
          php-version: "${{ matrix.php-version }}"
          coverage: "pcov"
          ini-values: "zend.assertions=1,extension=ibm_db2.so, ibm_db2.instance_name=db2inst1"

      - name: "Install ibm_db2 extension"
        run: "ci/github/ext/install-ibm_db2.sh ${{ matrix.php-version }}"

      - name: "Install dependencies with Composer"
        uses: "ramsey/composer-install@v1"

      - name: "Run PHPUnit"
        run: "vendor/bin/phpunit -c ci/github/phpunit/ibm_db2.xml --coverage-clover=coverage.xml"

      - name: "Upload coverage file"
        uses: "actions/upload-artifact@v2"
        with:
          name: "${{ github.job }}-${{ matrix.php-version }}.coverage"
          path: "coverage.xml"

  development-deps:
    name: "PHPUnit with SQLite and development dependencies"
    runs-on: "ubuntu-20.04"

    strategy:
      matrix:
        php-version:
          - "8.0"

    steps:
      - name: "Checkout"
        uses: "actions/checkout@v2"

      - name: "Install PHP"
        uses: "shivammathur/setup-php@v2"
        with:
          php-version: "${{ matrix.php-version }}"

      - name: "Lower minimum stability"
        run: "composer config minimum-stability dev"

      - name: "Install development dependencies with Composer"
        uses: "ramsey/composer-install@v1"
        with:
          composer-options: "--prefer-dist"

      - name: "Run PHPUnit"
        run: "vendor/bin/phpunit -c ci/github/phpunit/sqlite.xml"

  upload_coverage:
    name: "Upload coverage to Codecov"
    runs-on: "ubuntu-20.04"
    needs:
      - "phpunit-smoke-check"
      - "phpunit-oci8"
      - "phpunit-pdo-oci"
      - "phpunit-postgres"
      - "phpunit-mariadb"
      - "phpunit-mysql"
      - "phpunit-mssql"
      - "phpunit-ibm-db2"

    steps:
      - name: "Checkout"
        uses: "actions/checkout@v2"
        with:
          fetch-depth: 2

      - name: "Download coverage files"
        uses: "actions/download-artifact@v2"
        with:
          path: "reports"

      - name: "Display structure of downloaded files"
        run: ls -R
        working-directory: reports

      - name: "Upload to Codecov"
        uses: "codecov/codecov-action@v1"
        with:
          directory: reports<|MERGE_RESOLUTION|>--- conflicted
+++ resolved
@@ -43,17 +43,12 @@
         dependencies:
           - "highest"
         include:
-<<<<<<< HEAD
-          - dependencies: "lowest"
+          - os: "ubuntu-20.04"
             php-version: "8.0"
-=======
-          - os: "ubuntu-20.04"
-            php-version: "7.3"
             dependencies: "lowest"
           - os: "ubuntu-18.04"
             php-version: "8.1"
             dependencies: "highest"
->>>>>>> 62838699
 
     steps:
       - name: "Checkout"
