name: "Continuous Integration"

on:
  pull_request:
    branches:
      - "*.x"
    paths:
      - .github/workflows/continuous-integration.yml
      - ci/**
      - composer.*
      - phpunit.xml.dist
      - src/**
      - tests/**
  push:
    branches:
      - "*.x"
    paths:
      - .github/workflows/continuous-integration.yml
      - ci/**
      - composer.*
      - phpunit.xml.dist
      - src/**
      - tests/**
  schedule:
    - cron: "42 3 * * *"

env:
  fail-fast: true

jobs:
  phpunit-smoke-check:
    name: "PHPUnit with SQLite"
    runs-on: "${{ matrix.os }}"

    strategy:
      matrix:
        os:
          - "ubuntu-22.04"
        php-version:
          - "8.1"
          - "8.2"
          - "8.3"
        dependencies:
          - "highest"
        extension:
          - "pdo_sqlite"
        include:
          - os: "ubuntu-20.04"
            php-version: "8.1"
            dependencies: "lowest"
            extension: "pdo_sqlite"
          - os: "ubuntu-22.04"
            php-version: "8.1"
            dependencies: "highest"
            extension: "sqlite3"

    steps:
      - name: "Checkout"
        uses: "actions/checkout@v4"
        with:
          fetch-depth: 2

      - name: "Install PHP"
        uses: "shivammathur/setup-php@v2"
        with:
          php-version: "${{ matrix.php-version }}"
          coverage: "pcov"
          ini-values: "zend.assertions=1"

      - name: "Install dependencies with Composer"
        uses: "ramsey/composer-install@v2"
        with:
          composer-options: "--ignore-platform-req=php+"
          dependency-versions: "${{ matrix.dependencies }}"

      - name: "Print SQLite version"
        run: >
          php -r 'printf("Testing with libsqlite version %s\n", (new PDO("sqlite::memory:"))->query("select sqlite_version()")->fetch()[0]);'
        if: "${{ matrix.extension == 'pdo_sqlite' }}"

      - name: "Print SQLite version"
        run: >
          php -r 'printf("Testing with libsqlite version %s\n", SQLite3::version()["versionString"]);'
        if: "${{ matrix.extension == 'sqlite3' }}"

      - name: "Run PHPUnit"
        run: "vendor/bin/phpunit -c ci/github/phpunit/${{ matrix.extension }}.xml --coverage-clover=coverage.xml"

      - name: "Upload coverage file"
        uses: "actions/upload-artifact@v3"
        with:
          name: "phpunit-${{ matrix.extension }}-${{ matrix.deps }}-${{ matrix.php-version }}.coverage"
          path: "coverage.xml"

  phpunit-oci8:
    name: "PHPUnit on OCI8"
    runs-on: "ubuntu-22.04"
    needs: "phpunit-smoke-check"

    strategy:
      matrix:
        php-version:
          - "8.1"
          - "8.2"
          - "8.3"
        oracle-version:
          - "18"
          - "21"

    services:
      oracle:
        image: gvenzl/oracle-xe:${{ matrix.oracle-version }}
        env:
          ORACLE_PASSWORD: oracle
        ports:
          - "1521:1521"
        options: >-
          --health-cmd healthcheck.sh
          --health-interval 20s
          --health-timeout 10s
          --health-retries 10

    steps:
      - name: "Checkout"
        uses: "actions/checkout@v4"
        with:
          fetch-depth: 2

      - name: "Install PHP"
        uses: "shivammathur/setup-php@v2"
        with:
          php-version: "${{ matrix.php-version }}"
          extensions: "oci8"
          coverage: "pcov"
          ini-values: "zend.assertions=1"

      - name: "Install dependencies with Composer"
        uses: "ramsey/composer-install@v2"
        with:
          composer-options: "--ignore-platform-req=php+"

      - name: "Run PHPUnit"
        run: "vendor/bin/phpunit -c ci/github/phpunit/oci8.xml --coverage-clover=coverage.xml"

      - name: "Upload coverage file"
        uses: "actions/upload-artifact@v3"
        with:
          name: "${{ github.job }}-${{ matrix.php-version }}.coverage"
          path: "coverage.xml"

  phpunit-pdo-oci:
    name: "PHPUnit on PDO_OCI"
    runs-on: "ubuntu-22.04"
    needs: "phpunit-smoke-check"

    strategy:
      matrix:
        php-version:
          - "8.1"
          - "8.2"
          - "8.3"
        oracle-version:
          - "18"
          - "21"

    services:
      oracle:
        image: gvenzl/oracle-xe:${{ matrix.oracle-version }}
        env:
          ORACLE_PASSWORD: oracle
        ports:
          - "1521:1521"
        options: >-
          --health-cmd healthcheck.sh
          --health-interval 20s
          --health-timeout 10s
          --health-retries 10

    steps:
      - name: "Checkout"
        uses: "actions/checkout@v4"
        with:
          fetch-depth: 2

      - name: "Install PHP"
        uses: "shivammathur/setup-php@v2"
        with:
          php-version: "${{ matrix.php-version }}"
          extensions: "pdo_oci"
          coverage: "pcov"
          ini-values: "zend.assertions=1"

      - name: "Install dependencies with Composer"
        uses: "ramsey/composer-install@v2"
        with:
          composer-options: "--ignore-platform-req=php+"

      - name: "Run PHPUnit"
        run: "vendor/bin/phpunit -c ci/github/phpunit/pdo_oci.xml --coverage-clover=coverage.xml"

      - name: "Upload coverage file"
        uses: "actions/upload-artifact@v3"
        with:
          name: "${{ github.job }}-${{ matrix.php-version }}.coverage"
          path: "coverage.xml"

  phpunit-postgres:
    name: "PHPUnit with PostgreSQL"
    runs-on: "ubuntu-22.04"
    needs: "phpunit-smoke-check"

    strategy:
      matrix:
        php-version:
          - "8.1"
        postgres-version:
          - "10"
          - "15"
          - "16"
        extension:
          - "pgsql"
          - "pdo_pgsql"
        include:
          - php-version: "8.2"
            postgres-version: "16"
            extension: "pgsql"
          - php-version: "8.3"
            postgres-version: "16"
            extension: "pdo_pgsql"

    services:
      postgres:
        image: "postgres:${{ matrix.postgres-version }}"
        env:
          POSTGRES_PASSWORD: "postgres"

        options: >-
          --health-cmd "pg_isready"

        ports:
          - "5432:5432"

    steps:
      - name: "Checkout"
        uses: "actions/checkout@v4"
        with:
          fetch-depth: 2

      - name: "Install PHP"
        uses: "shivammathur/setup-php@v2"
        with:
          php-version: "${{ matrix.php-version }}"
          extensions: "pgsql pdo_pgsql"
          coverage: "pcov"
          ini-values: "zend.assertions=1"

      - name: "Install dependencies with Composer"
        uses: "ramsey/composer-install@v2"
        with:
          composer-options: "--ignore-platform-req=php+"

      - name: "Run PHPUnit"
        run: "vendor/bin/phpunit -c ci/github/phpunit/${{ matrix.extension }}.xml --coverage-clover=coverage.xml"

      - name: "Upload coverage file"
        uses: "actions/upload-artifact@v3"
        with:
          name: "${{ github.job }}-${{ matrix.postgres-version }}-${{ matrix.extension }}-${{ matrix.php-version }}.coverage"
          path: "coverage.xml"

  phpunit-mariadb:
    name: "PHPUnit with MariaDB"
    runs-on: "ubuntu-22.04"
    needs: "phpunit-smoke-check"

    strategy:
      matrix:
        php-version:
          - "8.1"
        mariadb-version:
          - "10.4"  # Oldest version supported by DBAL, LTS (Jun 2024)
          - "10.5"  # LTS (Jun 2025)
          - "10.6"  # LTS (Jul 2026)
          - "10.10" # STS (Nov 2023)
          - "10.11" # LTS (Feb 2028)
          - "11.0"  # STS (Jun 2024)
          - "11.1"  # STS (Aug 2024)
        extension:
          - "mysqli"
          - "pdo_mysql"
        include:
          - php-version: "8.2"
<<<<<<< HEAD
            mariadb-version: "11.0"
=======
            mariadb-version: "10.6"
            extension: "mysqli"
          - php-version: "8.2"
            mariadb-version: "10.6"
            extension: "pdo_mysql"
          - php-version: "8.2"
            mariadb-version: "11.1"
            extension: "mysqli"
          - php-version: "8.2"
            mariadb-version: "11.1"
            extension: "pdo_mysql"
          - php-version: "8.3"
            mariadb-version: "11.1"
>>>>>>> 00d03067
            extension: "mysqli"
          - php-version: "8.3"
            mariadb-version: "11.1"
            extension: "pdo_mysql"

    services:
      mariadb:
        image: "mariadb:${{ matrix.mariadb-version }}"
        env:
          MYSQL_ALLOW_EMPTY_PASSWORD: yes
          MYSQL_DATABASE: "doctrine_tests"

        options: >-
          --health-cmd "mariadb-admin ping --silent || mysqladmin ping --silent"

        ports:
          - "3306:3306"

    steps:
      - name: "Checkout"
        uses: "actions/checkout@v4"
        with:
          fetch-depth: 2

      - name: "Install PHP"
        uses: "shivammathur/setup-php@v2"
        with:
          php-version: "${{ matrix.php-version }}"
          coverage: "pcov"
          ini-values: "zend.assertions=1"
          extensions: "${{ matrix.extension }}"

      - name: "Install dependencies with Composer"
        uses: "ramsey/composer-install@v2"
        with:
          composer-options: "--ignore-platform-req=php+"

      - name: "Run PHPUnit"
        run: "vendor/bin/phpunit -c ci/github/phpunit/${{ matrix.extension }}.xml --coverage-clover=coverage.xml"

      - name: "Upload coverage file"
        uses: "actions/upload-artifact@v3"
        with:
          name: "${{ github.job }}-${{ matrix.mariadb-version }}-${{ matrix.extension }}-${{ matrix.php-version }}.coverage"
          path: "coverage.xml"

  phpunit-mysql:
    name: "PHPUnit with MySQL"
    runs-on: "ubuntu-22.04"
    needs: "phpunit-smoke-check"

    strategy:
      matrix:
        php-version:
          - "8.1"
        mysql-version:
          - "5.7"
          - "8.0"
          - "8.1"
        extension:
          - "mysqli"
          - "pdo_mysql"
        config-file-suffix:
          - ""
        include:
          - config-file-suffix: "-tls"
            php-version: "8.1"
            mysql-version: "8.0"
            extension: "mysqli"
          - php-version: "8.2"
            mysql-version: "8.0"
            extension: "mysqli"
          - php-version: "8.3"
            mysql-version: "8.0"
            extension: "pdo_mysql"

    services:
      mysql:
        image: "mysql:${{ matrix.mysql-version }}"

        options: >-
          --health-cmd "mysqladmin ping --silent"
          -e MYSQL_ALLOW_EMPTY_PASSWORD=yes
          -e MYSQL_DATABASE=doctrine_tests
          ${{ matrix.custom-entrypoint }}

        ports:
          - "3306:3306"

    steps:
      - name: "Checkout"
        uses: "actions/checkout@v4"
        with:
          fetch-depth: 2

      - name: "Install PHP"
        uses: "shivammathur/setup-php@v2"
        with:
          php-version: "${{ matrix.php-version }}"
          coverage: "pcov"
          ini-values: "zend.assertions=1"
          extensions: "${{ matrix.extension }}"

      - name: "Install dependencies with Composer"
        uses: "ramsey/composer-install@v2"
        with:
          composer-options: "--ignore-platform-req=php+"

      - name: "Copy TLS-related files"
        run: 'docker cp "${{ job.services.mysql.id }}:/var/lib/mysql/ca.pem" . && docker cp "${{ job.services.mysql.id }}:/var/lib/mysql/client-cert.pem" . && docker cp "${{ job.services.mysql.id }}:/var/lib/mysql/client-key.pem" .'
        if: "${{ endsWith(matrix.config-file-suffix, 'tls') }}"

      - name: "Run PHPUnit"
        run: "vendor/bin/phpunit -c ci/github/phpunit/${{ matrix.extension }}${{ matrix.config-file-suffix }}.xml --coverage-clover=coverage.xml"

      - name: "Upload coverage file"
        uses: "actions/upload-artifact@v3"
        with:
          name: "${{ github.job }}-${{ matrix.mysql-version }}-${{ matrix.extension }}-${{ matrix.config-file-suffix }}-${{ matrix.php-version }}.coverage"
          path: "coverage.xml"

  phpunit-mssql:
    name: "PHPUnit with SQL Server"
    runs-on: "ubuntu-20.04"
    needs: "phpunit-smoke-check"

    strategy:
      matrix:
        php-version:
          - "8.1"
          - "8.2"
          - "8.3"
        extension:
          - "sqlsrv"
          - "pdo_sqlsrv"
        collation:
          - "Latin1_General_100_CI_AS_SC_UTF8"
        include:
          - collation: "Latin1_General_100_CS_AS_SC_UTF8"
            php-version: "8.1"
            extension: "sqlsrv"
          - collation: "Latin1_General_100_CS_AS_SC_UTF8"
            php-version: "8.1"
            extension: "pdo_sqlsrv"

    services:
      mssql:
        image: "mcr.microsoft.com/mssql/server:2019-latest"
        env:
          ACCEPT_EULA: "Y"
          SA_PASSWORD: "Doctrine2018"
          MSSQL_COLLATION: "${{ matrix.collation }}"

        options: >-
          --health-cmd "echo quit | /opt/mssql-tools/bin/sqlcmd -S 127.0.0.1 -l 1 -U sa -P Doctrine2018"

        ports:
          - "1433:1433"

    steps:
      - name: "Checkout"
        uses: "actions/checkout@v4"
        with:
          fetch-depth: 2

      - name: "Install PHP"
        uses: "shivammathur/setup-php@v2"
        with:
          php-version: "${{ matrix.php-version }}"
          coverage: "pcov"
          ini-values: "zend.assertions=1"
          tools: "pecl"
          extensions: "${{ matrix.extension }}-5.10.0beta1"

      - name: "Install dependencies with Composer"
        uses: "ramsey/composer-install@v2"
        with:
          composer-options: "--ignore-platform-req=php+"

      - name: "Run PHPUnit"
        run: "vendor/bin/phpunit -c ci/github/phpunit/${{ matrix.extension }}.xml --coverage-clover=coverage.xml"

      - name: "Upload coverage file"
        uses: "actions/upload-artifact@v3"
        with:
          name: "${{ github.job }}-${{ matrix.extension }}-${{ matrix.php-version }}-${{ matrix.collation }}.coverage"
          path: "coverage.xml"

  phpunit-ibm-db2:
    name: "PHPUnit with IBM DB2"
    runs-on: "ubuntu-22.04"
    needs: "phpunit-smoke-check"

    strategy:
      matrix:
        php-version:
          - "8.1"
          - "8.2"
          - "8.3"

    services:
      ibm_db2:
        image: "icr.io/db2_community/db2:11.5.8.0"
        env:
          DB2INST1_PASSWORD: "Doctrine2018"
          LICENSE: "accept"
          DBNAME: "doctrine"

        options: "--privileged=true"

        ports:
          - "50000:50000"

    steps:
      - name: "Perform healthcheck from the outside"
        run: "docker logs -f ${{ job.services.ibm_db2.id }} | sed '/(*) Setup has completed./ q'"

      - name: "Create temporary tablespace"
        run: "docker exec ${{ job.services.ibm_db2.id }} su - db2inst1 -c 'db2 -t CONNECT TO doctrine; db2 -t CREATE USER TEMPORARY TABLESPACE doctrine_tbsp PAGESIZE 4 K;'"

      - name: "Checkout"
        uses: "actions/checkout@v4"
        with:
          fetch-depth: 2

      - name: "Install IBM DB2 CLI driver"
        working-directory: /tmp
        run: |
          wget https://public.dhe.ibm.com/ibmdl/export/pub/software/data/db2/drivers/odbc_cli/linuxx64_odbc_cli.tar.gz
          tar xf linuxx64_odbc_cli.tar.gz
          rm linuxx64_odbc_cli.tar.gz

      - name: "Install PHP"
        uses: "shivammathur/setup-php@v2"
        with:
          php-version: "${{ matrix.php-version }}"
          extensions: "ibm_db2"
          coverage: "pcov"
          ini-values: "zend.assertions=1, ibm_db2.instance_name=db2inst1"
        env:
          IBM_DB2_CONFIGURE_OPTS: "--with-IBM_DB2=/tmp/clidriver"

      - name: "Install dependencies with Composer"
        uses: "ramsey/composer-install@v2"
        with:
          composer-options: "--ignore-platform-req=php+"

      - name: "Run PHPUnit"
        run: "vendor/bin/phpunit -c ci/github/phpunit/ibm_db2.xml --coverage-clover=coverage.xml"

      - name: "Upload coverage file"
        uses: "actions/upload-artifact@v3"
        with:
          name: "${{ github.job }}-${{ matrix.php-version }}.coverage"
          path: "coverage.xml"

  development-deps:
    name: "PHPUnit with PDO_SQLite and development dependencies"
    runs-on: "ubuntu-22.04"

    strategy:
      matrix:
        php-version:
          - "8.1"

    steps:
      - name: "Checkout"
        uses: "actions/checkout@v4"

      - name: "Install PHP"
        uses: "shivammathur/setup-php@v2"
        with:
          php-version: "${{ matrix.php-version }}"

      - name: "Lower minimum stability"
        run: "composer config minimum-stability dev"

      - name: "Install development dependencies with Composer"
        uses: "ramsey/composer-install@v2"
        with:
          composer-options: "--prefer-dist"

      - name: "Run PHPUnit"
        run: "vendor/bin/phpunit -c ci/github/phpunit/pdo_sqlite.xml"

  upload_coverage:
    name: "Upload coverage to Codecov"
    runs-on: "ubuntu-22.04"
    needs:
      - "phpunit-smoke-check"
      - "phpunit-oci8"
      - "phpunit-pdo-oci"
      - "phpunit-postgres"
      - "phpunit-mariadb"
      - "phpunit-mysql"
      - "phpunit-mssql"
      - "phpunit-ibm-db2"

    steps:
      - name: "Checkout"
        uses: "actions/checkout@v4"
        with:
          fetch-depth: 2

      - name: "Download coverage files"
        uses: "actions/download-artifact@v3"
        with:
          path: "reports"

      - name: "Display structure of downloaded files"
        run: ls -R
        working-directory: reports

      - name: "Upload to Codecov"
        uses: "codecov/codecov-action@v3"
        with:
          directory: reports<|MERGE_RESOLUTION|>--- conflicted
+++ resolved
@@ -290,23 +290,7 @@
           - "pdo_mysql"
         include:
           - php-version: "8.2"
-<<<<<<< HEAD
-            mariadb-version: "11.0"
-=======
-            mariadb-version: "10.6"
-            extension: "mysqli"
-          - php-version: "8.2"
-            mariadb-version: "10.6"
-            extension: "pdo_mysql"
-          - php-version: "8.2"
             mariadb-version: "11.1"
-            extension: "mysqli"
-          - php-version: "8.2"
-            mariadb-version: "11.1"
-            extension: "pdo_mysql"
-          - php-version: "8.3"
-            mariadb-version: "11.1"
->>>>>>> 00d03067
             extension: "mysqli"
           - php-version: "8.3"
             mariadb-version: "11.1"
