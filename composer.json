--- conflicted
+++ resolved
@@ -31,30 +31,19 @@
         {"name": "Jonathan Wage", "email": "jonwage@gmail.com"}
     ],
     "require": {
-<<<<<<< HEAD
         "php": "^7.3 || ^8.0",
         "composer/package-versions-deprecated": "^1.11.99",
-=======
-        "php": "^7.1 || ^8",
-        "ext-pdo": "*",
->>>>>>> 67d56d32
         "doctrine/cache": "^1.0",
         "doctrine/deprecations": "^0.5.3",
         "doctrine/event-manager": "^1.0"
     },
     "require-dev": {
         "doctrine/coding-standard": "8.2.0",
-<<<<<<< HEAD
-        "jetbrains/phpstorm-stubs": "2019.3",
-        "phpstan/phpstan": "0.12.80",
+        "jetbrains/phpstorm-stubs": "2020.2",
+        "phpstan/phpstan": "0.12.81",
         "phpstan/phpstan-strict-rules": "^0.12.2",
         "phpunit/phpunit": "9.5.0",
         "psalm/plugin-phpunit": "0.13.0",
-=======
-        "jetbrains/phpstorm-stubs": "2020.2",
-        "phpstan/phpstan": "0.12.81",
-        "phpunit/phpunit": "^7.5.20|^8.5|9.5.0",
->>>>>>> 67d56d32
         "symfony/console": "^2.0.5|^3.0|^4.0|^5.0",
         "vimeo/psalm": "4.6.4"
     },
@@ -63,12 +52,9 @@
     },
     "bin": ["bin/doctrine-dbal"],
     "config": {
-<<<<<<< HEAD
         "platform": {
             "php": "7.3.0"
         },
-=======
->>>>>>> 67d56d32
         "sort-packages": true
     },
     "autoload": {
