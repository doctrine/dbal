{
    "name": "doctrine/dbal",
    "type": "library",
    "description": "Powerful PHP database abstraction layer (DBAL) with many features for database schema introspection and management.",
    "keywords": [
        "abstraction",
        "database",
        "dbal",
        "db2",
        "mariadb",
        "mssql",
        "mysql",
        "pgsql",
        "postgresql",
        "oci8",
        "oracle",
        "pdo",
        "queryobject",
        "sasql",
        "sql",
        "sqlite",
        "sqlserver",
        "sqlsrv"
    ],
    "homepage": "https://www.doctrine-project.org/projects/dbal.html",
    "license": "MIT",
    "authors": [
        {"name": "Guilherme Blanco", "email": "guilhermeblanco@gmail.com"},
        {"name": "Roman Borschel", "email": "roman@code-factory.org"},
        {"name": "Benjamin Eberlei", "email": "kontakt@beberlei.de"},
        {"name": "Jonathan Wage", "email": "jonwage@gmail.com"}
    ],
    "require": {
        "php": "^7.3 || ^8.0",
        "composer/package-versions-deprecated": "^1.11.99",
        "doctrine/cache": "^1.0",
        "doctrine/deprecations": "^0.5.3",
        "doctrine/event-manager": "^1.0"
    },
    "require-dev": {
        "doctrine/coding-standard": "8.2.0",
        "jetbrains/phpstorm-stubs": "2020.2",
        "phpstan/phpstan": "0.12.81",
<<<<<<< HEAD
        "phpstan/phpstan-strict-rules": "^0.12.2",
        "phpunit/phpunit": "9.5.0",
        "psalm/plugin-phpunit": "0.13.0",
=======
        "phpunit/phpunit": "^7.5.20|^8.5|9.5.0",
        "squizlabs/php_codesniffer": "3.6.0",
>>>>>>> 6fd2757d
        "symfony/console": "^2.0.5|^3.0|^4.0|^5.0",
        "vimeo/psalm": "4.6.4"
    },
    "suggest": {
        "symfony/console": "For helpful console commands such as SQL execution and import of files."
    },
    "bin": ["bin/doctrine-dbal"],
    "config": {
        "platform": {
            "php": "7.3.0"
        },
        "sort-packages": true
    },
    "autoload": {
        "psr-4": { "Doctrine\\DBAL\\": "src" }
    },
    "autoload-dev": {
        "psr-4": { "Doctrine\\DBAL\\Tests\\": "tests" }
    }
}<|MERGE_RESOLUTION|>--- conflicted
+++ resolved
@@ -41,14 +41,10 @@
         "doctrine/coding-standard": "8.2.0",
         "jetbrains/phpstorm-stubs": "2020.2",
         "phpstan/phpstan": "0.12.81",
-<<<<<<< HEAD
         "phpstan/phpstan-strict-rules": "^0.12.2",
         "phpunit/phpunit": "9.5.0",
         "psalm/plugin-phpunit": "0.13.0",
-=======
-        "phpunit/phpunit": "^7.5.20|^8.5|9.5.0",
         "squizlabs/php_codesniffer": "3.6.0",
->>>>>>> 6fd2757d
         "symfony/console": "^2.0.5|^3.0|^4.0|^5.0",
         "vimeo/psalm": "4.6.4"
     },
