{
    "name": "doctrine/dbal",
    "type": "library",
    "description": "Powerful PHP database abstraction layer (DBAL) with many features for database schema introspection and management.",
    "keywords": [
        "abstraction",
        "database",
        "dbal",
        "db2",
        "mariadb",
        "mssql",
        "mysql",
        "pgsql",
        "postgresql",
        "oci8",
        "oracle",
        "pdo",
        "queryobject",
        "sasql",
        "sql",
        "sqlanywhere",
        "sqlite",
        "sqlserver",
        "sqlsrv"
    ],
    "homepage": "https://www.doctrine-project.org/projects/dbal.html",
    "license": "MIT",
    "authors": [
        {"name": "Guilherme Blanco", "email": "guilhermeblanco@gmail.com"},
        {"name": "Roman Borschel", "email": "roman@code-factory.org"},
        {"name": "Benjamin Eberlei", "email": "kontakt@beberlei.de"},
        {"name": "Jonathan Wage", "email": "jonwage@gmail.com"}
    ],
    "require": {
        "php": "^7.3",
        "doctrine/cache": "^1.0",
        "doctrine/event-manager": "^1.0",
        "ocramius/package-versions": "^1.4"
    },
    "require-dev": {
        "doctrine/coding-standard": "^6.0",
        "jetbrains/phpstorm-stubs": "^2019.1",
<<<<<<< HEAD
        "phpstan/phpstan": "^0.11.3",
        "phpunit/phpunit": "^9.0",
=======
        "phpstan/phpstan": "^0.12",
        "phpunit/phpunit": "^8.4.1",
>>>>>>> 239d3fb0
        "symfony/console": "^2.0.5|^3.0|^4.0|^5.0"
    },
    "suggest": {
        "symfony/console": "For helpful console commands such as SQL execution and import of files."
    },
    "bin": ["bin/doctrine-dbal"],
    "config": {
        "platform": {
            "php": "7.3.0"
        },
        "sort-packages": true
    },
    "autoload": {
        "psr-4": { "Doctrine\\DBAL\\": "src" }
    },
    "autoload-dev": {
        "psr-4": { "Doctrine\\DBAL\\Tests\\": "tests" }
    },
    "extra": {
        "branch-alias": {
            "dev-master": "2.10.x-dev",
            "dev-develop": "3.0.x-dev"
        }
    }
}<|MERGE_RESOLUTION|>--- conflicted
+++ resolved
@@ -40,13 +40,8 @@
     "require-dev": {
         "doctrine/coding-standard": "^6.0",
         "jetbrains/phpstorm-stubs": "^2019.1",
-<<<<<<< HEAD
-        "phpstan/phpstan": "^0.11.3",
+        "phpstan/phpstan": "^0.12",
         "phpunit/phpunit": "^9.0",
-=======
-        "phpstan/phpstan": "^0.12",
-        "phpunit/phpunit": "^8.4.1",
->>>>>>> 239d3fb0
         "symfony/console": "^2.0.5|^3.0|^4.0|^5.0"
     },
     "suggest": {
